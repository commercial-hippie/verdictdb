<project xmlns="http://maven.apache.org/POM/4.0.0" xmlns:xsi="http://www.w3.org/2001/XMLSchema-instance" xsi:schemaLocation="http://maven.apache.org/POM/4.0.0 http://maven.apache.org/xsd/maven-4.0.0.xsd">
    <modelVersion>4.0.0</modelVersion>
    <artifactId>verdict-veeline</artifactId>
    <name>Verdict-veeline</name>
    <url>http://verdictdb.org</url>
    <packaging>jar</packaging>

    <parent>
        <groupId>edu.umich</groupId>
        <artifactId>verdict</artifactId>
<<<<<<< HEAD
        <version>0.4.8</version>
=======
        <version>0.4.11</version>
>>>>>>> 179a54e6
    </parent>

    <properties>
        <project.build.sourceEncoding>UTF-8</project.build.sourceEncoding>
        <top.dir>${project.basedir}</top.dir>

        <!-- The following list is sorted. -->
        <docbkx-maven-plugin.version>2.0.17</docbkx-maven-plugin.version>
        <h2.version>1.4.191</h2.version>
        <hsqldb.version>2.3.4</hsqldb.version>
        <jline.version>2.14.5</jline.version>
        <jmockit.version>1.30</jmockit.version>
        <maven-dependency-plugin.version>2.10</maven-dependency-plugin.version>
        <maven-gpg-plugin.version>1.6</maven-gpg-plugin.version>
        <scott-data-hsqldb.version>0.1</scott-data-hsqldb.version>
        <main.basedir>${project.parent.basedir}</main.basedir>
    </properties>

    <!-- <prerequisites> <maven>3.2.1</maven>prerequisite of some plugins 
        </prerequisites -->

    <repositories/>

    <build>
        <resources>
            <resource>
                <directory>src/main/resources</directory>
            </resource>
        </resources>
        
        <plugins>
            <plugin>
                <groupId>org.apache.maven.plugins</groupId>
                <artifactId>maven-surefire-plugin</artifactId>
                <configuration>
                    <skipTests>true</skipTests>
                    <groups>edu.umich.verdict.MinimumTest.class</groups>
                </configuration>
            </plugin>
            <!--<plugin> <groupId>org.apache.maven.plugins</groupId> <artifactId>maven-checkstyle-plugin</artifactId> 
                <executions> <execution> <id>validate</id> <phase>validate</phase> <configuration> 
                <configLocation>${top.dir}/src/main/config/checkstyle/checker.xml</configLocation> 
                <suppressionsLocation>${top.dir}/src/main/config/checkstyle/suppressions.xml</suppressionsLocation> 
                <consoleOutput>true</consoleOutput> <headerLocation>${top.dir}/src/main/config/checkstyle/header.txt</headerLocation> 
                <failOnViolation>true</failOnViolation> <includeTestSourceDirectory>true</includeTestSourceDirectory> 
                </configuration> <goals> <goal>check</goal> </goals> </execution> </executions> 
                </plugin> <plugin> <groupId>org.apache.maven.plugins</groupId> <artifactId>maven-javadoc-plugin</artifactId> 
                <configuration> <stylesheetfile>${basedir}/doc/styles.css</stylesheetfile> 
                <show>public</show> </configuration> <executions> <execution> <id>attach-javadocs</id> 
                <goals> <goal>jar</goal> </goals> </execution> </executions> </plugin> -->
            <!-- To allow JMockit to be loaded first in surefire -->
            <!--<plugin> <artifactId>maven-dependency-plugin</artifactId> 
                <version>${maven-dependency-plugin.version}</version> <executions> <execution> 
                <id>getClasspathFilenames</id> <goals> <goal>properties</goal> </goals> </execution> 
                </executions> </plugin> -->
            <plugin>
                <artifactId>maven-assembly-plugin</artifactId>
                <configuration>
                    <archive>
                        <manifest>
                            <mainClass>sqlline.SqlLine</mainClass>
                        </manifest>
                    </archive>
                    <descriptorRefs>
                        <descriptorRef>jar-with-dependencies</descriptorRef>
                    </descriptorRefs>
                    <finalName>verdict-shell-${verdict.version}</finalName>
                    <outputDirectory>${main.basedir}/jars</outputDirectory>
                </configuration>
                <executions>
                    <execution>
                        <id>make-assembly</id>
                        <phase>package</phase>
                        <goals>
                            <goal>single</goal>
                        </goals>
                    </execution>
                </executions>
            </plugin>
        </plugins>
    </build>

    <dependencies>
        <dependency>
            <groupId>jline</groupId>
            <artifactId>jline</artifactId>
            <version>${jline.version}</version>
        </dependency>
        <dependency>
            <!-- JMockit needs to be on class path before JUnit. -->
            <groupId>org.jmockit</groupId>
            <artifactId>jmockit</artifactId>
            <version>${jmockit.version}</version>
            <scope>test</scope>
        </dependency>
        <dependency>
            <groupId>junit</groupId>
            <artifactId>junit</artifactId>
            <version>${junit.version}</version>
            <scope>test</scope>
        </dependency>
        <dependency>
            <groupId>net.hydromatic</groupId>
            <artifactId>scott-data-hsqldb</artifactId>
            <version>${scott-data-hsqldb.version}</version>
            <scope>test</scope>
        </dependency>
        <dependency>
            <groupId>org.hsqldb</groupId>
            <artifactId>hsqldb</artifactId>
            <version>${hsqldb.version}</version>
            <scope>test</scope>
        </dependency>
        <dependency>
            <groupId>com.h2database</groupId>
            <artifactId>h2</artifactId>
            <version>${h2.version}</version>
            <scope>test</scope>
        </dependency>
    </dependencies>

    <!-- <profiles> <profile> <id>release</id> <build> <plugins> <plugin> 
        <groupId>org.apache.maven.plugins</groupId> <artifactId>maven-gpg-plugin</artifactId> 
        <version>${maven-gpg-plugin.version}</version> <executions> <execution> <id>sign-artifacts</id> 
        <phase>verify</phase> <goals> <goal>sign</goal> </goals> </execution> </executions> 
        </plugin> </plugins> </build> </profile> </profiles> -->
</project><|MERGE_RESOLUTION|>--- conflicted
+++ resolved
@@ -8,11 +8,7 @@
     <parent>
         <groupId>edu.umich</groupId>
         <artifactId>verdict</artifactId>
-<<<<<<< HEAD
-        <version>0.4.8</version>
-=======
         <version>0.4.11</version>
->>>>>>> 179a54e6
     </parent>
 
     <properties>
