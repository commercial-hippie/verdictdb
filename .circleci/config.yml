--- conflicted
+++ resolved
@@ -426,14 +426,6 @@
   version: 2
   build_and_test:
     jobs:
-<<<<<<< HEAD
-    - build-jdk7
-    - build-jdk8
-    - build-jdk8-update-codecov
-    - build-spark
-    - build-impala-redshift
-    - build-redshift
-=======
       - build-jdk7
       - build-jdk8
       - build-jdk8-update-codecov
@@ -444,7 +436,6 @@
           filters:
             branches:
               only: master
->>>>>>> 3fe64a3b
     #- update-codecov
     # - maven-version-check
     # - docker-env-check