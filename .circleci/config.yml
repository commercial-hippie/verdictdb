--- conflicted
+++ resolved
@@ -147,14 +147,11 @@
         - run: git clone git@github.com:verdictdb/verdictdb-private-resources.git
         # run tests!
         - run: mvn test -Dtest=SparkTpchSelectQueryCoordinatorTest 2> /dev/null
-<<<<<<< HEAD
         - run: mvn test -Dtest=RedshiftTpchSelectQueryCoordinatorTest 2> /dev/null
-=======
         - save_cache:
             paths:
               - ~/.m2
             key: verdict-dependencies-{{ checksum "pom.xml" }}
->>>>>>> 4a0d32d5
 
 workflows:
   version: 2
