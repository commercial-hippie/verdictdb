--- conflicted
+++ resolved
@@ -42,12 +42,7 @@
 
   @BeforeClass
   public static void setupImpalaDatabase() throws SQLException, VerdictDBDbmsException {
-<<<<<<< HEAD
     String impalaConnectionString = String.format("jdbc:impala://%s", IMPALA_HOST);
-=======
-    String impalaConnectionString =
-        String.format("jdbc:impala://%s", IMPALA_HOST);
->>>>>>> ce7e0a84
     impalaConn =
         DatabaseConnectionHelpers.setupImpala(
             impalaConnectionString, IMPALA_USER, IMPALA_PASSWORD, IMPALA_DATABASE);
@@ -65,7 +60,6 @@
   @Test
   public void sanityCheck() throws VerdictDBDbmsException {
     DbmsConnection dbmsConn = JdbcConnection.create(impalaConn);
-<<<<<<< HEAD
     //    System.out.println(dbmsConn.getColumns(IMPALA_DATABASE, "nation"));
     //    System.out.println(dbmsConn.getColumns(IMPALA_DATABASE, "region"));
     //    System.out.println(dbmsConn.getColumns(IMPALA_DATABASE, "part"));
@@ -87,29 +81,6 @@
     DbmsQueryResult rs =
         dbmsConn.execute(String.format("select * from %s.lineitem", IMPALA_DATABASE));
     System.out.println(rs.getRowCount());
-=======
-//    System.out.println(dbmsConn.getColumns(IMPALA_DATABASE, "nation"));
-//    System.out.println(dbmsConn.getColumns(IMPALA_DATABASE, "region"));
-//    System.out.println(dbmsConn.getColumns(IMPALA_DATABASE, "part"));
-//    System.out.println(dbmsConn.getColumns(IMPALA_DATABASE, "supplier"));
-//    System.out.println(dbmsConn.getColumns(IMPALA_DATABASE, "partsupp"));
-//    System.out.println(dbmsConn.getColumns(IMPALA_DATABASE, "customer"));
-//    System.out.println(dbmsConn.getColumns(IMPALA_DATABASE, "orders"));
-//    System.out.println(dbmsConn.getColumns(IMPALA_DATABASE, "lineitem"));
-
-//    assertEquals(5, dbmsConn.getColumns(IMPALA_DATABASE, "nation").size());
-//    assertEquals(4, dbmsConn.getColumns(IMPALA_DATABASE, "region").size());
-//    assertEquals(10, dbmsConn.getColumns(IMPALA_DATABASE, "part").size());
-//    assertEquals(8, dbmsConn.getColumns(IMPALA_DATABASE, "supplier").size());
-//    assertEquals(6, dbmsConn.getColumns(IMPALA_DATABASE, "partsupp").size());
-//    assertEquals(9, dbmsConn.getColumns(IMPALA_DATABASE, "customer").size());
-//    assertEquals(10, dbmsConn.getColumns(IMPALA_DATABASE, "orders").size());
-//    assertEquals(17, dbmsConn.getColumns(IMPALA_DATABASE, "lineitem").size());
-
-    DbmsQueryResult rs = dbmsConn.execute(String.format("select * from %s.lineitem", IMPALA_DATABASE));
-//    rs.printContent();
-    assertEquals(1000, rs.getRowCount());
->>>>>>> ce7e0a84
   }
 
   @Test
@@ -124,7 +95,7 @@
 
   public void testScramblingCoordinator(String tablename) throws VerdictDBException {
     JdbcConnection conn = JdbcConnection.create(impalaConn);
-//    conn.setOutputDebugMessage(true);
+    //    conn.setOutputDebugMessage(true);
 
     String scrambleSchema = IMPALA_DATABASE;
     String scratchpadSchema = IMPALA_DATABASE;
@@ -165,13 +136,13 @@
                 "select min(verdictdbblock), max(verdictdbblock) from %s.%s",
                 IMPALA_DATABASE, scrambledTable));
 
-//    // DEBUG
-//    DbmsQueryResult getall = conn.execute(
-//        String.format("select verdictdbblock from %s.%s", IMPALA_DATABASE, scrambledTable));
-//    getall.printContent();
+    //    // DEBUG
+    //    DbmsQueryResult getall = conn.execute(
+    //        String.format("select verdictdbblock from %s.%s", IMPALA_DATABASE, scrambledTable));
+    //    getall.printContent();
 
     result.next();
     assertEquals(0, result.getInt(0));
-    //assertEquals((int) Math.ceil(result2.getInt(0) / (float) blockSize) - 1, result.getInt(1));
+    // assertEquals((int) Math.ceil(result2.getInt(0) / (float) blockSize) - 1, result.getInt(1));
   }
 }