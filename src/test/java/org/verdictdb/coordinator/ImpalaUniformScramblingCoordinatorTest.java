--- conflicted
+++ resolved
@@ -95,14 +95,9 @@
   }
 
   public void testScramblingCoordinator(String tablename) throws VerdictDBException {
-<<<<<<< HEAD
     JdbcConnection conn = JdbcConnection.create(impalaConn);
-    conn.setOutputDebugMessage(true);
+//    conn.setOutputDebugMessage(true);
 
-=======
-    DbmsConnection conn = JdbcConnection.create(impalaConn);
-    ((JdbcConnection) conn).setOutputDebugMessage(true);
->>>>>>> 6494f4b3
     String scrambleSchema = IMPALA_DATABASE;
     String scratchpadSchema = IMPALA_DATABASE;
     long blockSize = 100;
