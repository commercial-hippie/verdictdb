--- conflicted
+++ resolved
@@ -8,12 +8,8 @@
 import java.util.Arrays;
 import java.util.List;
 
-<<<<<<< HEAD
-import org.apache.commons.lang3.tuple.Pair;
-=======
 import org.apache.commons.lang3.RandomStringUtils;
 import org.junit.AfterClass;
->>>>>>> 4a0d32d5
 import org.junit.BeforeClass;
 import org.junit.Test;
 import org.verdictdb.commons.DatabaseConnectionHelpers;
@@ -59,7 +55,7 @@
         String.format("DROP SCHEMA IF EXISTS `%s` CASCADE", IMPALA_DATABASE));
     impalaConn.close();
   }
-  
+
 
   @Test
   public void sanityCheck() throws VerdictDBDbmsException {
