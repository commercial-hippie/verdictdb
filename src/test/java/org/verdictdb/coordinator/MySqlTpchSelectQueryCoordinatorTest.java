package org.verdictdb.coordinator;

import static org.junit.Assert.assertEquals;
import static org.junit.Assert.fail;

import java.sql.Connection;
import java.sql.ResultSet;
import java.sql.SQLException;
import java.sql.Statement;

import org.junit.AfterClass;
import org.junit.BeforeClass;
import org.junit.Test;
import org.verdictdb.commons.DatabaseConnectionHelpers;
import org.verdictdb.connection.CachedDbmsConnection;
import org.verdictdb.connection.DbmsConnection;
import org.verdictdb.connection.DbmsQueryResult;
import org.verdictdb.connection.JdbcConnection;
import org.verdictdb.coordinator.ScramblingCoordinator;
import org.verdictdb.coordinator.SelectQueryCoordinator;
import org.verdictdb.core.resulthandler.ExecutionResultReader;
import org.verdictdb.core.scrambling.ScrambleMeta;
import org.verdictdb.core.scrambling.ScrambleMetaSet;
import org.verdictdb.core.sqlobject.AbstractRelation;
import org.verdictdb.core.sqlobject.SelectQuery;
import org.verdictdb.exception.VerdictDBException;
import org.verdictdb.sqlreader.NonValidatingSQLParser;
import org.verdictdb.sqlreader.RelationStandardizer;
import org.verdictdb.sqlsyntax.MysqlSyntax;
import org.verdictdb.sqlwriter.SelectQueryToSql;

/**
 *  Test cases are from
 *  https://github.com/umich-dbgroup/verdictdb-core/wiki/TPCH-Query-Reference--(Experiment-Version)
 *
 *  Some test cases are slightly changed because size of test data are small.
 */
public class MySqlTpchSelectQueryCoordinatorTest {

  // lineitem has 10 blocks, orders has 3 blocks;
  // lineitem join orders has 12 blocks
  final static int blockSize = 100;

  static ScrambleMetaSet meta = new ScrambleMetaSet();

  static Connection conn;

  private static Statement stmt;

  private static final String MYSQL_HOST;

  static {
    String env = System.getenv("BUILD_ENV");
    if (env != null && env.equals("GitLab")) {
      MYSQL_HOST = "mysql";
    } else {
      MYSQL_HOST = "localhost";
    }
  }

  private static final String MYSQL_DATABASE = "coordinator_test";

  private static final String MYSQL_UESR = "root";

  private static final String MYSQL_PASSWORD = "";

  @BeforeClass
  public static void setupMySqlDatabase() throws SQLException, VerdictDBException {
    String mysqlConnectionString =
        String.format("jdbc:mysql://%s?autoReconnect=true&useSSL=false", MYSQL_HOST);
    conn = DatabaseConnectionHelpers.setupMySql(
        mysqlConnectionString, MYSQL_UESR, MYSQL_PASSWORD, MYSQL_DATABASE);
    stmt = conn.createStatement();
    DbmsConnection dbmsConn = JdbcConnection.create(conn);

    // Create Scramble table
    dbmsConn.execute(String.format("DROP TABLE IF EXISTS `%s`.`lineitem_scrambled`", MYSQL_DATABASE));
    dbmsConn.execute(String.format("DROP TABLE IF EXISTS `%s`.`orders_scrambled`", MYSQL_DATABASE));
    
    ScramblingCoordinator scrambler = 
        new ScramblingCoordinator(dbmsConn, MYSQL_DATABASE, MYSQL_DATABASE, (long) 100);
    ScrambleMeta meta1 = 
        scrambler.scramble(MYSQL_DATABASE, "lineitem", MYSQL_DATABASE, "lineitem_scrambled", "uniform");
    ScrambleMeta meta2 = 
        scrambler.scramble(MYSQL_DATABASE, "orders", MYSQL_DATABASE, "orders_scrambled", "uniform");
    meta.addScrambleMeta(meta1);
    meta.addScrambleMeta(meta2);
  }

  @Test
  public void testTpch1() throws VerdictDBException, SQLException {
    String sql = "select " +
        " l_returnflag, " +
        " l_linestatus, " +
        " sum(l_quantity) as sum_qty, " +
        " sum(l_extendedprice) as sum_base_price, " +
        " sum(l_extendedprice * (1 - l_discount)) as sum_disc_price, " +
        " sum(l_extendedprice * (1 - l_discount) * (1 + l_tax)) as sum_charge, " +
        " avg(l_quantity) as avg_qty, " +
        " avg(l_extendedprice) as avg_price, " +
        " avg(l_discount) as avg_disc, " +
        " count(*) as count_order " +
        "from " +
        " lineitem_scrambled " +
        "where " +
        " l_shipdate <= date '1998-12-01'" +
        "group by " +
        " l_returnflag, " +
        " l_linestatus " +
        "order by " +
        " l_returnflag, " +
        " l_linestatus ";
    
//    SelectQueryCoordinator coordinator = new SelectQueryCoordinator(new JdbcDbmsConnection(conn, new MysqlSyntax()));
    stmt.execute("create schema if not exists `verdictdb_temp`");
    DbmsConnection dbmsconn = new CachedDbmsConnection(
        new JdbcConnection(conn, new MysqlSyntax()));
    dbmsconn.setDefaultSchema(MYSQL_DATABASE);
    SelectQueryCoordinator coordinator = new SelectQueryCoordinator(dbmsconn);
    
    coordinator.setScrambleMetaSet(meta);
//    coordinator.setDefaultSchema("test");
    ExecutionResultReader reader = coordinator.process(sql);

    NonValidatingSQLParser sqlToRelation = new NonValidatingSQLParser();
    AbstractRelation relation = sqlToRelation.toRelation(sql);
    RelationStandardizer gen = new RelationStandardizer(dbmsconn);
    relation = gen.standardize((SelectQuery) relation);

    SelectQueryToSql selectQueryToSql = new SelectQueryToSql(new MysqlSyntax());
    String stdQuery = selectQueryToSql.toSql(relation);
    int cnt = 0;
    while (reader.hasNext()) {
      DbmsQueryResult dbmsQueryResult = reader.next();
      cnt++;
      if (cnt == 10) {
        ResultSet rs = stmt.executeQuery(stdQuery);
        while (rs.next()) {
          dbmsQueryResult.next();
          assertEquals(rs.getString(1), dbmsQueryResult.getString(0));
          assertEquals(rs.getString(2), dbmsQueryResult.getString(1));
          assertEquals(rs.getLong(3), dbmsQueryResult.getLong(2));
          assertEquals(rs.getDouble(4), dbmsQueryResult.getDouble(3), 1e-5);
          assertEquals(rs.getDouble(5), dbmsQueryResult.getDouble(4), 1e-5);
          assertEquals(rs.getDouble(6), dbmsQueryResult.getDouble(5), 1e-5);
          assertEquals(rs.getDouble(7), dbmsQueryResult.getDouble(6), 1e-5);
          assertEquals(rs.getDouble(8), dbmsQueryResult.getDouble(7), 1e-5);
          assertEquals(rs.getDouble(9), dbmsQueryResult.getDouble(8), 1e-5);
          assertEquals(rs.getDouble(10), dbmsQueryResult.getDouble(9), 1e-5);
        }
      }
    }
    assertEquals(10, cnt);
//    System.out.println("test case 1 finished");
  }

  @Test
  public void testTpch3() throws VerdictDBException, SQLException {
    RelationStandardizer.resetItemID();
    String sql = "select " +
        "l_orderkey, " +
        "sum(l_extendedprice * (1 - l_discount)) as revenue, " +
        "o_orderdate, " +
        "o_shippriority " +
        "from " +
        "customer, " +
        "orders_scrambled, " +
        "lineitem_scrambled " +
        "where " +
        "c_custkey = o_custkey " +
        "and l_orderkey = o_orderkey " +
        "and o_orderdate < date '1998-12-01' " +
        "and l_shipdate > date '1996-12-01' " +
        "group by " +
        "l_orderkey, " +
        "o_orderdate, " +
        "o_shippriority " +
        "order by " +
        "revenue desc, " +
        "o_orderdate " +
        "limit 10";
//    SelectQueryCoordinator coordinator = new SelectQueryCoordinator(new JdbcDbmsConnection(conn, new MysqlSyntax()));
    stmt.execute("create schema if not exists `verdictdb_temp`");
    DbmsConnection dbmsconn = new CachedDbmsConnection(
        new JdbcConnection(conn, new MysqlSyntax()));
    dbmsconn.setDefaultSchema(MYSQL_DATABASE);
    SelectQueryCoordinator coordinator = new SelectQueryCoordinator(dbmsconn);
    
    coordinator.setScrambleMetaSet(meta);
//    coordinator.setDefaultSchema("test");
    ExecutionResultReader reader = coordinator.process(sql);

    NonValidatingSQLParser sqlToRelation = new NonValidatingSQLParser();
    AbstractRelation relation = sqlToRelation.toRelation(sql);
    RelationStandardizer gen = new RelationStandardizer(dbmsconn);
    relation = gen.standardize((SelectQuery) relation);

    SelectQueryToSql selectQueryToSql = new SelectQueryToSql(new MysqlSyntax());
    String stdQuery = selectQueryToSql.toSql(relation);
    int cnt = 0;
    while (reader.hasNext()) {
      DbmsQueryResult dbmsQueryResult = reader.next();
      cnt++;
      if (cnt == 12) {
        ResultSet rs = stmt.executeQuery(stdQuery);
        while (rs.next()) {
          dbmsQueryResult.next();
          assertEquals(rs.getDouble(1), dbmsQueryResult.getDouble(0), 1e-5);
          assertEquals(rs.getDouble(2), dbmsQueryResult.getDouble(1), 1e-5);
          assertEquals(rs.getString(3), dbmsQueryResult.getString(2));
          assertEquals(rs.getString(4), dbmsQueryResult.getString(3));
        }
      }
    }
    assertEquals(12, cnt);
//    System.out.println("test case 3 finished");
  }

  @Test
  public void test4Tpch() throws VerdictDBException, SQLException {
    RelationStandardizer.resetItemID();
    String sql = "select " +
        "o_orderpriority, " +
        "count(*) as order_count " +
        "from " +
        "orders_scrambled join lineitem_scrambled on l_orderkey = o_orderkey " +
        "where " +
        "o_orderdate >= date '1992-12-01' " +
        "and o_orderdate < date '1998-12-01'" +
        "and l_commitdate < l_receiptdate " +
        "group by " +
        "o_orderpriority " +
        "order by " +
        "o_orderpriority ";
    stmt.execute("create schema if not exists `verdictdb_temp`;");
//    SelectQueryCoordinator coordinator = new SelectQueryCoordinator(new JdbcDbmsConnection(conn, new MysqlSyntax()));
    DbmsConnection dbmsconn = new CachedDbmsConnection(
        new JdbcConnection(conn, new MysqlSyntax()));
    dbmsconn.setDefaultSchema(MYSQL_DATABASE);
    SelectQueryCoordinator coordinator = new SelectQueryCoordinator(dbmsconn);
    
    coordinator.setScrambleMetaSet(meta);
//    coordinator.setDefaultSchema("test");
    ExecutionResultReader reader = coordinator.process(sql);

    NonValidatingSQLParser sqlToRelation = new NonValidatingSQLParser();
    AbstractRelation relation = sqlToRelation.toRelation(sql);
    RelationStandardizer gen = new RelationStandardizer(dbmsconn);
    relation = gen.standardize((SelectQuery) relation);

    SelectQueryToSql selectQueryToSql = new SelectQueryToSql(new MysqlSyntax());
    String stdQuery = selectQueryToSql.toSql(relation);
    int cnt = 0;
    while (reader.hasNext()) {
      DbmsQueryResult dbmsQueryResult = reader.next();
      cnt++;
      if (cnt == 12) {
        ResultSet rs = stmt.executeQuery(stdQuery);
        while (rs.next()) {
          dbmsQueryResult.next();
          assertEquals(rs.getString(1), dbmsQueryResult.getString(0));
          assertEquals(rs.getDouble(2), dbmsQueryResult.getDouble(1), 1e-5);
        }
      }
    }
    assertEquals(12, cnt);
//    System.out.println("test case 4 finished");
  }

  @Test
  public void test5Tpch() throws VerdictDBException, SQLException {
    RelationStandardizer.resetItemID();
    String sql = "select " +
        "n_name, " +
        "sum(l_extendedprice * (1 - l_discount)) as revenue " +
        "from " +
        "customer, " +
        "orders_scrambled, " +
        "lineitem_scrambled, " +
        "supplier, " +
        "nation, " +
        "region " +
        "where " +
        "c_custkey = o_custkey " +
        "and l_orderkey = o_orderkey " +
        "and l_suppkey = s_suppkey " +
        "and c_nationkey = s_nationkey " +
        "and s_nationkey = n_nationkey " +
        "and n_regionkey = r_regionkey " +
        "and o_orderdate >= date '1992-12-01' " +
        "and o_orderdate < date '1998-12-01' " +
        "group by " +
        "n_name " +
        "order by " +
        "revenue desc ";
    stmt.execute("create schema if not exists `verdictdb_temp`;");
//    SelectQueryCoordinator coordinator = new SelectQueryCoordinator(new JdbcDbmsConnection(conn, new MysqlSyntax()));
    DbmsConnection dbmsconn = new CachedDbmsConnection(
        new JdbcConnection(conn, new MysqlSyntax()));
    dbmsconn.setDefaultSchema(MYSQL_DATABASE);
    SelectQueryCoordinator coordinator = new SelectQueryCoordinator(dbmsconn);
    
    coordinator.setScrambleMetaSet(meta);
//    coordinator.setDefaultSchema("test");
    ExecutionResultReader reader = coordinator.process(sql);

    NonValidatingSQLParser sqlToRelation = new NonValidatingSQLParser();
    AbstractRelation relation = sqlToRelation.toRelation(sql);
    RelationStandardizer gen = new RelationStandardizer(dbmsconn);
    relation = gen.standardize((SelectQuery) relation);

    SelectQueryToSql selectQueryToSql = new SelectQueryToSql(new MysqlSyntax());
    String stdQuery = selectQueryToSql.toSql(relation);
    int cnt = 0;
    while (reader.hasNext()) {
      DbmsQueryResult dbmsQueryResult = reader.next();
      cnt++;
      if (cnt == 12) {
        ResultSet rs = stmt.executeQuery(stdQuery);
        while (rs.next()) {
          dbmsQueryResult.next();
          assertEquals(rs.getString(1), dbmsQueryResult.getString(0));
          assertEquals(rs.getDouble(2), dbmsQueryResult.getDouble(1), 1e-5);
        }
      }
    }
    assertEquals(12, cnt);
//    System.out.println("test case 5 finished");
  }

  @Test
  public void test6Tpch() throws VerdictDBException, SQLException {
    RelationStandardizer.resetItemID();
    String sql = "select " +
        "sum(l_extendedprice * l_discount) as revenue " +
        "from " +
        "lineitem_scrambled " +
        "where " +
        "l_shipdate >= date '1992-12-01' " +
        "and l_shipdate < date '1998-12-01' " +
        "and l_discount between 0.04 - 0.02 and 0.04 + 0.02 " +
        "and l_quantity < 15 ";
    stmt.execute("create schema if not exists `verdictdb_temp`;");
//    SelectQueryCoordinator coordinator = new SelectQueryCoordinator(new JdbcDbmsConnection(conn, new MysqlSyntax()));
    DbmsConnection dbmsconn = new CachedDbmsConnection(
        new JdbcConnection(conn, new MysqlSyntax()));
    dbmsconn.setDefaultSchema(MYSQL_DATABASE);
    SelectQueryCoordinator coordinator = new SelectQueryCoordinator(dbmsconn);
    coordinator.setScrambleMetaSet(meta);
//    coordinator.setDefaultSchema("test");
    ExecutionResultReader reader = coordinator.process(sql);

    NonValidatingSQLParser sqlToRelation = new NonValidatingSQLParser();
    AbstractRelation relation = sqlToRelation.toRelation(sql);
    RelationStandardizer gen = new RelationStandardizer(dbmsconn);
    relation = gen.standardize((SelectQuery) relation);

    SelectQueryToSql selectQueryToSql = new SelectQueryToSql(new MysqlSyntax());
    String stdQuery = selectQueryToSql.toSql(relation);
    int cnt = 0;
    while (reader.hasNext()) {
      DbmsQueryResult dbmsQueryResult = reader.next();
      cnt++;
      if (cnt == 10) {
        ResultSet rs = stmt.executeQuery(stdQuery);
        while (rs.next()) {
          dbmsQueryResult.next();
          assertEquals(rs.getDouble(1), dbmsQueryResult.getDouble(0), 1e-5);
        }
      }
    }
    assertEquals(10, cnt);
//    System.out.println("test case 6 finished");
  }

  @Test
  public void test7Tpch() throws VerdictDBException, SQLException {
    RelationStandardizer.resetItemID();
    String sql = "select " +
        "supp_nation, " +
        "cust_nation, " +
        "l_year, " +
        "sum(volume) as revenue " +
        "from " +
        "( " +
        "select " +
        "n1.n_name as supp_nation, " +
        "n2.n_name as cust_nation, " +
        "substr(l_shipdate,0,4) as l_year, " +
        "l_extendedprice * (1 - l_discount) as volume " +
        "from " +
        "supplier, " +
        "lineitem_scrambled, " +
        "orders_scrambled, " +
        "customer, " +
        "nation n1, " +
        "nation n2 " +
        "where " +
        "s_suppkey = l_suppkey " +
        "and o_orderkey = l_orderkey " +
        "and c_custkey = o_custkey " +
        "and s_nationkey = n1.n_nationkey " +
        "and c_nationkey = n2.n_nationkey " +
        "and ( " +
        "(n1.n_name = 'CHINA' and n2.n_name = 'RUSSIA') " +
        "or (n1.n_name = 'RUSSIA' and n2.n_name = 'CHINA') " +
        ") " +
        "and l_shipdate between date '1992-01-01' and date '1996-12-31' " +
        ") as shipping " +
        "group by " +
        "supp_nation, " +
        "cust_nation, " +
        "l_year " +
        "order by " +
        "supp_nation, " +
        "cust_nation, " +
        "l_year ";
    stmt.execute("create schema if not exists `verdictdb_temp`;");
//    SelectQueryCoordinator coordinator = new SelectQueryCoordinator(new JdbcDbmsConnection(conn, new MysqlSyntax()));
    DbmsConnection dbmsconn = new CachedDbmsConnection(
        new JdbcConnection(conn, new MysqlSyntax()));
    dbmsconn.setDefaultSchema(MYSQL_DATABASE);
    SelectQueryCoordinator coordinator = new SelectQueryCoordinator(dbmsconn);
    coordinator.setScrambleMetaSet(meta);
//    coordinator.setDefaultSchema("test");
    ExecutionResultReader reader = coordinator.process(sql);

    NonValidatingSQLParser sqlToRelation = new NonValidatingSQLParser();
    AbstractRelation relation = sqlToRelation.toRelation(sql);
    RelationStandardizer gen = new RelationStandardizer(dbmsconn);
    relation = gen.standardize((SelectQuery) relation);

    SelectQueryToSql selectQueryToSql = new SelectQueryToSql(new MysqlSyntax());
    String stdQuery = selectQueryToSql.toSql(relation);
    int cnt = 0;
    while (reader.hasNext()) {
      DbmsQueryResult dbmsQueryResult = reader.next();
      cnt++;
      if (cnt == 12) {
        ResultSet rs = stmt.executeQuery(stdQuery);
        while (rs.next()) {
          dbmsQueryResult.next();
          assertEquals(rs.getString(1), dbmsQueryResult.getString(0));
          assertEquals(rs.getString(2), dbmsQueryResult.getString(1));
          assertEquals(rs.getString(3), dbmsQueryResult.getString(2));
          assertEquals(rs.getDouble(4), dbmsQueryResult.getDouble(3), 1e-5);
        }
      }
    }
    assertEquals(12, cnt);
//    System.out.println("test case 7 finished");
  }

  // Very slow for some reason
  @Test
  public void test8Tpch() throws VerdictDBException, SQLException {
    RelationStandardizer.resetItemID();
//    String sql = "select " +
//        "o_year, " +
//        "sum(case " +
//        "when nation = 'PERU' then volume " +
//        "else 0 " +
//        "end) as numerator, sum(volume) as denominator " +
//        "from " +
//        "( " +
//        "select " +
//        "year(o_orderdate) as o_year, " +
//        "l_extendedprice * (1 - l_discount) as volume, " +
//        "n2.n_name as nation " +
//        "from " +
//        "part, " +
//        "supplier, " +
//        "lineitem_scrambled, " +
//        "orders_scrambled, " +
//        "customer, " +
//        "nation n1, " +
//        "nation n2, " +
//        "region " +
//        "where " +
//        "p_partkey = l_partkey " +
//        "and s_suppkey = l_suppkey " +
//        "and l_orderkey = o_orderkey " +
//        "and o_custkey = c_custkey " +
//        "and c_nationkey = n1.n_nationkey " +
//        "and n1.n_regionkey = r_regionkey " +
//        "and r_name = 'AMERICA' " +
//        "and s_nationkey = n2.n_nationkey " +
//        "and o_orderdate between '1991-01-01' and '1996-12-31' " +
//        ") as all_nations " +
//        "group by " +
//        "o_year " +
//        "order by " +
//        "o_year ";
    String sql = "select\n" + 
        "  o_year,\n" + 
        "  sum(case\n" + 
        "    when nation = 'PERU' then volume\n" + 
        "    else 0\n" + 
        "  end) as numerator, sum(volume) as demoninator\n" + 
        "from\n" + 
        "  (\n" + 
        "    select\n" + 
        "      year(o_orderdate) as o_year,\n" + 
        "      l_extendedprice * (1 - l_discount) as volume,\n" + 
        "      n2.n_name as nation\n" + 
        "    from\n" + 
        "      lineitem_scrambled join orders_scrambled on l_orderkey = o_orderkey\n" + 
        "      join supplier on s_suppkey = l_suppkey\n" + 
        "      join part on p_partkey = l_partkey\n" + 
        "      join customer on o_custkey = c_custkey\n" + 
        "      join nation n1 on c_nationkey = n1.n_nationkey\n" + 
        "      join region on n1.n_regionkey = r_regionkey\n" + 
        "      join nation n2 on s_nationkey = n2.n_nationkey\n" + 
        "    where\n" + 
        "      r_name = 'AMERICA'\n" + 
        "      and o_orderdate between '1995-01-01' and '1996-12-31'\n" +
        "      and p_type = 'ECONOMY ANODIZED STEEL'" +
        "  ) as all_nations\n" + 
        "group by\n" + 
        "  o_year\n" + 
        "order by\n" + 
        "  o_year";
    stmt.execute("create schema if not exists `verdictdb_temp`;");
//    SelectQueryCoordinator coordinator = new SelectQueryCoordinator(new JdbcDbmsConnection(conn, new MysqlSyntax()));
    DbmsConnection dbmsconn = new CachedDbmsConnection(
        new JdbcConnection(conn, new MysqlSyntax()));
    dbmsconn.setDefaultSchema(MYSQL_DATABASE);
    SelectQueryCoordinator coordinator = new SelectQueryCoordinator(dbmsconn);
    coordinator.setScrambleMetaSet(meta);
//    coordinator.setDefaultSchema("test");
    ExecutionResultReader reader = coordinator.process(sql);

    NonValidatingSQLParser sqlToRelation = new NonValidatingSQLParser();
    AbstractRelation relation = sqlToRelation.toRelation(sql);
    RelationStandardizer gen = new RelationStandardizer(dbmsconn);
    relation = gen.standardize((SelectQuery) relation);

    SelectQueryToSql selectQueryToSql = new SelectQueryToSql(new MysqlSyntax());
    String stdQuery = selectQueryToSql.toSql(relation);
    int cnt = 0;
    while (reader.hasNext()) {
      DbmsQueryResult dbmsQueryResult = reader.next();
      cnt++;
//      System.out.println("test case 8 processing: " + cnt);
      if (cnt == 12) {
        ResultSet rs = stmt.executeQuery(stdQuery);
        while (rs.next()) {
          dbmsQueryResult.next();
          assertEquals(rs.getString(1), dbmsQueryResult.getString(0));
          assertEquals(rs.getDouble(2), dbmsQueryResult.getDouble(1), 1e-5);
          assertEquals(rs.getDouble(3), dbmsQueryResult.getDouble(2), 1e-5);
        }
      }
    }
    assertEquals(12, cnt);
//    System.out.println("test case 8 finished");
  }

  // Very slow as well
  @Test
  public void test9Tpch() throws VerdictDBException, SQLException {
    RelationStandardizer.resetItemID();
//    String sql = "select " +
//        "nation, " +
//        "o_year, " +
//        "sum(amount) as sum_profit " +
//        "from " +
//        "( " +
//        "select " +
//        "n_name as nation, " +
//        "substr(o_orderdate,0,4) as o_year, " +
//        "l_extendedprice * (1 - l_discount) - ps_supplycost * l_quantity as amount " +
//        "from " +
//        "part, " +
//        "supplier, " +
//        "lineitem_scrambled, " +
//        "partsupp, " +
//        "orders_scrambled, " +
//        "nation " +
//        "where " +
//        "s_suppkey = l_suppkey " +
//        "and ps_suppkey = l_suppkey " +
//        "and ps_partkey = l_partkey " +
//        "and p_partkey = l_partkey " +
//        "and o_orderkey = l_orderkey " +
//        "and s_nationkey = n_nationkey " +
//        ") as profit " +
//        "group by " +
//        "nation, " +
//        "o_year " +
//        "order by " +
//        "nation, " +
//        "o_year desc ";
    String sql = "select\n" + 
        "  nation,\n" + 
        "  o_year,\n" + 
        "  sum(amount) as sum_profit\n" + 
        "from\n" + 
        "  (\n" + 
        "    select\n" + 
        "      n_name as nation,\n" + 
        "      year(o_orderdate) as o_year,\n" + 
        "      l_extendedprice * (1 - l_discount) - ps_supplycost * l_quantity as amount\n" + 
        "    from\n" + 
        "      lineitem_scrambled join orders_scrambled on o_orderkey = l_orderkey\n" + 
        "      join partsupp on ps_suppkey = l_suppkey and ps_partkey = l_partkey\n" + 
        "      join supplier on s_suppkey = l_suppkey\n" + 
        "      join part on p_partkey = l_partkey\n" + 
        "      join nation on s_nationkey = n_nationkey\n" + 
        "    where\n" + 
        "      p_name like '%green%'\n" +
        "  ) as profit\n" + 
        "group by\n" + 
        "  nation,\n" + 
        "  o_year\n" + 
        "order by\n" + 
        "  nation,\n" + 
        "  o_year desc";
    
    stmt.execute("create schema if not exists `verdictdb_temp`;");
//    SelectQueryCoordinator coordinator = new SelectQueryCoordinator(new JdbcDbmsConnection(conn, new MysqlSyntax()));
    DbmsConnection dbmsconn = new CachedDbmsConnection(
        new JdbcConnection(conn, new MysqlSyntax()));
    dbmsconn.setDefaultSchema(MYSQL_DATABASE);
    SelectQueryCoordinator coordinator = new SelectQueryCoordinator(dbmsconn);
    coordinator.setScrambleMetaSet(meta);
//    coordinator.setDefaultSchema("test");
    ExecutionResultReader reader = coordinator.process(sql);

    NonValidatingSQLParser sqlToRelation = new NonValidatingSQLParser();
    AbstractRelation relation = sqlToRelation.toRelation(sql);
    RelationStandardizer gen = new RelationStandardizer(dbmsconn);
    relation = gen.standardize((SelectQuery) relation);

    SelectQueryToSql selectQueryToSql = new SelectQueryToSql(new MysqlSyntax());
    String stdQuery = selectQueryToSql.toSql(relation);
    int cnt = 0;
    while (reader.hasNext()) {
      DbmsQueryResult dbmsQueryResult = reader.next();
      cnt++;
//      System.out.println("test case 9 processing: " + cnt);
      if (cnt == 12) {
        ResultSet rs = stmt.executeQuery(stdQuery);
        while (rs.next()) {
          dbmsQueryResult.next();
          assertEquals(rs.getString(1), dbmsQueryResult.getString(0));
          assertEquals(rs.getString(2), dbmsQueryResult.getString(1));
          assertEquals(rs.getDouble(3), dbmsQueryResult.getDouble(2), 1e-5);
        }
      }
    }
    assertEquals(12, cnt);
//    System.out.println("test case 9 finished");
  }

  @Test
  public void test10Tpch() throws VerdictDBException, SQLException {
    String sql = "select " +
        "c_custkey, " +
        "c_name, " +
        "sum(l_extendedprice * (1 - l_discount)) as revenue, " +
        "c_acctbal, " +
        "n_name, " +
        "c_address, " +
        "c_phone, " +
        "c_comment " +
        "from " +
        "customer, " +
        "orders_scrambled, " +
        "lineitem_scrambled, " +
        "nation " +
        "where " +
        "c_custkey = o_custkey " +
        "and l_orderkey = o_orderkey " +
        "and o_orderdate >= date '1992-01-01' " +
        "and o_orderdate < date '1998-01-01' " +
        "and l_returnflag = 'R' " +
        "and c_nationkey = n_nationkey " +
        "group by " +
        "c_custkey, " +
        "c_name, " +
        "c_acctbal, " +
        "c_phone, " +
        "n_name, " +
        "c_address, " +
        "c_comment " +
        "order by " +
        "revenue desc ";
    stmt.execute("create schema if not exists `verdictdb_temp`;");
//    SelectQueryCoordinator coordinator = new SelectQueryCoordinator(new JdbcDbmsConnection(conn, new MysqlSyntax()));
    DbmsConnection dbmsconn = new CachedDbmsConnection(
        new JdbcConnection(conn, new MysqlSyntax()));
    dbmsconn.setDefaultSchema(MYSQL_DATABASE);
    SelectQueryCoordinator coordinator = new SelectQueryCoordinator(dbmsconn);
    coordinator.setScrambleMetaSet(meta);
//    coordinator.setDefaultSchema("test");
    ExecutionResultReader reader = coordinator.process(sql);

    NonValidatingSQLParser sqlToRelation = new NonValidatingSQLParser();
    AbstractRelation relation = sqlToRelation.toRelation(sql);
    RelationStandardizer gen = new RelationStandardizer(dbmsconn);
    relation = gen.standardize((SelectQuery) relation);

    SelectQueryToSql selectQueryToSql = new SelectQueryToSql(new MysqlSyntax());
    String stdQuery = selectQueryToSql.toSql(relation);
    int cnt = 0;
    while (reader.hasNext()) {
      DbmsQueryResult dbmsQueryResult = reader.next();
      cnt++;
      if (cnt == 12) {
        ResultSet rs = stmt.executeQuery(stdQuery);
        while (rs.next()) {
          dbmsQueryResult.next();
          assertEquals(rs.getString(1), dbmsQueryResult.getString(0));
          assertEquals(rs.getString(2), dbmsQueryResult.getString(1));
          assertEquals(rs.getDouble(3), dbmsQueryResult.getDouble(2), 1e-5);
        }
      }
    }
    assertEquals(12, cnt);
//    System.out.println("test case 10 finished");
  }

  @Test
  public void test12Tpch() throws VerdictDBException, SQLException {
    String sql = "select " +
        "l_shipmode, " +
        "sum(case " +
        "when o_orderpriority = '1-URGENT' " +
        "or o_orderpriority = '2-HIGH' " +
        "then 1 " +
        "else 0 " +
        "end) as high_line_count, " +
        "sum(case " +
        "when o_orderpriority <> '1-URGENT' " +
        "and o_orderpriority <> '2-HIGH' " +
        "then 1 " +
        "else 0 " +
        "end) as low_line_count " +
        "from " +
        "orders_scrambled, " +
        "lineitem_scrambled " +
        "where " +
        "o_orderkey = l_orderkey " +
        "and l_commitdate < l_receiptdate " +
        "and l_shipdate < l_commitdate " +
        "and l_receiptdate >= date '1992-01-01' " +
        "and l_receiptdate < date '1998-01-01' " +
        "group by " +
        "l_shipmode " +
        "order by " +
        "l_shipmode ";
    stmt.execute("create schema if not exists `verdictdb_temp`;");
//    SelectQueryCoordinator coordinator = new SelectQueryCoordinator(new JdbcDbmsConnection(conn, new MysqlSyntax()));
    DbmsConnection dbmsconn = new CachedDbmsConnection(
        new JdbcConnection(conn, new MysqlSyntax()));
    dbmsconn.setDefaultSchema(MYSQL_DATABASE);
    SelectQueryCoordinator coordinator = new SelectQueryCoordinator(dbmsconn);
    coordinator.setScrambleMetaSet(meta);
//    coordinator.setDefaultSchema("test");
    ExecutionResultReader reader = coordinator.process(sql);

    NonValidatingSQLParser sqlToRelation = new NonValidatingSQLParser();
    AbstractRelation relation = sqlToRelation.toRelation(sql);
    RelationStandardizer gen = new RelationStandardizer(dbmsconn);
    relation = gen.standardize((SelectQuery) relation);

    SelectQueryToSql selectQueryToSql = new SelectQueryToSql(new MysqlSyntax());
    String stdQuery = selectQueryToSql.toSql(relation);
    int cnt = 0;
    while (reader.hasNext()) {
      DbmsQueryResult dbmsQueryResult = reader.next();
      cnt++;
      if (cnt == 12) {
        ResultSet rs = stmt.executeQuery(stdQuery);
        while (rs.next()) {
          dbmsQueryResult.next();
          assertEquals(rs.getString(1), dbmsQueryResult.getString(0));
          assertEquals(rs.getDouble(2), dbmsQueryResult.getDouble(1), 1e-5);
          assertEquals(rs.getDouble(3), dbmsQueryResult.getDouble(2), 1e-5);
        }
      }
    }
    assertEquals(12, cnt);
//    System.out.println("test case 12 finished");
  }

  @Test
  public void test13Tpch() throws VerdictDBException, SQLException {
    String sql = "select " +
        "c_custkey, " +
        "count(o_orderkey) as c_count " +
        "from " +
        "customer inner join orders_scrambled on " +
        "c_custkey = o_custkey " +
        "and o_comment not like '%unusual%' " +
        "group by " +
        "c_custkey " +
        "order by c_custkey";
    stmt.execute("create schema if not exists `verdictdb_temp`;");
//    SelectQueryCoordinator coordinator = new SelectQueryCoordinator(new JdbcDbmsConnection(conn, new MysqlSyntax()));
    DbmsConnection dbmsconn = new CachedDbmsConnection(
        new JdbcConnection(conn, new MysqlSyntax()));
    dbmsconn.setDefaultSchema(MYSQL_DATABASE);
    SelectQueryCoordinator coordinator = new SelectQueryCoordinator(dbmsconn);
    coordinator.setScrambleMetaSet(meta);
//    coordinator.setDefaultSchema("test");
    ExecutionResultReader reader = coordinator.process(sql);

    NonValidatingSQLParser sqlToRelation = new NonValidatingSQLParser();
    AbstractRelation relation = sqlToRelation.toRelation(sql);
    RelationStandardizer gen = new RelationStandardizer(dbmsconn);
    relation = gen.standardize((SelectQuery) relation);

    SelectQueryToSql selectQueryToSql = new SelectQueryToSql(new MysqlSyntax());
    String stdQuery = selectQueryToSql.toSql(relation);
    int cnt = 0;
    while (reader.hasNext()) {
      DbmsQueryResult dbmsQueryResult = reader.next();
      cnt++;
      if (cnt == 3) {
        ResultSet rs = stmt.executeQuery(stdQuery);
        while (rs.next()) {
          dbmsQueryResult.next();
          assertEquals(rs.getString(1), dbmsQueryResult.getString(0));
          assertEquals(rs.getDouble(2), dbmsQueryResult.getDouble(1), 1e-5);
        }
      }
    }
    assertEquals(3, cnt);
//    System.out.println("test case 13 finished");
  }

  @Test
  public void test14Tpch() throws VerdictDBException, SQLException {
    String sql = "select " +
        "100.00 * sum(case " +
        "when p_type like 'PROMO%' " +
        "then l_extendedprice * (1 - l_discount) " +
        "else 0 " +
        "end) as numerator, sum(l_extendedprice * (1 - l_discount)) as denominator " +
        "from " +
        "lineitem_scrambled, " +
        "part " +
        "where " +
        "l_partkey = p_partkey " +
        "and l_shipdate >= date '1992-01-01' " +
        "and l_shipdate < date '1998-01-01' ";
    stmt.execute("create schema if not exists `verdictdb_temp`;");
//    SelectQueryCoordinator coordinator = new SelectQueryCoordinator(new JdbcDbmsConnection(conn, new MysqlSyntax()));
    DbmsConnection dbmsconn = new CachedDbmsConnection(
        new JdbcConnection(conn, new MysqlSyntax()));
    dbmsconn.setDefaultSchema(MYSQL_DATABASE);
    SelectQueryCoordinator coordinator = new SelectQueryCoordinator(dbmsconn);
    coordinator.setScrambleMetaSet(meta);
//    coordinator.setDefaultSchema("test");
    ExecutionResultReader reader = coordinator.process(sql);

    NonValidatingSQLParser sqlToRelation = new NonValidatingSQLParser();
    AbstractRelation relation = sqlToRelation.toRelation(sql);
    RelationStandardizer gen = new RelationStandardizer(dbmsconn);
    relation = gen.standardize((SelectQuery) relation);

    SelectQueryToSql selectQueryToSql = new SelectQueryToSql(new MysqlSyntax());
    String stdQuery = selectQueryToSql.toSql(relation);
    int cnt = 0;
    while (reader.hasNext()) {
      DbmsQueryResult dbmsQueryResult = reader.next();
      cnt++;
      if (cnt == 10) {
        ResultSet rs = stmt.executeQuery(stdQuery);
        while (rs.next()) {
          dbmsQueryResult.next();
          assertEquals(rs.getDouble(2), dbmsQueryResult.getDouble(1), 1e-5);
          assertEquals(rs.getDouble(1), dbmsQueryResult.getDouble(0), 1e-5);
        }
      }
    }
    assertEquals(10, cnt);
//    System.out.println("test case 14 finished");
  }

  @Test
  public void test15Tpch() throws VerdictDBException, SQLException {
    String sql = "select " +
        "l_suppkey, " +
        "sum(l_extendedprice * (1 - l_discount)) " +
        "from " +
        "lineitem_scrambled " +
        "where " +
        "l_shipdate >= date '1992-01-01' " +
        "and l_shipdate < date '1999-01-01'" +
        "group by " +
        "l_suppkey " +
        "order by " +
        "l_suppkey";
    stmt.execute("create schema if not exists `verdictdb_temp`;");
//    SelectQueryCoordinator coordinator = new SelectQueryCoordinator(new JdbcDbmsConnection(conn, new MysqlSyntax()));
    DbmsConnection dbmsconn = new CachedDbmsConnection(
        new JdbcConnection(conn, new MysqlSyntax()));
    dbmsconn.setDefaultSchema(MYSQL_DATABASE);
    SelectQueryCoordinator coordinator = new SelectQueryCoordinator(dbmsconn);
    coordinator.setScrambleMetaSet(meta);
//    coordinator.setDefaultSchema("test");
    ExecutionResultReader reader = coordinator.process(sql);

    NonValidatingSQLParser sqlToRelation = new NonValidatingSQLParser();
    AbstractRelation relation = sqlToRelation.toRelation(sql);
    RelationStandardizer gen = new RelationStandardizer(dbmsconn);
    relation = gen.standardize((SelectQuery) relation);

    SelectQueryToSql selectQueryToSql = new SelectQueryToSql(new MysqlSyntax());
    String stdQuery = selectQueryToSql.toSql(relation);
    int cnt = 0;
    while (reader.hasNext()) {
      DbmsQueryResult dbmsQueryResult = reader.next();
      cnt++;
      if (cnt == 10) {
        ResultSet rs = stmt.executeQuery(stdQuery);
        while (rs.next()) {
          dbmsQueryResult.next();
          assertEquals(rs.getDouble(2), dbmsQueryResult.getDouble(1), 1e-5);
          assertEquals(rs.getDouble(1), dbmsQueryResult.getDouble(0), 1e-5);
        }
      }
    }
    assertEquals(10, cnt);
//    System.out.println("test case 15 finished");
  }

  @Test
  public void test17Tpch() throws VerdictDBException, SQLException {
    String sql = "select\n" +
        "  sum(extendedprice) / 7.0 as avg_yearly\n" +
        "from (\n" +
        "  select\n" +
        "    l_quantity as quantity,\n" +
        "    l_extendedprice as extendedprice,\n" +
        "    t_avg_quantity\n" +
        "  from\n" +
        "    (select\n" +
        "  l_partkey as t_partkey,\n" +
        "  0.2 * avg(l_quantity) as t_avg_quantity\n" +
        "from\n" +
        "  lineitem_scrambled\n" +
        "group by l_partkey) as q17_lineitem_tmp_cached Inner Join\n" +
        "    (select\n" +
        "      l_quantity,\n" +
        "      l_partkey,\n" +
        "      l_extendedprice\n" +
        "    from\n" +
        "      part,\n" +
        "      lineitem_scrambled\n" +
        "    where\n" +
        "      p_partkey = l_partkey\n" +
        "    ) as l1 on l1.l_partkey = t_partkey\n" +
        ") a \n" +
        "where quantity > t_avg_quantity";
    stmt.execute("create schema if not exists `verdictdb_temp`;");
//    SelectQueryCoordinator coordinator = new SelectQueryCoordinator(new JdbcDbmsConnection(conn, new MysqlSyntax()));
    DbmsConnection dbmsconn = new CachedDbmsConnection(
        new JdbcConnection(conn, new MysqlSyntax()));
    dbmsconn.setDefaultSchema(MYSQL_DATABASE);
    SelectQueryCoordinator coordinator = new SelectQueryCoordinator(dbmsconn);
    coordinator.setScrambleMetaSet(meta);
//    coordinator.setDefaultSchema("test");
    ExecutionResultReader reader = coordinator.process(sql);

    NonValidatingSQLParser sqlToRelation = new NonValidatingSQLParser();
    AbstractRelation relation = sqlToRelation.toRelation(sql);
    RelationStandardizer gen = new RelationStandardizer(dbmsconn);
    relation = gen.standardize((SelectQuery) relation);

    SelectQueryToSql selectQueryToSql = new SelectQueryToSql(new MysqlSyntax());
    String stdQuery = selectQueryToSql.toSql(relation);
    int cnt = 0;
    while (reader.hasNext()) {
      DbmsQueryResult dbmsQueryResult = reader.next();
      cnt++;
      if (cnt == 10) {
        ResultSet rs = stmt.executeQuery(stdQuery);
        while (rs.next()) {
          dbmsQueryResult.next();
          assertEquals(rs.getDouble(1), dbmsQueryResult.getDouble(0), 1e-5);
        }
      }
    }
    assertEquals(10, cnt);
//    System.out.println("test case 17 finished");
  }

  @Test
  public void test18Tpch() throws VerdictDBException, SQLException {
    String sql = "select\n" +
        "  c_name,\n" +
        "  c_custkey,\n" +
        "  o_orderkey,\n" +
        "  o_orderdate,\n" +
        "  o_totalprice,\n" +
        "  sum(l_quantity)\n" +
        "from\n" +
        "  customer,\n" +
        "  orders_scrambled,\n" +
        "  (select\n" +
        "  l_orderkey,\n" +
        "  sum(l_quantity) as t_sum_quantity\n" +
        "  from\n" +
        "    lineitem_scrambled\n" +
        "  where\n" +
        "    l_orderkey is not null\n" +
        "  group by\n" +
        "    l_orderkey) as t,\n" +
        "  lineitem_scrambled l\n" +
        "where\n" +
        "  c_custkey = o_custkey\n" +
        "  and o_orderkey = t.l_orderkey\n" +
        "  and o_orderkey is not null\n" +
        "  and t.t_sum_quantity > 150\n" +
        "group by\n" +
        "  c_name,\n" +
        "  c_custkey,\n" +
        "  o_orderkey,\n" +
        "  o_orderdate,\n" +
        "  o_totalprice\n" +
        "order by\n" +
        "  o_totalprice desc,\n" +
        "  o_orderdate \n";
    stmt.execute("create schema if not exists `verdictdb_temp`;");
//    SelectQueryCoordinator coordinator = new SelectQueryCoordinator(new JdbcDbmsConnection(conn, new MysqlSyntax()));
    DbmsConnection dbmsconn = new CachedDbmsConnection(
        new JdbcConnection(conn, new MysqlSyntax()));
    dbmsconn.setDefaultSchema(MYSQL_DATABASE);
    SelectQueryCoordinator coordinator = new SelectQueryCoordinator(dbmsconn);
    coordinator.setScrambleMetaSet(meta);
//    coordinator.setDefaultSchema("test");
    ExecutionResultReader reader = coordinator.process(sql);

    NonValidatingSQLParser sqlToRelation = new NonValidatingSQLParser();
    AbstractRelation relation = sqlToRelation.toRelation(sql);
    RelationStandardizer gen = new RelationStandardizer(dbmsconn);
    relation = gen.standardize((SelectQuery) relation);

    SelectQueryToSql selectQueryToSql = new SelectQueryToSql(new MysqlSyntax());
    String stdQuery = selectQueryToSql.toSql(relation);
    int cnt = 0;
    while (reader.hasNext()) {
      DbmsQueryResult dbmsQueryResult = reader.next();
      cnt++;
      if (cnt == 12) {
        ResultSet rs = stmt.executeQuery(stdQuery);
        while (rs.next()) {
          dbmsQueryResult.next();
          assertEquals(rs.getString(1), dbmsQueryResult.getString(0));
          assertEquals(rs.getString(2), dbmsQueryResult.getString(1));
          assertEquals(rs.getString(3), dbmsQueryResult.getString(2));
          assertEquals(rs.getString(4), dbmsQueryResult.getString(3));
          assertEquals(rs.getString(5), dbmsQueryResult.getString(4));
          assertEquals(rs.getDouble(6), dbmsQueryResult.getDouble(5), 1e-5);
        }
      }
    }
    assertEquals(12, cnt);
//    System.out.println("test case 18 finished");
  }

  @Test
  public void test19Tpch() throws VerdictDBException, SQLException {
    String sql = "select " +
        "sum(l_extendedprice* (1 - l_discount)) as revenue " +
        "from " +
        "lineitem_scrambled, " +
        "part " +
        "where " +
        "( " +
        "p_partkey = l_partkey " +
        "and p_container in ('SM CASE', 'SM BOX', 'SM PACK', 'SM PKG') " +
        "and l_quantity >= 4 and l_quantity <= 4 + 10 " +
        "and p_size between 1 and 5 " +
        "and l_shipmode in ('AIR', 'AIR REG') " +
        "and l_shipinstruct = 'DELIVER IN PERSON' " +
        ") " +
        "or " +
        "( " +
        "p_partkey = l_partkey " +
        "and p_container in ('MED BAG', 'MED BOX', 'MED PKG', 'MED PACK') " +
        "and l_quantity >= 5 and l_quantity <= 5 + 10 " +
        "and p_size between 1 and 10 " +
        "and l_shipmode in ('AIR', 'AIR REG') " +
        "and l_shipinstruct = 'DELIVER IN PERSON' " +
        ") " +
        "or " +
        "( " +
        "p_partkey = l_partkey " +
        "and p_container in ('LG CASE', 'LG BOX', 'LG PACK', 'LG PKG') " +
        "and l_quantity >= 6 and l_quantity <= 6 + 10 " +
        "and p_size between 1 and 15 " +
        "and l_shipmode in ('AIR', 'AIR REG') " +
        "and l_shipinstruct = 'DELIVER IN PERSON' " +
        ") ";
    stmt.execute("create schema if not exists `verdictdb_temp`;");
//    SelectQueryCoordinator coordinator = new SelectQueryCoordinator(new JdbcDbmsConnection(conn, new MysqlSyntax()));
    DbmsConnection dbmsconn = new CachedDbmsConnection(
        new JdbcConnection(conn, new MysqlSyntax()));
    dbmsconn.setDefaultSchema(MYSQL_DATABASE);
    SelectQueryCoordinator coordinator = new SelectQueryCoordinator(dbmsconn);
    coordinator.setScrambleMetaSet(meta);
//    coordinator.setDefaultSchema("test");
    ExecutionResultReader reader = coordinator.process(sql);

    NonValidatingSQLParser sqlToRelation = new NonValidatingSQLParser();
    AbstractRelation relation = sqlToRelation.toRelation(sql);
    RelationStandardizer gen = new RelationStandardizer(dbmsconn);
    relation = gen.standardize((SelectQuery) relation);

    SelectQueryToSql selectQueryToSql = new SelectQueryToSql(new MysqlSyntax());
    String stdQuery = selectQueryToSql.toSql(relation);
    int cnt = 0;
    while (reader.hasNext()) {
      DbmsQueryResult dbmsQueryResult = reader.next();
      cnt++;
      if (cnt == 10) {
        ResultSet rs = stmt.executeQuery(stdQuery);
        while (rs.next()) {
          dbmsQueryResult.next();
          assertEquals(rs.getDouble(1), dbmsQueryResult.getDouble(0), 1e-5);
        }
      }
    }
    assertEquals(10, cnt);
//    System.out.println("test case 19 finished");
  }

  @Test
  public void test20Tpch() throws VerdictDBException, SQLException {
    String sql = "select\n" +
        "  s_name,\n" +
        "  count(s_address)\n" +
        "from\n" +
        "  supplier,\n" +
        "  nation,\n" +
        "  partsupp,\n" +
        "  (select\n" +
        "    l_partkey,\n" +
        "    l_suppkey,\n" +
        "    0.5 * sum(l_quantity) as sum_quantity\n" +
        "  from\n" +
        "    lineitem_scrambled\n" +
        "where\n" +
        "  l_shipdate >= '1994-01-01'\n" +
        "  and l_shipdate < '1998-01-01'\n" +
        "group by l_partkey, l_suppkey) as q20_tmp2_cached\n" +
        "where\n" +
        "  s_nationkey = n_nationkey\n" +
        "  and n_name = 'CANADA'\n" +
        "  and s_suppkey = ps_suppkey\n" +
        "  group by s_name\n" +
        "order by s_name";
    stmt.execute("create schema if not exists `verdictdb_temp`;");
//    SelectQueryCoordinator coordinator = new SelectQueryCoordinator(new JdbcDbmsConnection(conn, new MysqlSyntax()));
    DbmsConnection dbmsconn = new CachedDbmsConnection(
        new JdbcConnection(conn, new MysqlSyntax()));
    dbmsconn.setDefaultSchema(MYSQL_DATABASE);
    SelectQueryCoordinator coordinator = new SelectQueryCoordinator(dbmsconn);
    coordinator.setScrambleMetaSet(meta);
//    coordinator.setDefaultSchema("test");
    ExecutionResultReader reader = coordinator.process(sql);

    NonValidatingSQLParser sqlToRelation = new NonValidatingSQLParser();
    AbstractRelation relation = sqlToRelation.toRelation(sql);
    RelationStandardizer gen = new RelationStandardizer(dbmsconn);
    relation = gen.standardize((SelectQuery) relation);

    SelectQueryToSql selectQueryToSql = new SelectQueryToSql(new MysqlSyntax());
    String stdQuery = selectQueryToSql.toSql(relation);
    int cnt = 0;
    while (reader.hasNext()) {
      DbmsQueryResult dbmsQueryResult = reader.next();
      cnt++;
      if (cnt == 10) {
        ResultSet rs = stmt.executeQuery(stdQuery);
        while (rs.next()) {
          dbmsQueryResult.next();
          assertEquals(rs.getString(1), dbmsQueryResult.getString(0));
          assertEquals(rs.getDouble(2), dbmsQueryResult.getDouble(1), 1e-5);
        }
      }
    }
    assertEquals(10, cnt);
//    System.out.println("test case 20 finished");
  }


  @Test
  public void test21Tpch() throws VerdictDBException, SQLException {
    String sql = "select s_name, count(1) as numwait\n" +
        "from (" +
        "  select s_name " +
        "  from (" +
        "    select s_name, t2.l_orderkey, l_suppkey, count_suppkey, max_suppkey\n" +
        "    from (" +
        "      select l_orderkey, count(l_suppkey) count_suppkey, max(l_suppkey) as max_suppkey\n" +
        "      from lineitem_scrambled\n" +
        "      where l_receiptdate > l_commitdate and l_orderkey is not null\n" +
        "      group by l_orderkey) as t2" +
        "    right outer join (" +
        "      select s_name as s_name, l_orderkey, l_suppkey " +
        "      from (" +
        "        select s_name as s_name, t1.l_orderkey, l_suppkey, count_suppkey, max_suppkey\n" +
        "        from (" +
        "          select l_orderkey, count(l_suppkey) as count_suppkey, max(l_suppkey) as max_suppkey\n" +
        "          from lineitem_scrambled\n" +
        "          where l_orderkey is not null\n" +
        "          group by l_orderkey) as t1 " +
        "          join (" +
        "          select s_name, l_orderkey, l_suppkey\n" +
        "          from orders_scrambled o join (" +
        "            select s_name, l_orderkey, l_suppkey\n" +
        "            from nation n join supplier s\n" +
        "              on s.s_nationkey = n.n_nationkey\n" +
        "            join lineitem_scrambled l on s.s_suppkey = l.l_suppkey\n" +
        "          where l.l_receiptdate > l.l_commitdate\n" +
        "            and l.l_orderkey is not null) l1 "
        + "        on o.o_orderkey = l1.l_orderkey\n" +
        "          ) l2 on l2.l_orderkey = t1.l_orderkey\n" +
        "        ) a\n" +
        "      where (count_suppkey > 1) or ((count_suppkey=1) and (l_suppkey <> max_suppkey))\n" +
        "    ) l3 on l3.l_orderkey = t2.l_orderkey\n" +
        "  ) b\n" +
        "  where (count_suppkey is null) or ((count_suppkey=1) and (l_suppkey = max_suppkey))\n" +
        ") c " +
        "group by s_name " +
        "order by numwait desc, s_name ";
    stmt.execute("create schema if not exists `verdictdb_temp`;");
//    SelectQueryCoordinator coordinator = new SelectQueryCoordinator(new JdbcDbmsConnection(conn, new MysqlSyntax()));
    DbmsConnection dbmsconn = new CachedDbmsConnection(
        new JdbcConnection(conn, new MysqlSyntax()));
    dbmsconn.setDefaultSchema(MYSQL_DATABASE);
    SelectQueryCoordinator coordinator = new SelectQueryCoordinator(dbmsconn);
    coordinator.setScrambleMetaSet(meta);
//    coordinator.setDefaultSchema("test");
    ExecutionResultReader reader = coordinator.process(sql);

    NonValidatingSQLParser sqlToRelation = new NonValidatingSQLParser();
    AbstractRelation relation = sqlToRelation.toRelation(sql);
    RelationStandardizer gen = new RelationStandardizer(dbmsconn);
    relation = gen.standardize((SelectQuery) relation);

    SelectQueryToSql selectQueryToSql = new SelectQueryToSql(new MysqlSyntax());
    String stdQuery = selectQueryToSql.toSql(relation);
    int cnt = 0;
    while (reader.hasNext()) {
      DbmsQueryResult dbmsQueryResult = reader.next();
      cnt++;
//      System.out.println("test case 21 processing: " + cnt);
      if (cnt == 12) {
        ResultSet rs = stmt.executeQuery(stdQuery);
        while (rs.next()) {
          dbmsQueryResult.next();
          assertEquals(rs.getString(1), dbmsQueryResult.getString(0));
          assertEquals(rs.getDouble(2), dbmsQueryResult.getDouble(1), 1e-5);
        }
      }
    }
    assertEquals(12, cnt);
//    System.out.println("test case 21 finished");
  }
<<<<<<< HEAD

  @Test
  public void FailedParserTest() throws SQLException, VerdictDBException {
    String errorSql = "select\n" +
        "  s_name,\n" +
        "  count(s_address)\n" +
        "fromfrom\n" +
        "  supplier,\n" +
        "  nation,\n" +
        "  partsupp,\n" +
        "  (select\n" +
        "    l_partkey,\n" +
        "    l_suppkey,\n" +
        "    0.5 * sum(l_quantity) as sum_quantity\n" +
        "  from\n" +
        "    lineitem_scrambled\n" +
        "where\n" +
        "  l_shipdate >= '1994-01-01'\n" +
        "  and l_shipdate < '1998-01-01'\n" +
        "group by l_partkey, l_suppkey) as q20_tmp2_cached\n" +
        "where\n" +
        "  s_nationkey = n_nationkey\n" +
        "  and n_name = 'CANADA'\n" +
        "  and s_suppkey = ps_suppkey\n" +
        "  group by s_name\n" +
        "order by s_name";
    stmt.execute("create schema if not exists `verdictdb_temp`;");
    DbmsConnection dbmsconn = new CachedDbmsConnection(
        new JdbcConnection(conn, new MysqlSyntax()));
    dbmsconn.setDefaultSchema(MYSQL_DATABASE);
    SelectQueryCoordinator coordinator = new SelectQueryCoordinator(dbmsconn);
    coordinator.setScrambleMetaSet(meta);
    try {
      coordinator.process(errorSql);
      fail();
    } catch (Exception e) {
//      e.printStackTrace();
    }
  }

=======
  
>>>>>>> 581f7d61
  @AfterClass
  public static void tearDown() throws SQLException {
    stmt.execute(String.format("DROP SCHEMA IF EXISTS `%s`", MYSQL_DATABASE));
//    stmt.execute("DROP TABLE IF EXISTS `test`.`region`");
//    stmt.execute("DROP TABLE IF EXISTS `test`.`nation`");
//    stmt.execute("DROP TABLE IF EXISTS `test`.`lineitem`");
//    stmt.execute("DROP TABLE IF EXISTS `test`.`customer`");
//    stmt.execute("DROP TABLE IF EXISTS `test`.`supplier`");
//    stmt.execute("DROP TABLE IF EXISTS `test`.`partsupp`");
//    stmt.execute("DROP TABLE IF EXISTS `test`.`part`");
//    stmt.execute("DROP TABLE IF EXISTS `test`.`orders`");
//    stmt.execute("DROP TABLE IF EXISTS `test`.`lineitem_scrambled`");
//    stmt.execute("DROP TABLE IF EXISTS `test`.`orders_scrambled`");
  }
}<|MERGE_RESOLUTION|>--- conflicted
+++ resolved
@@ -1264,62 +1264,9 @@
     assertEquals(12, cnt);
 //    System.out.println("test case 21 finished");
   }
-<<<<<<< HEAD
-
-  @Test
-  public void FailedParserTest() throws SQLException, VerdictDBException {
-    String errorSql = "select\n" +
-        "  s_name,\n" +
-        "  count(s_address)\n" +
-        "fromfrom\n" +
-        "  supplier,\n" +
-        "  nation,\n" +
-        "  partsupp,\n" +
-        "  (select\n" +
-        "    l_partkey,\n" +
-        "    l_suppkey,\n" +
-        "    0.5 * sum(l_quantity) as sum_quantity\n" +
-        "  from\n" +
-        "    lineitem_scrambled\n" +
-        "where\n" +
-        "  l_shipdate >= '1994-01-01'\n" +
-        "  and l_shipdate < '1998-01-01'\n" +
-        "group by l_partkey, l_suppkey) as q20_tmp2_cached\n" +
-        "where\n" +
-        "  s_nationkey = n_nationkey\n" +
-        "  and n_name = 'CANADA'\n" +
-        "  and s_suppkey = ps_suppkey\n" +
-        "  group by s_name\n" +
-        "order by s_name";
-    stmt.execute("create schema if not exists `verdictdb_temp`;");
-    DbmsConnection dbmsconn = new CachedDbmsConnection(
-        new JdbcConnection(conn, new MysqlSyntax()));
-    dbmsconn.setDefaultSchema(MYSQL_DATABASE);
-    SelectQueryCoordinator coordinator = new SelectQueryCoordinator(dbmsconn);
-    coordinator.setScrambleMetaSet(meta);
-    try {
-      coordinator.process(errorSql);
-      fail();
-    } catch (Exception e) {
-//      e.printStackTrace();
-    }
-  }
-
-=======
-  
->>>>>>> 581f7d61
+
   @AfterClass
   public static void tearDown() throws SQLException {
     stmt.execute(String.format("DROP SCHEMA IF EXISTS `%s`", MYSQL_DATABASE));
-//    stmt.execute("DROP TABLE IF EXISTS `test`.`region`");
-//    stmt.execute("DROP TABLE IF EXISTS `test`.`nation`");
-//    stmt.execute("DROP TABLE IF EXISTS `test`.`lineitem`");
-//    stmt.execute("DROP TABLE IF EXISTS `test`.`customer`");
-//    stmt.execute("DROP TABLE IF EXISTS `test`.`supplier`");
-//    stmt.execute("DROP TABLE IF EXISTS `test`.`partsupp`");
-//    stmt.execute("DROP TABLE IF EXISTS `test`.`part`");
-//    stmt.execute("DROP TABLE IF EXISTS `test`.`orders`");
-//    stmt.execute("DROP TABLE IF EXISTS `test`.`lineitem_scrambled`");
-//    stmt.execute("DROP TABLE IF EXISTS `test`.`orders_scrambled`");
   }
 }