--- conflicted
+++ resolved
@@ -9,6 +9,7 @@
 import org.junit.Test;
 import org.verdictdb.core.logical_query.SelectItem;
 import org.verdictdb.core.logical_query.AbstractRelation;
+import org.verdictdb.core.logical_query.AliasReference;
 import org.verdictdb.core.logical_query.AliasedColumn;
 import org.verdictdb.core.logical_query.BaseColumn;
 import org.verdictdb.core.logical_query.BaseTable;
@@ -19,86 +20,6 @@
 import org.verdictdb.exception.VerdictDbException;
 
 public class ScrambleRewriterFlatQueryTest {
-<<<<<<< HEAD
-    
-    ScrambleMeta generateTestScrambleMeta() {
-        ScrambleMeta meta = new ScrambleMeta();
-        List<String> partitionAttrValues = new ArrayList<>();
-        for (int k = 0; k < 10; k++) {
-            partitionAttrValues.add("part" + String.valueOf(k));
-        }
-        meta.insertScrumbleMetaEntry("myschema", "mytable",
-                                     "verdictpartition", "verdictincprob", "verdictsid",
-                                     partitionAttrValues);
-        return meta;
-    }
-
-    @Test
-    public void testSelectSumBaseTable() throws VerdictDbException {
-        BaseTable base = new BaseTable("myschema", "mytable", "t");
-        SelectQueryOp relation = SelectQueryOp.getSelectQueryOp(
-                Arrays.<SelectItem>asList(
-                        new AliasedColumn(new ColumnOp("sum", new BaseColumn("t", "mycolumn1")), "a")),
-                base);
-        ScrambleMeta meta = generateTestScrambleMeta();
-        ScrambleRewriter rewriter = new ScrambleRewriter(meta);
-        List<AbstractRelation> rewritten = rewriter.rewrite(relation);
-        
-        for (int k = 0; k < 10; k++) {
-            String expected = "select sum(`verdictalias1`.`verdictalias2`) as a, "
-                    + "std(`verdictalias1`.`verdictalias2` * sqrt(`verdictalias1`.`verdictalias3`)) / "
-                    + "sqrt(sum(`verdictalias1`.`verdictalias3`)) as std_a "
-                    + "from ("
-                    + "select sum(`t`.`mycolumn1` / `t`.`verdictincprob`) as verdictalias2, "
-                    + "sum(case 1 when `t`.`mycolumn1` is not null else 0 end) as verdictalias3 "
-                    + "from `myschema`.`mytable` as t "
-                    + "where `t`.`verdictpartition` = part" + k + " "
-                    + "group by `t`.`verdictsid`) as verdictalias1";
-            RelationToSql relToSql = new RelationToSql(new HiveSyntax());
-            String actual = relToSql.toSql(rewritten.get(k));
-            assertEquals(expected, actual);
-        }
-    }
-    
-    @Test
-    public void testSelectCountBaseTable() throws VerdictDbException {
-        BaseTable base = new BaseTable("myschema", "mytable", "t");
-        SelectQueryOp relation = SelectQueryOp.getSelectQueryOp(
-                Arrays.<SelectItem>asList(new AliasedColumn(new ColumnOp("count"), "a")), base);
-        ScrambleMeta meta = generateTestScrambleMeta();
-        ScrambleRewriter rewriter = new ScrambleRewriter(meta);
-        List<AbstractRelation> rewritten = rewriter.rewrite(relation);
-        
-        for (int k = 0; k < 10; k++) {
-            String expected = "select sum(1 / `t`.`verdictincprob`) as a "
-                    + "from `myschema`.`mytable` "
-                    + "where `t`.`verdictpartition` = part" + k;
-            RelationToSql relToSql = new RelationToSql(new HiveSyntax());
-            String actual = relToSql.toSql(rewritten.get(k));
-            assertEquals(expected, actual);
-        }
-    }
-    
-    @Test
-    public void testSelectAvgBaseTable() throws VerdictDbException {
-        BaseTable base = new BaseTable("myschema", "mytable", "t");
-        SelectQueryOp relation = SelectQueryOp.getSelectQueryOp(
-                Arrays.<SelectItem>asList(new AliasedColumn(new ColumnOp("avg", new BaseColumn("t", "mycolumn1")), "a")),
-                base);
-        ScrambleMeta meta = generateTestScrambleMeta();
-        ScrambleRewriter rewriter = new ScrambleRewriter(meta);
-        List<AbstractRelation> rewritten = rewriter.rewrite(relation);
-        
-        for (int k = 0; k < 10; k++) {
-            String expected = "select sum(`t`.`mycolumn1` / `t`.`verdictincprob`) as a_sum, "
-                    + "sum(case 1 when `t`.`mycolumn1` is not null else 0 end / `t`.`verdictincprob`) as a_count "
-                    + "from `myschema`.`mytable` "
-                    + "where `t`.`verdictpartition` = part" + k;
-            RelationToSql relToSql = new RelationToSql(new HiveSyntax());
-            String actual = relToSql.toSql(rewritten.get(k));
-            assertEquals(expected, actual);
-        }
-=======
 
   int aggblockCount = 10;
 
@@ -217,7 +138,6 @@
       RelationToSql relToSql = new RelationToSql(new HiveSyntax());
       String actual = relToSql.toSql(rewritten.get(k));
       assertEquals(expected, actual);
->>>>>>> 0f534862
     }
   }
 
@@ -234,8 +154,6 @@
     ScrambleRewriter rewriter = new ScrambleRewriter(meta);
     List<AbstractRelation> rewritten = rewriter.rewrite(relation);
 
-<<<<<<< HEAD
-=======
     for (int k = 0; k < aggblockCount; k++) {
       String expected = "select `verdictalias5`.`verdictalias6` as mygroup, "
           + "sum(`verdictalias5`.`verdictalias7`) as a, "
@@ -433,5 +351,4 @@
       assertEquals(expected, actual);
     }
   }
->>>>>>> 0f534862
 }