package org.verdictdb.core.execution;

import org.apache.commons.lang3.tuple.ImmutablePair;
import org.apache.commons.lang3.tuple.Pair;
import org.junit.BeforeClass;
import org.junit.Test;
import org.verdictdb.connection.JdbcConnection;
import org.verdictdb.connection.StaticMetaData;
import org.verdictdb.core.query.*;
import org.verdictdb.core.rewriter.ScrambleMeta;
import org.verdictdb.core.rewriter.ScrambleMetaForTable;
import org.verdictdb.core.scramble.UniformScrambler;
import org.verdictdb.core.sql.NonValidatingSQLParser;
import org.verdictdb.core.sql.RelationStandardizer;
import org.verdictdb.exception.VerdictDBException;
import org.verdictdb.sql.syntax.H2Syntax;

import java.sql.Connection;
import java.sql.DriverManager;
import java.sql.SQLException;
import java.sql.Statement;
import java.util.ArrayList;
import java.util.Arrays;
import java.util.List;

import static java.sql.Types.BIGINT;
import static org.junit.Assert.assertEquals;

public class TpchExecutionPlanTest {
  
  static Connection conn;

  static Statement stmt;

  int aggblockCount = 2;

  static ScrambleMeta meta = new ScrambleMeta();

  static StaticMetaData staticMetaData = new StaticMetaData();

  static String scrambledTable;

  String placeholderSchemaName = "placeholderSchemaName";

  String placeholderTableName = "placeholderTableName";

  @BeforeClass
  public static void setupH2Database() throws SQLException, VerdictDBException {
    final String DB_CONNECTION = "jdbc:h2:mem:aggexecnodetest;DB_CLOSE_DELAY=-1";
    final String DB_USER = "";
    final String DB_PASSWORD = "";
    conn = DriverManager.getConnection(DB_CONNECTION, DB_USER, DB_PASSWORD);

    stmt = conn.createStatement();
    stmt.execute("CREATE SCHEMA IF NOT EXISTS \"tpch\"");
    stmt.execute("CREATE TABLE  IF NOT EXISTS \"tpch\".\"nation\"  (\"n_nationkey\"  INT, " +
        "                            \"n_name\"       CHAR(25), " +
        "                            \"n_regionkey\"  INT, " +
        "                            \"n_comment\"    VARCHAR(152), " +
        "                            \"n_dummy\" varchar(10))");
    stmt.execute("CREATE TABLE  IF NOT EXISTS \"tpch\".\"region\"  (\"r_regionkey\"  INT, " +
        "                            \"r_name\"       CHAR(25), " +
        "                            \"r_comment\"    VARCHAR(152), " +
        "                            \"r_dummy\" varchar(10))");
    stmt.execute("CREATE TABLE  IF NOT EXISTS \"tpch\".\"part\"  ( \"p_partkey\"     INT, " +
        "                          \"p_name\"       VARCHAR(55), " +
        "                          \"p_mfgr\"        CHAR(25), " +
        "                          \"p_brand\"       CHAR(10), " +
        "                          \"p_type\"        VARCHAR(25), " +
        "                          \"p_size\"        INT, " +
        "                          \"p_container\"   CHAR(10), " +
        "                          \"p_retailprice\" DECIMAL(15,2) , " +
        "                          \"p_comment\"     VARCHAR(23) , " +
        "                          \"p_dummy\" varchar(10))");
    stmt.execute("CREATE TABLE  IF NOT EXISTS \"tpch\".\"supplier\" ( \"s_suppkey\"     INT , " +
        "                             \"s_name\"        CHAR(25) , " +
        "                             \"s_address\"     VARCHAR(40) , " +
        "                             \"s_nationkey\"   INT , " +
        "                             \"s_phone\"       CHAR(15) , " +
        "                             \"s_acctbal\"     DECIMAL(15,2) , " +
        "                             \"s_comment\"     VARCHAR(101), " +
        "                             \"s_dummy\" varchar(10))");
    stmt.execute("CREATE TABLE  IF NOT EXISTS \"tpch\".\"partsupp\" ( \"ps_partkey\"     INT , " +
        "                             \"ps_suppkey\"     INT , " +
        "                             \"ps_availqty\"    INT , " +
        "                             \"ps_supplycost\"  DECIMAL(15,2)  , " +
        "                             \"ps_comment\"     VARCHAR(199), " +
        "                             \"ps_dummy\" varchar(10))");
    stmt.execute("CREATE TABLE  IF NOT EXISTS \"tpch\".\"customer\" ( \"c_custkey\"     INT , " +
        "                             \"c_name\"        VARCHAR(25) , " +
        "                             \"c_address\"     VARCHAR(40) , " +
        "                             \"c_nationkey\"   INT , " +
        "                             \"c_phone\"       CHAR(15) , " +
        "                             \"c_acctbal\"     DECIMAL(15,2)   , " +
        "                             \"c_mktsegment\"  CHAR(10) , " +
        "                             \"c_comment\"     VARCHAR(117), " +
        "                             \"c_dummy\" varchar(10))");
    stmt.execute("CREATE TABLE IF NOT EXISTS  \"tpch\".\"orders\"  ( \"o_orderkey\"       INT , " +
        "                           \"o_custkey\"        INT , " +
        "                           \"o_orderstatus\"    CHAR(1) , " +
        "                           \"o_totalprice\"     DECIMAL(15,2) , " +
        "                           \"o_orderdate\"      DATE , " +
        "                           \"o_orderpriority\"  CHAR(15) , " +
        "                           \"o_clerk\"          CHAR(15) , " +
        "                           \"o_shippriority\"   INT , " +
        "                           \"o_comment\"        VARCHAR(79), " +
        "                           \"o_dummy\" varchar(10))");
    stmt.execute("CREATE TABLE  IF NOT EXISTS \"tpch\".\"lineitem\" ( \"l_orderkey\"    INT , " +
        "                             \"l_partkey\"     INT , " +
        "                             \"l_suppkey\"     INT , " +
        "                             \"l_linenumber\"  INT , " +
        "                             \"l_quantity\"    DECIMAL(15,2) , " +
        "                             \"l_extendedprice\"  DECIMAL(15,2) , " +
        "                             \"l_discount\"    DECIMAL(15,2) , " +
        "                             \"l_tax\"         DECIMAL(15,2) , " +
        "                             \"l_returnflag\"  CHAR(1) , " +
        "                             \"l_linestatus\"  CHAR(1) , " +
        "                             \"l_shipdate\"    DATE , " +
        "                             \"l_commitdate\"  DATE , " +
        "                             \"l_receiptdate\" DATE , " +
        "                             \"l_shipinstruct\" CHAR(25) , " +
        "                             \"l_shipmode\"     CHAR(10) , " +
        "                             \"l_comment\"      VARCHAR(44), " +
        "                             \"l_dummy\" varchar(10))");
    // create scrambled tables
    int aggBlockCount = 2;
    UniformScrambler scrambler =
        new UniformScrambler("tpch", "lineitem", "tpch", "lineitem", aggBlockCount);
    ScrambleMetaForTable tablemeta = scrambler.generateMeta();
    scrambledTable = tablemeta.getTableName();
    meta.insertScrambleMetaEntry(tablemeta);
    scrambler =
        new UniformScrambler("tpch", "orders", "tpch", "orders", aggBlockCount);
    tablemeta = scrambler.generateMeta();
    scrambledTable = tablemeta.getTableName();
    meta.insertScrambleMetaEntry(tablemeta);

    List<Pair<String, Integer>> arr = new ArrayList<>();
    arr.addAll(Arrays.asList(new ImmutablePair<>("n_nationkey", BIGINT),
        new ImmutablePair<>("n_name", BIGINT),
        new ImmutablePair<>("n_regionkey", BIGINT),
        new ImmutablePair<>("n_comment", BIGINT)));
    staticMetaData.setDefaultSchema("tpch");
    staticMetaData.addTableData(new StaticMetaData.TableInfo("tpch", "nation"), arr);
    arr = new ArrayList<>();
    arr.addAll(Arrays.asList(new ImmutablePair<>("r_regionkey", BIGINT),
        new ImmutablePair<>("r_name", BIGINT),
        new ImmutablePair<>("r_comment", BIGINT)));
    staticMetaData.addTableData(new StaticMetaData.TableInfo("tpch", "region"), arr);
    arr = new ArrayList<>();
    arr.addAll(Arrays.asList(new ImmutablePair<>("p_partkey", BIGINT),
        new ImmutablePair<>("p_name", BIGINT),
        new ImmutablePair<>("p_brand", BIGINT),
        new ImmutablePair<>("p_mfgr", BIGINT),
        new ImmutablePair<>("p_type", BIGINT),
        new ImmutablePair<>("p_size", BIGINT),
        new ImmutablePair<>("p_container", BIGINT),
        new ImmutablePair<>("p_retailprice", BIGINT),
        new ImmutablePair<>("p_comment", BIGINT)
    ));
    staticMetaData.addTableData(new StaticMetaData.TableInfo("tpch", "part"), arr);
    arr = new ArrayList<>();
    arr.addAll(Arrays.asList(new ImmutablePair<>("s_suppkey", BIGINT),
        new ImmutablePair<>("s_name", BIGINT),
        new ImmutablePair<>("s_address", BIGINT),
        new ImmutablePair<>("s_nationkey", BIGINT),
        new ImmutablePair<>("s_phone", BIGINT),
        new ImmutablePair<>("s_acctbal", BIGINT),
        new ImmutablePair<>("s_comment", BIGINT)
    ));
    staticMetaData.addTableData(new StaticMetaData.TableInfo("tpch", "supplier"), arr);
    arr = new ArrayList<>();
    arr.addAll(Arrays.asList(new ImmutablePair<>("ps_partkey", BIGINT),
        new ImmutablePair<>("ps_suppkey", BIGINT),
        new ImmutablePair<>("ps_availqty", BIGINT),
        new ImmutablePair<>("ps_supplycost", BIGINT),
        new ImmutablePair<>("ps_comment", BIGINT)));
    staticMetaData.addTableData(new StaticMetaData.TableInfo("tpch", "partsupp"), arr);
    arr = new ArrayList<>();
    arr.addAll(Arrays.asList(new ImmutablePair<>("c_custkey", BIGINT),
        new ImmutablePair<>("c_name", BIGINT),
        new ImmutablePair<>("c_address", BIGINT),
        new ImmutablePair<>("c_nationkey", BIGINT),
        new ImmutablePair<>("c_phone", BIGINT),
        new ImmutablePair<>("c_acctbal", BIGINT),
        new ImmutablePair<>("c_mktsegment", BIGINT),
        new ImmutablePair<>("c_comment", BIGINT)
    ));
    staticMetaData.addTableData(new StaticMetaData.TableInfo("tpch", "customer"), arr);
    arr = new ArrayList<>();
    arr.addAll(Arrays.asList(new ImmutablePair<>("o_orderkey", BIGINT),
        new ImmutablePair<>("o_custkey", BIGINT),
        new ImmutablePair<>("o_orderstatus", BIGINT),
        new ImmutablePair<>("o_totalprice", BIGINT),
        new ImmutablePair<>("o_orderdate", BIGINT),
        new ImmutablePair<>("o_orderpriority", BIGINT),
        new ImmutablePair<>("o_clerk", BIGINT),
        new ImmutablePair<>("o_shippriority", BIGINT),
        new ImmutablePair<>("o_comment", BIGINT)
    ));
    staticMetaData.addTableData(new StaticMetaData.TableInfo("tpch", "orders"), arr);
    arr = new ArrayList<>();
    arr.addAll(Arrays.asList(new ImmutablePair<>("l_orderkey", BIGINT),
        new ImmutablePair<>("l_partkey", BIGINT),
        new ImmutablePair<>("l_suppkey", BIGINT),
        new ImmutablePair<>("l_linenumber", BIGINT),
        new ImmutablePair<>("l_quantity", BIGINT),
        new ImmutablePair<>("l_extendedprice", BIGINT),
        new ImmutablePair<>("l_discount", BIGINT),
        new ImmutablePair<>("l_tax", BIGINT),
        new ImmutablePair<>("l_returnflag", BIGINT),
        new ImmutablePair<>("l_linestatus", BIGINT),
        new ImmutablePair<>("l_shipdate", BIGINT),
        new ImmutablePair<>("l_commitdate", BIGINT),
        new ImmutablePair<>("l_receiptdate", BIGINT),
        new ImmutablePair<>("l_shipinstruct", BIGINT),
        new ImmutablePair<>("l_shipmode", BIGINT),
        new ImmutablePair<>("l_comment", BIGINT)
    ));
    staticMetaData.addTableData(new StaticMetaData.TableInfo("tpch", "lineitem"), arr);

  }

  @Test
  public void Query1Test() throws VerdictDBException, SQLException {
    RelationStandardizer.resetItemID();
    String sql = "select " +
        " l_returnflag, " +
        " l_linestatus, " +
        " sum(l_quantity) as sum_qty, " +
        " sum(l_extendedprice) as sum_base_price, " +
        " sum(l_extendedprice * (1 - l_discount)) as sum_disc_price, " +
        " sum(l_extendedprice * (1 - l_discount) * (1 + l_tax)) as sum_charge, " +
        " avg(l_quantity) as avg_qty, " +
        " avg(l_extendedprice) as avg_price, " +
        " avg(l_discount) as avg_disc, " +
        " count(*) as count_order " +
        "from " +
        " lineitem " +
        "where " +
        " l_shipdate <= date '1998-12-01'" +
        "group by " +
        " l_returnflag, " +
        " l_linestatus " +
        "order by " +
        " l_returnflag, " +
        " l_linestatus " +
        "LIMIT 1 ";
    NonValidatingSQLParser sqlToRelation = new NonValidatingSQLParser();
    AbstractRelation relation = sqlToRelation.toRelation(sql);
    RelationStandardizer gen = new RelationStandardizer(staticMetaData);
    relation = gen.standardize((SelectQuery) relation);

//    QueryExecutionPlan queryExecutionPlan = new QueryExecutionPlan(new JdbcConnection(conn, new H2Syntax()),
//        new H2Syntax(), meta, (SelectQuery) relation, "verdictdb_temp");
    QueryExecutionPlan queryExecutionPlan = new QueryExecutionPlan("verdictdb_temp", meta, (SelectQuery) relation);
    queryExecutionPlan.cleanUp();
    assertEquals(1, queryExecutionPlan.root.dependents.size());
    assertEquals(0, queryExecutionPlan.root.getDependents().get(0).dependents.size());

    BaseTable base = new BaseTable("tpch", "lineitem", "vt1");
    List<UnnamedColumn> operand1 = Arrays.<UnnamedColumn>asList(
        ConstantColumn.valueOf(1),
        new BaseColumn("vt1", "l_discount"));
    List<UnnamedColumn> operand2 = Arrays.<UnnamedColumn>asList(
        new BaseColumn("vt1", "l_extendedprice"),
        new ColumnOp("subtract", operand1));
    List<UnnamedColumn> operand3 = Arrays.<UnnamedColumn>asList(
        ConstantColumn.valueOf(1),
        new BaseColumn("vt1", "l_tax"));
    List<UnnamedColumn> operand4 = Arrays.<UnnamedColumn>asList(
        new ColumnOp("multiply", operand2),
        new ColumnOp("add", operand3));
    List<UnnamedColumn> operand5 = Arrays.<UnnamedColumn>asList(
        new BaseColumn("vt1", "l_shipdate"),
        new ColumnOp("date", ConstantColumn.valueOf("'1998-12-01'")));
    SelectQuery expected = SelectQuery.create(
        Arrays.<SelectItem>asList(
            new AliasedColumn(new BaseColumn("vt1", "l_returnflag"), "vc2"),
            new AliasedColumn(new BaseColumn("vt1", "l_linestatus"), "vc3"),
            new AliasedColumn(new ColumnOp("sum", new BaseColumn("vt1", "l_quantity")), "sum_qty"),
            new AliasedColumn(new ColumnOp("sum", new BaseColumn("vt1", "l_extendedprice")), "sum_base_price"),
            new AliasedColumn(new ColumnOp("sum", new ColumnOp("multiply", operand2)), "sum_disc_price"),
            new AliasedColumn(new ColumnOp("sum", new ColumnOp("multiply", operand4)), "sum_charge"),
            new AliasedColumn(new ColumnOp("avg", new BaseColumn("vt1", "l_quantity")), "avg_qty"),
            new AliasedColumn(new ColumnOp("avg", new BaseColumn("vt1", "l_extendedprice")), "avg_price"),
            new AliasedColumn(new ColumnOp("avg", new BaseColumn("vt1", "l_discount")), "avg_disc"),
            new AliasedColumn(new ColumnOp("count", new AsteriskColumn()), "count_order")
        ),
        base, new ColumnOp("lessequal", operand5));
    expected.addGroupby(Arrays.<GroupingAttribute>asList(new AliasReference("vc2"),
        new AliasReference("vc3")));
    expected.addOrderby(Arrays.<OrderbyAttribute>asList(new OrderbyAttribute("vc2"),
        new OrderbyAttribute("vc3")));
    expected.addLimit(ConstantColumn.valueOf(1));
    assertEquals(expected, ((CreateTableAsSelectExecutionNode) queryExecutionPlan.root.getDependents().get(0)).selectQuery);

    stmt.execute("create schema if not exists \"verdictdb_temp\";");
    queryExecutionPlan.root.execute(new JdbcConnection(conn, new H2Syntax()));
    stmt.execute("drop schema \"verdictdb_temp\" cascade;");
  }

  @Test
  public void Query3Test() throws VerdictDBException, SQLException {
    RelationStandardizer.resetItemID();
    String sql = "select " +
        "l_orderkey, " +
        "sum(l_extendedprice * (1 - l_discount)) as revenue, " +
        "o_orderdate, " +
        "o_shippriority " +
        "from " +
        "customer, " +
        "orders, " +
        "lineitem " +
        "where " +
        "c_mktsegment = '123' " +
        "and c_custkey = o_custkey " +
        "and l_orderkey = o_orderkey " +
        "and o_orderdate < date '1998-12-01' " +
        "and l_shipdate > date '1998-12-01' " +
        "group by " +
        "l_orderkey, " +
        "o_orderdate, " +
        "o_shippriority " +
        "order by " +
        "revenue desc, " +
        "o_orderdate " +
        "LIMIT 10";
    NonValidatingSQLParser sqlToRelation = new NonValidatingSQLParser();
    AbstractRelation relation = sqlToRelation.toRelation(sql);
    RelationStandardizer gen = new RelationStandardizer(staticMetaData);
    relation = gen.standardize((SelectQuery) relation);

//    QueryExecutionPlan queryExecutionPlan = new QueryExecutionPlan(new JdbcConnection(conn, new H2Syntax()),
//        new H2Syntax(), meta, (SelectQuery) relation, "verdictdb_temp");
    QueryExecutionPlan queryExecutionPlan = new QueryExecutionPlan("verdictdb_temp", meta, (SelectQuery) relation);
    queryExecutionPlan.cleanUp();
    assertEquals(0, queryExecutionPlan.root.dependents.get(0).dependents.size());

    AbstractRelation customer = new BaseTable("tpch", "customer", "vt1");
    AbstractRelation orders = new BaseTable("tpch", "orders", "vt2");
    AbstractRelation lineitem = new BaseTable("tpch", "lineitem", "vt3");
    ColumnOp op1 = new ColumnOp("multiply", Arrays.<UnnamedColumn>asList(
        new BaseColumn("vt3", "l_extendedprice"),
        new ColumnOp("subtract", Arrays.<UnnamedColumn>asList(
            ConstantColumn.valueOf(1),
            new BaseColumn("vt3", "l_discount")
        ))
    ));
    SelectQuery expected = SelectQuery.create(
        Arrays.<SelectItem>asList(
            new AliasedColumn(new BaseColumn("vt3", "l_orderkey"), "vc4"),
            new AliasedColumn(new ColumnOp("sum", op1), "revenue"),
            new AliasedColumn(new BaseColumn("vt2", "o_orderdate"), "vc5"),
            new AliasedColumn(new BaseColumn("vt2", "o_shippriority"), "vc6")
        ),
        Arrays.asList(customer, orders, lineitem));
    expected.addFilterByAnd(new ColumnOp("equal", Arrays.<UnnamedColumn>asList(
        new BaseColumn("vt1", "c_mktsegment"),
        ConstantColumn.valueOf("'123'")
    )));
    expected.addFilterByAnd(new ColumnOp("equal", Arrays.<UnnamedColumn>asList(
        new BaseColumn("vt1", "c_custkey"),
        new BaseColumn("vt2", "o_custkey")
    )));
    expected.addFilterByAnd(new ColumnOp("equal", Arrays.<UnnamedColumn>asList(
        new BaseColumn("vt3", "l_orderkey"),
        new BaseColumn("vt2", "o_orderkey")
    )));
    expected.addFilterByAnd(new ColumnOp("less", Arrays.<UnnamedColumn>asList(
        new BaseColumn("vt2", "o_orderdate"),
        new ColumnOp("date", ConstantColumn.valueOf("'1998-12-01'"))
    )));
    expected.addFilterByAnd(new ColumnOp("greater", Arrays.<UnnamedColumn>asList(
        new BaseColumn("vt3", "l_shipdate"),
        new ColumnOp("date", ConstantColumn.valueOf("'1998-12-01'"))
    )));
    expected.addGroupby(Arrays.<GroupingAttribute>asList(
        new AliasReference("vc4"),
        new AliasReference("vc5"),
        new AliasReference("vc6")
    ));
    expected.addOrderby(Arrays.<OrderbyAttribute>asList(
        new OrderbyAttribute("revenue", "desc"),
        new OrderbyAttribute("vc5")
    ));
    expected.addLimit(ConstantColumn.valueOf(10));
    assertEquals(expected, ((CreateTableAsSelectExecutionNode) queryExecutionPlan.root.dependents.get(0)).selectQuery);

    stmt.execute("create schema if not exists \"verdictdb_temp\";");
    queryExecutionPlan.root.execute(new JdbcConnection(conn, new H2Syntax()));
    stmt.execute("drop schema \"verdictdb_temp\" cascade;");
  }

  @Test
  public void Query4Test() throws VerdictDBException, SQLException {
    RelationStandardizer.resetItemID();
    String sql = "select " +
        "o_orderpriority, " +
        "count(*) as order_count " +
        "from " +
        "orders join lineitem on l_orderkey = o_orderkey " +
        "where " +
        "o_orderdate >= date '1998-12-01' " +
        "and o_orderdate < date '1998-12-01'" +
        "and l_commitdate < l_receiptdate " +
        "group by " +
        "o_orderpriority " +
        "order by " +
        "o_orderpriority " +
        "LIMIT 1";
    NonValidatingSQLParser sqlToRelation = new NonValidatingSQLParser();
    AbstractRelation relation = sqlToRelation.toRelation(sql);
    RelationStandardizer gen = new RelationStandardizer(staticMetaData);
    relation = gen.standardize((SelectQuery) relation);

//    QueryExecutionPlan queryExecutionPlan = new QueryExecutionPlan(new JdbcConnection(conn, new H2Syntax()),
//        new H2Syntax(), meta, (SelectQuery) relation, "verdictdb_temp");
    QueryExecutionPlan queryExecutionPlan = new QueryExecutionPlan("verdictdb_temp", meta, (SelectQuery) relation);
    queryExecutionPlan.cleanUp();
    assertEquals(0, queryExecutionPlan.root.dependents.get(0).dependents.size());

    AbstractRelation orders = new BaseTable("tpch", "orders", "vt1");
    SelectQuery expected = SelectQuery.create(
        Arrays.<SelectItem>asList(
            new AliasedColumn(new BaseColumn("vt1", "o_orderpriority"), "vc3"),
            new AliasedColumn(new ColumnOp("count", new AsteriskColumn()), "order_count")
        ),
        orders);
<<<<<<< HEAD

    assertEquals(expected.getSelectList(), ((CreateTableAsSelectExecutionNode) queryExecutionPlan.root.getDependents().get(0)).selectQuery.getSelectList());

    stmt.execute("create schema if not exists \"verdictdb_temp\";");
    queryExecutionPlan.root.execute(new JdbcConnection(conn, new H2Syntax()));
    stmt.execute("drop schema \"verdictdb_temp\" cascade;");
=======
    expected.addFilterByAnd(new ColumnOp("greaterequal", Arrays.<UnnamedColumn>asList(
        new BaseColumn("vt1", "o_orderdate"),
        new ColumnOp("date", ConstantColumn.valueOf("':1'"))
    )));
    expected.addFilterByAnd(new ColumnOp("less", Arrays.<UnnamedColumn>asList(
        new BaseColumn("vt1", "o_orderdate"),
        new ColumnOp("add", Arrays.<UnnamedColumn>asList(
            new ColumnOp("date", ConstantColumn.valueOf("':1'")),
            new ColumnOp("interval", Arrays.<UnnamedColumn>asList(ConstantColumn.valueOf("'3'"), ConstantColumn.valueOf("month")))
        ))
    )));
    SelectQuery subquery = SelectQuery.create(
        Arrays.<SelectItem>asList(new AsteriskColumn()),
        new BaseTable("tpch", "lineitem", "vt3"));
    subquery.addFilterByAnd(new ColumnOp("equal", Arrays.<UnnamedColumn>asList(
        new BaseColumn("vt3", "l_orderkey"),
        new BaseColumn("vt1", "o_orderkey")
    )));
    subquery.addFilterByAnd(new ColumnOp("less", Arrays.<UnnamedColumn>asList(
        new BaseColumn("vt3", "l_commitdate"),
        new BaseColumn("vt3", "l_receiptdate")
    )));
    
    String aliasName = String.format("verdictdbalias_%d_0", queryExecutionPlan.getSerialNumber());
    SelectQuery rewritten = SelectQuery.create(
        Arrays.<SelectItem>asList(
            new AsteriskColumn()), 
        new BaseTable("placeholderSchemaName", "placeholderTableName", aliasName));
    expected.addFilterByAnd(new ColumnOp("exists", SubqueryColumn.getSubqueryColumn(rewritten)));
    expected.addGroupby(new AliasReference("vc2"));
    expected.addOrderby(new OrderbyAttribute("vc2"));
    expected.addLimit(ConstantColumn.valueOf(1));
    
    assertEquals(expected, ((CreateTableAsSelectExecutionNode) queryExecutionPlan.root.getDependent(0)).getSelectQuery());
    assertEquals(subquery, ((CreateTableAsSelectExecutionNode) queryExecutionPlan.root.getDependent(0).getDependent(0)).getSelectQuery());
>>>>>>> accc4964
  }

  @Test
  public void Query5Test() throws VerdictDBException, SQLException {
    RelationStandardizer.resetItemID();
    String sql = "select " +
        "n_name, " +
        "sum(l_extendedprice * (1 - l_discount)) as revenue " +
        "from " +
        "customer, " +
        "orders, " +
        "lineitem, " +
        "supplier, " +
        "nation, " +
        "region " +
        "where " +
        "c_custkey = o_custkey " +
        "and l_orderkey = o_orderkey " +
        "and l_suppkey = s_suppkey " +
        "and c_nationkey = s_nationkey " +
        "and s_nationkey = n_nationkey " +
        "and n_regionkey = r_regionkey " +
        "and r_name = '123' " +
        "and o_orderdate >= date '1998-12-01' " +
        "and o_orderdate < date '1998-12-01' " +
        "group by " +
        "n_name " +
        "order by " +
        "revenue desc " +
        "LIMIT 1 ";
    NonValidatingSQLParser sqlToRelation = new NonValidatingSQLParser();
    AbstractRelation relation = sqlToRelation.toRelation(sql);
    RelationStandardizer gen = new RelationStandardizer(staticMetaData);
    relation = gen.standardize((SelectQuery) relation);

//    QueryExecutionPlan queryExecutionPlan = new QueryExecutionPlan(new JdbcConnection(conn, new H2Syntax()),
//        new H2Syntax(), meta, (SelectQuery) relation, "verdictdb_temp");
    QueryExecutionPlan queryExecutionPlan = new QueryExecutionPlan("verdictdb_temp", meta, (SelectQuery) relation);
    queryExecutionPlan.cleanUp();
    assertEquals(0, queryExecutionPlan.root.dependents.get(0).dependents.size());

    AbstractRelation customer = new BaseTable("tpch", "customer", "vt1");
    AbstractRelation orders = new BaseTable("tpch", "orders", "vt2");
    AbstractRelation lineitem = new BaseTable("tpch", "lineitem", "vt3");
    AbstractRelation supplier = new BaseTable("tpch", "supplier", "vt4");
    AbstractRelation nation = new BaseTable("tpch", "nation", "vt5");
    AbstractRelation region = new BaseTable("tpch", "region", "vt6");
    SelectQuery expected = SelectQuery.create(
        Arrays.<SelectItem>asList(
            new AliasedColumn(new BaseColumn("vt5", "n_name"), "vc7"),
            new AliasedColumn(new ColumnOp("sum", Arrays.<UnnamedColumn>asList(
                new ColumnOp("multiply", Arrays.<UnnamedColumn>asList(
                    new BaseColumn("vt3", "l_extendedprice"),
                    new ColumnOp("subtract", Arrays.<UnnamedColumn>asList(
                        ConstantColumn.valueOf(1),
                        new BaseColumn("vt3", "l_discount")
                    ))
                ))
            )), "revenue")
        ),
        Arrays.asList(customer, orders, lineitem, supplier, nation, region));
    expected.addFilterByAnd(new ColumnOp("equal", Arrays.<UnnamedColumn>asList(
        new BaseColumn("vt1", "c_custkey"),
        new BaseColumn("vt2", "o_custkey")
    )));
    expected.addFilterByAnd(new ColumnOp("equal", Arrays.<UnnamedColumn>asList(
        new BaseColumn("vt3", "l_orderkey"),
        new BaseColumn("vt2", "o_orderkey")
    )));
    expected.addFilterByAnd(new ColumnOp("equal", Arrays.<UnnamedColumn>asList(
        new BaseColumn("vt3", "l_suppkey"),
        new BaseColumn("vt4", "s_suppkey")
    )));
    expected.addFilterByAnd(new ColumnOp("equal", Arrays.<UnnamedColumn>asList(
        new BaseColumn("vt1", "c_nationkey"),
        new BaseColumn("vt4", "s_nationkey")
    )));
    expected.addFilterByAnd(new ColumnOp("equal", Arrays.<UnnamedColumn>asList(
        new BaseColumn("vt4", "s_nationkey"),
        new BaseColumn("vt5", "n_nationkey")
    )));
    expected.addFilterByAnd(new ColumnOp("equal", Arrays.<UnnamedColumn>asList(
        new BaseColumn("vt5", "n_regionkey"),
        new BaseColumn("vt6", "r_regionkey")
    )));
    expected.addFilterByAnd(new ColumnOp("equal", Arrays.<UnnamedColumn>asList(
        new BaseColumn("vt6", "r_name"),
        ConstantColumn.valueOf("'123'")
    )));
    expected.addFilterByAnd(new ColumnOp("greaterequal", Arrays.<UnnamedColumn>asList(
        new BaseColumn("vt2", "o_orderdate"),
        new ColumnOp("date", ConstantColumn.valueOf("'1998-12-01'"))
    )));
    expected.addFilterByAnd(new ColumnOp("less", Arrays.<UnnamedColumn>asList(
        new BaseColumn("vt2", "o_orderdate"),
        new ColumnOp("date", ConstantColumn.valueOf("'1998-12-01'"))
    )));
    expected.addGroupby(new AliasReference("vc7"));
    expected.addOrderby(new OrderbyAttribute("revenue", "desc"));
    expected.addLimit(ConstantColumn.valueOf(1));
    assertEquals(expected, ((CreateTableAsSelectExecutionNode) queryExecutionPlan.root.dependents.get(0)).selectQuery);

    stmt.execute("create schema if not exists \"verdictdb_temp\";");
    queryExecutionPlan.root.execute(new JdbcConnection(conn, new H2Syntax()));
    stmt.execute("drop schema \"verdictdb_temp\" cascade;");
  }

  @Test
  public void Query6Test() throws VerdictDBException, SQLException {
    RelationStandardizer.resetItemID();
    String sql = "select " +
        "sum(l_extendedprice * l_discount) as revenue " +
        "from " +
        "lineitem " +
        "where " +
        "l_shipdate >= date '1998-12-01' " +
        "and l_shipdate < date '1998-12-01' " +
        "and l_discount between 0.04 - 0.01 and 0.04 + 0.01 " +
        "and l_quantity < 15 " +
        "LIMIT 1; ";
    NonValidatingSQLParser sqlToRelation = new NonValidatingSQLParser();
    AbstractRelation relation = sqlToRelation.toRelation(sql);
    RelationStandardizer gen = new RelationStandardizer(staticMetaData);
    relation = gen.standardize((SelectQuery) relation);

//    QueryExecutionPlan queryExecutionPlan = new QueryExecutionPlan(new JdbcConnection(conn, new H2Syntax()),
//        new H2Syntax(), meta, (SelectQuery) relation, "verdictdb_temp");
    QueryExecutionPlan queryExecutionPlan = new QueryExecutionPlan("verdictdb_temp", meta, (SelectQuery) relation);
    queryExecutionPlan.cleanUp();
    assertEquals(0, queryExecutionPlan.root.dependents.get(0).dependents.size());

    AbstractRelation lineitem = new BaseTable("tpch", "lineitem", "vt1");
    SelectQuery expected = SelectQuery.create(
        Arrays.<SelectItem>asList(
            new AliasedColumn(new ColumnOp("sum", new ColumnOp("multiply",
                Arrays.<UnnamedColumn>asList(
                    new BaseColumn("vt1", "l_extendedprice"),
                    new BaseColumn("vt1", "l_discount")
                ))), "revenue")
        ),
        lineitem);
    expected.addFilterByAnd(new ColumnOp("greaterequal", Arrays.<UnnamedColumn>asList(
        new BaseColumn("vt1", "l_shipdate"),
        new ColumnOp("date", ConstantColumn.valueOf("'1998-12-01'"))
    )));
    expected.addFilterByAnd(new ColumnOp("less", Arrays.<UnnamedColumn>asList(
        new BaseColumn("vt1", "l_shipdate"),
        new ColumnOp("date", ConstantColumn.valueOf("'1998-12-01'"))
    )));
    expected.addFilterByAnd(new ColumnOp("between", Arrays.<UnnamedColumn>asList(
        new BaseColumn("vt1", "l_discount"),
        new ColumnOp("subtract", Arrays.<UnnamedColumn>asList(ConstantColumn.valueOf("0.04"), ConstantColumn.valueOf("0.01"))),
        new ColumnOp("add", Arrays.<UnnamedColumn>asList(ConstantColumn.valueOf("0.04"), ConstantColumn.valueOf("0.01")))
    )));
    expected.addFilterByAnd(new ColumnOp("less", Arrays.<UnnamedColumn>asList(
        new BaseColumn("vt1", "l_quantity"),
        ConstantColumn.valueOf("15"))
    ));
    expected.addLimit(ConstantColumn.valueOf(1));
    assertEquals(expected, ((CreateTableAsSelectExecutionNode) queryExecutionPlan.root.dependents.get(0)).selectQuery);

    stmt.execute("create schema if not exists \"verdictdb_temp\";");
    queryExecutionPlan.root.execute(new JdbcConnection(conn, new H2Syntax()));
    stmt.execute("drop schema \"verdictdb_temp\" cascade;");
  }

  @Test
  public void Query7Test() throws VerdictDBException, SQLException {
    RelationStandardizer.resetItemID();
    String sql = "select " +
        "supp_nation, " +
        "cust_nation, " +
        "l_year, " +
        "sum(volume) as revenue " +
        "from " +
        "( " +
        "select " +
        "n1.n_name as supp_nation, " +
        "n2.n_name as cust_nation, " +
        "substr(l_shipdate,0,4) as l_year, " +
        "l_extendedprice * (1 - l_discount) as volume " +
        "from " +
        "supplier, " +
        "lineitem, " +
        "orders, " +
        "customer, " +
        "nation n1, " +
        "nation n2 " +
        "where " +
        "s_suppkey = l_suppkey " +
        "and o_orderkey = l_orderkey " +
        "and c_custkey = o_custkey " +
        "and s_nationkey = n1.n_nationkey " +
        "and c_nationkey = n2.n_nationkey " +
        "and ( " +
        "(n1.n_name = ':1' and n2.n_name = ':2') " +
        "or (n1.n_name = ':2' and n2.n_name = ':1') " +
        ") " +
        "and l_shipdate between date '1995-01-01' and date '1996-12-31' " +
        ") as shipping " +
        "group by " +
        "supp_nation, " +
        "cust_nation, " +
        "l_year " +
        "order by " +
        "supp_nation, " +
        "cust_nation, " +
        "l_year " +
        "LIMIT 1;";
    NonValidatingSQLParser sqlToRelation = new NonValidatingSQLParser();
    AbstractRelation relation = sqlToRelation.toRelation(sql);
    RelationStandardizer gen = new RelationStandardizer(staticMetaData);
    relation = gen.standardize((SelectQuery) relation);

//    QueryExecutionPlan queryExecutionPlan = new QueryExecutionPlan(new JdbcConnection(conn, new H2Syntax()),
//        new H2Syntax(), meta, (SelectQuery) relation, "verdictdb_temp");
    QueryExecutionPlan queryExecutionPlan = new QueryExecutionPlan("verdictdb_temp", meta, (SelectQuery) relation);
    queryExecutionPlan.cleanUp();
    assertEquals(1, queryExecutionPlan.root.dependents.get(0).dependents.size());
    assertEquals(0, queryExecutionPlan.root.dependents.get(0).dependents.get(0).dependents.size());
    AbstractRelation supplier = new BaseTable("tpch", "supplier", "vt1");
    AbstractRelation lineitem = new BaseTable("tpch", "lineitem", "vt2");
    AbstractRelation orders = new BaseTable("tpch", "orders", "vt3");
    AbstractRelation customer = new BaseTable("tpch", "customer", "vt4");
    AbstractRelation nation1 = new BaseTable("tpch", "nation", "n1");
    AbstractRelation nation2 = new BaseTable("tpch", "nation", "n2");
    SelectQuery subquery = SelectQuery.create(
        Arrays.<SelectItem>asList(
            new AliasedColumn(new BaseColumn("n1", "n_name"), "supp_nation"),
            new AliasedColumn(new BaseColumn("n2", "n_name"), "cust_nation"),
            new AliasedColumn(new ColumnOp("substr", Arrays.<UnnamedColumn>asList(
                new BaseColumn("vt2", "l_shipdate"), ConstantColumn.valueOf(0), ConstantColumn.valueOf(4))), "l_year"),
            new AliasedColumn(new ColumnOp("multiply", Arrays.<UnnamedColumn>asList(
                new BaseColumn("vt2", "l_extendedprice"),
                new ColumnOp("subtract", Arrays.<UnnamedColumn>asList(
                    ConstantColumn.valueOf(1), new BaseColumn("vt2", "l_discount")))
            )), "volume")
        ),
        Arrays.asList(supplier, lineitem, orders, customer, nation1, nation2));
    subquery.addFilterByAnd(new ColumnOp("equal", Arrays.<UnnamedColumn>asList(
        new BaseColumn("vt1", "s_suppkey"),
        new BaseColumn("vt2", "l_suppkey")
    )));
    subquery.addFilterByAnd(new ColumnOp("equal", Arrays.<UnnamedColumn>asList(
        new BaseColumn("vt3", "o_orderkey"),
        new BaseColumn("vt2", "l_orderkey")
    )));
    subquery.addFilterByAnd(new ColumnOp("equal", Arrays.<UnnamedColumn>asList(
        new BaseColumn("vt4", "c_custkey"),
        new BaseColumn("vt3", "o_custkey")
    )));
    subquery.addFilterByAnd(new ColumnOp("equal", Arrays.<UnnamedColumn>asList(
        new BaseColumn("vt1", "s_nationkey"),
        new BaseColumn("n1", "n_nationkey")
    )));
    subquery.addFilterByAnd(new ColumnOp("equal", Arrays.<UnnamedColumn>asList(
        new BaseColumn("vt4", "c_nationkey"),
        new BaseColumn("n2", "n_nationkey")
    )));
    subquery.addFilterByAnd(new ColumnOp("or", Arrays.<UnnamedColumn>asList(
        new ColumnOp("and", Arrays.<UnnamedColumn>asList(
            new ColumnOp("equal", Arrays.<UnnamedColumn>asList(
                new BaseColumn("n1", "n_name"),
                ConstantColumn.valueOf("':1'")
            )),
            new ColumnOp("equal", Arrays.<UnnamedColumn>asList(
                new BaseColumn("n2", "n_name"),
                ConstantColumn.valueOf("':2'")
            ))
        )),
        new ColumnOp("and", Arrays.<UnnamedColumn>asList(
            new ColumnOp("equal", Arrays.<UnnamedColumn>asList(
                new BaseColumn("n1", "n_name"),
                ConstantColumn.valueOf("':2'")
            )),
            new ColumnOp("equal", Arrays.<UnnamedColumn>asList(
                new BaseColumn("n2", "n_name"),
                ConstantColumn.valueOf("':1'")
            ))
        ))
    )));
    subquery.addFilterByAnd(new ColumnOp("between", Arrays.<UnnamedColumn>asList(
        new BaseColumn("vt2", "l_shipdate"),
        new ColumnOp("date", ConstantColumn.valueOf("'1995-01-01'")),
        new ColumnOp("date", ConstantColumn.valueOf("'1996-12-31'")))
    ));
    subquery.setAliasName("shipping");
    SelectQuery expected = SelectQuery.create(
        Arrays.<SelectItem>asList(
            new AliasedColumn(new BaseColumn("shipping", "supp_nation"), "vc5"),
            new AliasedColumn(new BaseColumn("shipping", "cust_nation"), "vc6"),
            new AliasedColumn(new BaseColumn("shipping", "l_year"), "vc7"),
            new AliasedColumn(new ColumnOp("sum", new BaseColumn("shipping", "volume")), "revenue")
        ),
        new BaseTable("placeholderSchemaName", "placeholderTableName", "shipping"));
    expected.addGroupby(Arrays.<GroupingAttribute>asList(
        new AliasReference("vc5"),
        new AliasReference("vc6"),
        new AliasReference("vc7")
    ));
    expected.addOrderby(Arrays.<OrderbyAttribute>asList(
        new OrderbyAttribute("vc5"),
        new OrderbyAttribute("vc6"),
        new OrderbyAttribute("vc7")
    ));
    expected.addLimit(ConstantColumn.valueOf(1));
    assertEquals(expected, ((CreateTableAsSelectExecutionNode) queryExecutionPlan.root.dependents.get(0)).selectQuery);
    assertEquals(subquery, ((CreateTableAsSelectExecutionNode) queryExecutionPlan.root.dependents.get(0).dependents.get(0)).selectQuery);

    stmt.execute("create schema if not exists \"verdictdb_temp\";");
    queryExecutionPlan.root.execute(new JdbcConnection(conn, new H2Syntax()));
    stmt.execute("drop schema \"verdictdb_temp\" cascade;");
  }

  @Test
  public void Query8Test() throws VerdictDBException, SQLException {
    RelationStandardizer.resetItemID();
    String sql = "select " +
        "o_year, " +
        "sum(case " +
        "when nation = 'PERU' then volume " +
        "else 0 " +
        "end) as numerator, sum(volume) as denominator " +
        "from " +
        "( " +
        "select " +
        "year(o_orderdate) as o_year, " +
        "l_extendedprice * (1 - l_discount) as volume, " +
        "n2.n_name as nation " +
        "from " +
        "part, " +
        "supplier, " +
        "lineitem, " +
        "orders, " +
        "customer, " +
        "nation n1, " +
        "nation n2, " +
        "region " +
        "where " +
        "p_partkey = l_partkey " +
        "and s_suppkey = l_suppkey " +
        "and l_orderkey = o_orderkey " +
        "and o_custkey = c_custkey " +
        "and c_nationkey = n1.n_nationkey " +
        "and n1.n_regionkey = r_regionkey " +
        "and r_name = 'AMERICA' " +
        "and s_nationkey = n2.n_nationkey " +
        "and o_orderdate between '1995-01-01' and '1996-12-31' " +
        "and p_type = 'ECONOMY BURNISHED NICKEL' " +
        ") as all_nations " +
        "group by " +
        "o_year " +
        "order by " +
        "o_year " +
        "Limit 1";
    NonValidatingSQLParser sqlToRelation = new NonValidatingSQLParser();
    AbstractRelation relation = sqlToRelation.toRelation(sql);
    RelationStandardizer gen = new RelationStandardizer(staticMetaData);
    relation = gen.standardize((SelectQuery) relation);

//    QueryExecutionPlan queryExecutionPlan = new QueryExecutionPlan(new JdbcConnection(conn, new H2Syntax()),
//        new H2Syntax(), meta, (SelectQuery) relation, "verdictdb_temp");
    QueryExecutionPlan queryExecutionPlan = new QueryExecutionPlan("verdictdb_temp", meta, (SelectQuery) relation);
    queryExecutionPlan.cleanUp();
    assertEquals(1, queryExecutionPlan.root.dependents.get(0).dependents.size());

    AbstractRelation part = new BaseTable("tpch", "part", "vt1");
    AbstractRelation supplier = new BaseTable("tpch", "supplier", "vt2");
    AbstractRelation lineitem = new BaseTable("tpch", "lineitem", "vt3");
    AbstractRelation orders = new BaseTable("tpch", "orders", "vt4");
    AbstractRelation customer = new BaseTable("tpch", "customer", "vt5");
    AbstractRelation nation1 = new BaseTable("tpch", "nation", "n1");
    AbstractRelation nation2 = new BaseTable("tpch", "nation", "n2");
    AbstractRelation region = new BaseTable("tpch", "region", "vt6");
    SelectQuery subquery = SelectQuery.create(
        Arrays.<SelectItem>asList(
            new AliasedColumn(new ColumnOp("year", new BaseColumn("vt4", "o_orderdate")
            ), "o_year"),
            new AliasedColumn(new ColumnOp("multiply", Arrays.<UnnamedColumn>asList(
                new BaseColumn("vt3", "l_extendedprice"),
                new ColumnOp("subtract", Arrays.<UnnamedColumn>asList(ConstantColumn.valueOf(1), new BaseColumn("vt3", "l_discount")))
            )), "volume"),
            new AliasedColumn(new BaseColumn("n2", "n_name"), "nation")
        ),
        Arrays.asList(part, supplier, lineitem, orders, customer, nation1, nation2, region));
    subquery.addFilterByAnd(new ColumnOp("equal", Arrays.<UnnamedColumn>asList(
        new BaseColumn("vt1", "p_partkey"),
        new BaseColumn("vt3", "l_partkey")
    )));
    subquery.addFilterByAnd(new ColumnOp("equal", Arrays.<UnnamedColumn>asList(
        new BaseColumn("vt2", "s_suppkey"),
        new BaseColumn("vt3", "l_suppkey")
    )));
    subquery.addFilterByAnd(new ColumnOp("equal", Arrays.<UnnamedColumn>asList(
        new BaseColumn("vt3", "l_orderkey"),
        new BaseColumn("vt4", "o_orderkey")
    )));
    subquery.addFilterByAnd(new ColumnOp("equal", Arrays.<UnnamedColumn>asList(
        new BaseColumn("vt4", "o_custkey"),
        new BaseColumn("vt5", "c_custkey")
    )));
    subquery.addFilterByAnd(new ColumnOp("equal", Arrays.<UnnamedColumn>asList(
        new BaseColumn("vt5", "c_nationkey"),
        new BaseColumn("n1", "n_nationkey")
    )));
    subquery.addFilterByAnd(new ColumnOp("equal", Arrays.<UnnamedColumn>asList(
        new BaseColumn("n1", "n_regionkey"),
        new BaseColumn("vt6", "r_regionkey")
    )));
    subquery.addFilterByAnd(new ColumnOp("equal", Arrays.<UnnamedColumn>asList(
        new BaseColumn("vt6", "r_name"),
        ConstantColumn.valueOf("'AMERICA'")
    )));
    subquery.addFilterByAnd(new ColumnOp("equal", Arrays.<UnnamedColumn>asList(
        new BaseColumn("vt2", "s_nationkey"),
        new BaseColumn("n2", "n_nationkey")
    )));
    subquery.addFilterByAnd(new ColumnOp("between", Arrays.<UnnamedColumn>asList(
        new BaseColumn("vt4", "o_orderdate"),
        ConstantColumn.valueOf("'1995-01-01'"),
        ConstantColumn.valueOf("'1996-12-31'")
    )));
    subquery.addFilterByAnd(new ColumnOp("equal", Arrays.<UnnamedColumn>asList(
        new BaseColumn("vt1", "p_type"),
        ConstantColumn.valueOf("'ECONOMY BURNISHED NICKEL'")
    )));
    subquery.setAliasName("all_nations");
    SelectQuery expected = SelectQuery.create(
        Arrays.<SelectItem>asList(
            new AliasedColumn(new BaseColumn("all_nations", "o_year"), "vc7"),
            new AliasedColumn(
                new ColumnOp("sum", new ColumnOp("whenthenelse", Arrays.<UnnamedColumn>asList(
                    new ColumnOp("equal", Arrays.<UnnamedColumn>asList(
                        new BaseColumn("all_nations", "nation"),
                        ConstantColumn.valueOf("'PERU'")
                    )), new BaseColumn("all_nations", "volume"),
                    ConstantColumn.valueOf(0)))), "numerator"),

            new AliasedColumn(new ColumnOp("sum", new BaseColumn("all_nations", "volume")), "denominator")

        ),
        new BaseTable(placeholderSchemaName, placeholderTableName, "all_nations"));
    expected.addGroupby(new AliasReference("vc7"));
    expected.addOrderby(new OrderbyAttribute("vc7"));
    expected.addLimit(ConstantColumn.valueOf(1));
    assertEquals(expected, ((CreateTableAsSelectExecutionNode) queryExecutionPlan.root.dependents.get(0)).selectQuery);
    assertEquals(subquery, ((CreateTableAsSelectExecutionNode) queryExecutionPlan.root.dependents.get(0).dependents.get(0)).selectQuery);

    stmt.execute("create schema if not exists \"verdictdb_temp\";");
    queryExecutionPlan.root.execute(new JdbcConnection(conn, new H2Syntax()));
    stmt.execute("drop schema \"verdictdb_temp\" cascade;");
  }

  @Test
  public void Query9Test() throws VerdictDBException, SQLException {
    RelationStandardizer.resetItemID();
    String sql = "select " +
        "nation, " +
        "o_year, " +
        "sum(amount) as sum_profit " +
        "from " +
        "( " +
        "select " +
        "n_name as nation, " +
        "substr(o_orderdate,0,4) as o_year, " +
        "l_extendedprice * (1 - l_discount) - ps_supplycost * l_quantity as amount " +
        "from " +
        "part, " +
        "supplier, " +
        "lineitem, " +
        "partsupp, " +
        "orders, " +
        "nation " +
        "where " +
        "s_suppkey = l_suppkey " +
        "and ps_suppkey = l_suppkey " +
        "and ps_partkey = l_partkey " +
        "and p_partkey = l_partkey " +
        "and o_orderkey = l_orderkey " +
        "and s_nationkey = n_nationkey " +
        "and p_name like '%:1%' " +
        ") as profit " +
        "group by " +
        "nation, " +
        "o_year " +
        "order by " +
        "nation, " +
        "o_year desc " +
        "LIMIT 1;";
    NonValidatingSQLParser sqlToRelation = new NonValidatingSQLParser();
    AbstractRelation relation = sqlToRelation.toRelation(sql);
    RelationStandardizer gen = new RelationStandardizer(staticMetaData);
    relation = gen.standardize((SelectQuery) relation);

//    QueryExecutionPlan queryExecutionPlan = new QueryExecutionPlan(new JdbcConnection(conn, new H2Syntax()),
//        new H2Syntax(), meta, (SelectQuery) relation, "verdictdb_temp");
    QueryExecutionPlan queryExecutionPlan = new QueryExecutionPlan("verdictdb_temp", meta, (SelectQuery) relation);
    queryExecutionPlan.cleanUp();
    assertEquals(1, queryExecutionPlan.root.dependents.get(0).dependents.size());

    AbstractRelation part = new BaseTable("tpch", "part", "vt1");
    AbstractRelation supplier = new BaseTable("tpch", "supplier", "vt2");
    AbstractRelation lineitem = new BaseTable("tpch", "lineitem", "vt3");
    AbstractRelation partsupp = new BaseTable("tpch", "partsupp", "vt4");
    AbstractRelation orders = new BaseTable("tpch", "orders", "vt5");
    AbstractRelation nation = new BaseTable("tpch", "nation", "vt6");
    SelectQuery subquery = SelectQuery.create(
        Arrays.<SelectItem>asList(
            new AliasedColumn(new BaseColumn("vt6", "n_name"), "nation"),
            new AliasedColumn(new ColumnOp("substr", Arrays.<UnnamedColumn>asList(
                new BaseColumn("vt5", "o_orderdate"),
                ConstantColumn.valueOf(0),
                ConstantColumn.valueOf(4))), "o_year"),
            new AliasedColumn(new ColumnOp("subtract", Arrays.<UnnamedColumn>asList(
                new ColumnOp("multiply", Arrays.<UnnamedColumn>asList(
                    new BaseColumn("vt3", "l_extendedprice"),
                    new ColumnOp("subtract", Arrays.<UnnamedColumn>asList(ConstantColumn.valueOf(1), new BaseColumn("vt3", "l_discount")))
                )),
                new ColumnOp("multiply", Arrays.<UnnamedColumn>asList(
                    new BaseColumn("vt4", "ps_supplycost"),
                    new BaseColumn("vt3", "l_quantity")
                ))
            )), "amount")
        ),
        Arrays.asList(part, supplier, lineitem, partsupp, orders, nation));
    subquery.addFilterByAnd(new ColumnOp("equal", Arrays.<UnnamedColumn>asList(
        new BaseColumn("vt2", "s_suppkey"),
        new BaseColumn("vt3", "l_suppkey")
    )));
    subquery.addFilterByAnd(new ColumnOp("equal", Arrays.<UnnamedColumn>asList(
        new BaseColumn("vt4", "ps_suppkey"),
        new BaseColumn("vt3", "l_suppkey")
    )));
    subquery.addFilterByAnd(new ColumnOp("equal", Arrays.<UnnamedColumn>asList(
        new BaseColumn("vt4", "ps_partkey"),
        new BaseColumn("vt3", "l_partkey")
    )));
    subquery.addFilterByAnd(new ColumnOp("equal", Arrays.<UnnamedColumn>asList(
        new BaseColumn("vt1", "p_partkey"),
        new BaseColumn("vt3", "l_partkey")
    )));
    subquery.addFilterByAnd(new ColumnOp("equal", Arrays.<UnnamedColumn>asList(
        new BaseColumn("vt5", "o_orderkey"),
        new BaseColumn("vt3", "l_orderkey")
    )));
    subquery.addFilterByAnd(new ColumnOp("equal", Arrays.<UnnamedColumn>asList(
        new BaseColumn("vt2", "s_nationkey"),
        new BaseColumn("vt6", "n_nationkey")
    )));
    subquery.addFilterByAnd(new ColumnOp("like", Arrays.<UnnamedColumn>asList(
        new BaseColumn("vt1", "p_name"),
        ConstantColumn.valueOf("'%:1%'")
    )));
    subquery.setAliasName("profit");
    SelectQuery expected = SelectQuery.create(
        Arrays.<SelectItem>asList(
            new AliasedColumn(new BaseColumn("profit", "nation"), "vc7"),
            new AliasedColumn(new BaseColumn("profit", "o_year"), "vc8"),
            new AliasedColumn(new ColumnOp("sum", new BaseColumn("profit", "amount")), "sum_profit")
        ),
        new BaseTable(placeholderSchemaName, placeholderTableName, "profit"));
    expected.addGroupby(Arrays.<GroupingAttribute>asList(new AliasReference("vc7"), new AliasReference("vc8")));
    expected.addOrderby(Arrays.<OrderbyAttribute>asList(new OrderbyAttribute("vc7"),
        new OrderbyAttribute("vc8", "desc")));
    expected.addLimit(ConstantColumn.valueOf(1));
    assertEquals(expected, ((CreateTableAsSelectExecutionNode) queryExecutionPlan.root.dependents.get(0)).selectQuery);
    assertEquals(subquery, ((CreateTableAsSelectExecutionNode) queryExecutionPlan.root.dependents.get(0).dependents.get(0)).selectQuery);

    stmt.execute("create schema if not exists \"verdictdb_temp\";");
    queryExecutionPlan.root.execute(new JdbcConnection(conn, new H2Syntax()));
    stmt.execute("drop schema \"verdictdb_temp\" cascade;");
  }

  @Test
  public void Query10Test() throws VerdictDBException, SQLException {
    RelationStandardizer.resetItemID();
    String sql = "select " +
        "c_custkey, " +
        "c_name, " +
        "sum(l_extendedprice * (1 - l_discount)) as revenue, " +
        "c_acctbal, " +
        "n_name, " +
        "c_address, " +
        "c_phone, " +
        "c_comment " +
        "from " +
        "customer, " +
        "orders, " +
        "lineitem, " +
        "nation " +
        "where " +
        "c_custkey = o_custkey " +
        "and l_orderkey = o_orderkey " +
        "and o_orderdate >= date '2018-01-01' " +
        "and o_orderdate < date '2018-01-01' " +
        "and l_returnflag = 'R' " +
        "and c_nationkey = n_nationkey " +
        "group by " +
        "c_custkey, " +
        "c_name, " +
        "c_acctbal, " +
        "c_phone, " +
        "n_name, " +
        "c_address, " +
        "c_comment " +
        "order by " +
        "revenue desc " +
        "LIMIT 20;";
    NonValidatingSQLParser sqlToRelation = new NonValidatingSQLParser();
    AbstractRelation relation = sqlToRelation.toRelation(sql);
    RelationStandardizer gen = new RelationStandardizer(staticMetaData);
    relation = gen.standardize((SelectQuery) relation);

//    QueryExecutionPlan queryExecutionPlan = new QueryExecutionPlan(new JdbcConnection(conn, new H2Syntax()),
//        new H2Syntax(), meta, (SelectQuery) relation, "verdictdb_temp");
    QueryExecutionPlan queryExecutionPlan = new QueryExecutionPlan("verdictdb_temp", meta, (SelectQuery) relation);
    queryExecutionPlan.cleanUp();
    assertEquals(0, queryExecutionPlan.root.dependents.get(0).dependents.size());

    AbstractRelation customer = new BaseTable("tpch", "customer", "vt1");
    AbstractRelation orders = new BaseTable("tpch", "orders", "vt2");
    AbstractRelation lineitem = new BaseTable("tpch", "lineitem", "vt3");
    AbstractRelation nation = new BaseTable("tpch", "nation", "vt4");
    SelectQuery expected = SelectQuery.create(
        Arrays.<SelectItem>asList(
            new AliasedColumn(new BaseColumn("vt1", "c_custkey"), "vc5"),
            new AliasedColumn(new BaseColumn("vt1", "c_name"), "vc6"),
            new AliasedColumn(new ColumnOp("sum", new ColumnOp("multiply", Arrays.<UnnamedColumn>asList(
                new BaseColumn("vt3", "l_extendedprice"),
                new ColumnOp("subtract", Arrays.<UnnamedColumn>asList(
                    ConstantColumn.valueOf(1),
                    new BaseColumn("vt3", "l_discount")
                ))
            ))), "revenue"),
            new AliasedColumn(new BaseColumn("vt1", "c_acctbal"), "vc7"),
            new AliasedColumn(new BaseColumn("vt4", "n_name"), "vc8"),
            new AliasedColumn(new BaseColumn("vt1", "c_address"), "vc9"),
            new AliasedColumn(new BaseColumn("vt1", "c_phone"), "vc10"),
            new AliasedColumn(new BaseColumn("vt1", "c_comment"), "vc11")
        ),
        Arrays.asList(customer, orders, lineitem, nation));
    expected.addFilterByAnd(new ColumnOp("equal", Arrays.<UnnamedColumn>asList(
        new BaseColumn("vt1", "c_custkey"),
        new BaseColumn("vt2", "o_custkey")
    )));
    expected.addFilterByAnd(new ColumnOp("equal", Arrays.<UnnamedColumn>asList(
        new BaseColumn("vt3", "l_orderkey"),
        new BaseColumn("vt2", "o_orderkey")
    )));
    expected.addFilterByAnd(new ColumnOp("greaterequal", Arrays.<UnnamedColumn>asList(
        new BaseColumn("vt2", "o_orderdate"),
        new ColumnOp("date", ConstantColumn.valueOf("'2018-01-01'"))
    )));
    expected.addFilterByAnd(new ColumnOp("less", Arrays.<UnnamedColumn>asList(
        new BaseColumn("vt2", "o_orderdate"),
        new ColumnOp("date", ConstantColumn.valueOf("'2018-01-01'"))

        )));
    expected.addFilterByAnd(new ColumnOp("equal", Arrays.<UnnamedColumn>asList(
        new BaseColumn("vt3", "l_returnflag"),
        ConstantColumn.valueOf("'R'")
    )));
    expected.addFilterByAnd(new ColumnOp("equal", Arrays.<UnnamedColumn>asList(
        new BaseColumn("vt1", "c_nationkey"),
        new BaseColumn("vt4", "n_nationkey")
    )));
    expected.addGroupby(Arrays.<GroupingAttribute>asList(
        new AliasReference("vc5"),
        new AliasReference("vc6"),
        new AliasReference("vc7"),
        new AliasReference("vc10"),
        new AliasReference("vc8"),
        new AliasReference("vc9"),
        new AliasReference("vc11")
    ));
    expected.addOrderby(new OrderbyAttribute("revenue", "desc"));
    expected.addLimit(ConstantColumn.valueOf(20));
    assertEquals(expected, ((CreateTableAsSelectExecutionNode) queryExecutionPlan.root.dependents.get(0)).selectQuery);

    stmt.execute("create schema if not exists \"verdictdb_temp\";");
    queryExecutionPlan.root.execute(new JdbcConnection(conn, new H2Syntax()));
    stmt.execute("drop schema \"verdictdb_temp\" cascade;");
  }

  @Test
  public void Query12Test() throws VerdictDBException, SQLException {
    RelationStandardizer.resetItemID();
    String sql = "select " +
        "l_shipmode, " +
        "sum(case " +
        "when o_orderpriority = '1-URGENT' " +
        "or o_orderpriority = '2-HIGH' " +
        "then 1 " +
        "else 0 " +
        "end) as high_line_count, " +
        "sum(case " +
        "when o_orderpriority <> '1-URGENT' " +
        "and o_orderpriority <> '2-HIGH' " +
        "then 1 " +
        "else 0 " +
        "end) as low_line_count " +
        "from " +
        "orders, " +
        "lineitem " +
        "where " +
        "o_orderkey = l_orderkey " +
        "and l_shipmode in (':1', ':2') " +
        "and l_commitdate < l_receiptdate " +
        "and l_shipdate < l_commitdate " +
        "and l_receiptdate >= date '2018-01-01' " +
        "and l_receiptdate < date '2018-01-01' " +
        "group by " +
        "l_shipmode " +
        "order by " +
        "l_shipmode " +
        "LIMIT 1;";
    NonValidatingSQLParser sqlToRelation = new NonValidatingSQLParser();
    AbstractRelation relation = sqlToRelation.toRelation(sql);
    RelationStandardizer gen = new RelationStandardizer(staticMetaData);
    relation = gen.standardize((SelectQuery) relation);

//    QueryExecutionPlan queryExecutionPlan = new QueryExecutionPlan(new JdbcConnection(conn, new H2Syntax()),
//        new H2Syntax(), meta, (SelectQuery) relation, "verdictdb_temp");
    QueryExecutionPlan queryExecutionPlan = new QueryExecutionPlan("verdictdb_temp", meta, (SelectQuery) relation);
    queryExecutionPlan.cleanUp();
    assertEquals(0, queryExecutionPlan.root.dependents.get(0).dependents.size());

    AbstractRelation orders = new BaseTable("tpch", "orders", "vt1");
    AbstractRelation lineitem = new BaseTable("tpch", "lineitem", "vt2");
    SelectQuery expected = SelectQuery.create(
        Arrays.<SelectItem>asList(
            new AliasedColumn(new BaseColumn("vt2", "l_shipmode"), "vc3"),
            new AliasedColumn(new ColumnOp("sum", new ColumnOp("whenthenelse", Arrays.<UnnamedColumn>asList(
                new ColumnOp("or", Arrays.<UnnamedColumn>asList(new ColumnOp("equal", Arrays.<UnnamedColumn>asList(
                    new BaseColumn("vt1", "o_orderpriority"),
                    ConstantColumn.valueOf("'1-URGENT'")
                    )),
                    new ColumnOp("equal", Arrays.<UnnamedColumn>asList(
                        new BaseColumn("vt1", "o_orderpriority"),
                        ConstantColumn.valueOf("'2-HIGH'")
                    ))
                )),
                ConstantColumn.valueOf(1),
                ConstantColumn.valueOf(0)
            ))), "high_line_count"),
            new AliasedColumn(new ColumnOp("sum", new ColumnOp("whenthenelse", Arrays.<UnnamedColumn>asList(
                new ColumnOp("and", Arrays.<UnnamedColumn>asList(new ColumnOp("notequal", Arrays.<UnnamedColumn>asList(
                    new BaseColumn("vt1", "o_orderpriority"),
                    ConstantColumn.valueOf("'1-URGENT'")
                    )),
                    new ColumnOp("notequal", Arrays.<UnnamedColumn>asList(
                        new BaseColumn("vt1", "o_orderpriority"),
                        ConstantColumn.valueOf("'2-HIGH'")
                    ))
                )),
                ConstantColumn.valueOf(1),
                ConstantColumn.valueOf(0)
            ))), "low_line_count")
        ),
        Arrays.asList(orders, lineitem));
    expected.addFilterByAnd(new ColumnOp("equal", Arrays.<UnnamedColumn>asList(
        new BaseColumn("vt1", "o_orderkey"),
        new BaseColumn("vt2", "l_orderkey")
    )));
    expected.addFilterByAnd(new ColumnOp("in", Arrays.<UnnamedColumn>asList(
        new BaseColumn("vt2", "l_shipmode"),
        ConstantColumn.valueOf("':1'"),
        ConstantColumn.valueOf("':2'")
    )));
    expected.addFilterByAnd(new ColumnOp("less", Arrays.<UnnamedColumn>asList(
        new BaseColumn("vt2", "l_commitdate"),
        new BaseColumn("vt2", "l_receiptdate")
    )));

    expected.addFilterByAnd(new ColumnOp("less", Arrays.<UnnamedColumn>asList(
        new BaseColumn("vt2", "l_shipdate"),
        new BaseColumn("vt2", "l_commitdate")
    )));
    expected.addFilterByAnd(new ColumnOp("greaterequal", Arrays.<UnnamedColumn>asList(
        new BaseColumn("vt2", "l_receiptdate"),
        new ColumnOp("date", ConstantColumn.valueOf("'2018-01-01'"))
    )));
    expected.addFilterByAnd(new ColumnOp("less", Arrays.<UnnamedColumn>asList(
        new BaseColumn("vt2", "l_receiptdate"),
        new ColumnOp("date", ConstantColumn.valueOf("'2018-01-01'"))
    )));
    expected.addGroupby(new AliasReference("vc3"));
    expected.addOrderby(new OrderbyAttribute("vc3"));
    expected.addLimit(ConstantColumn.valueOf(1));
    assertEquals(relation, ((CreateTableAsSelectExecutionNode) queryExecutionPlan.root.dependents.get(0)).selectQuery);

    stmt.execute("create schema if not exists \"verdictdb_temp\";");
    queryExecutionPlan.root.execute(new JdbcConnection(conn, new H2Syntax()));
    stmt.execute("drop schema \"verdictdb_temp\" cascade;");
  }

  @Test
  public void SimplifiedQuery13Test() throws VerdictDBException, SQLException {
    RelationStandardizer.resetItemID();
    String sql = "select " +
        "c_custkey, " +
        "count(o_orderkey) as c_count " +
        "from " +
        "customer left outer join orders on " +
        "c_custkey = o_custkey " +
        "and o_comment not like '%unusual%accounts%' " +
        "group by " +
        "c_custkey";
    NonValidatingSQLParser sqlToRelation = new NonValidatingSQLParser();
    AbstractRelation relation = sqlToRelation.toRelation(sql);
    RelationStandardizer gen = new RelationStandardizer(staticMetaData);
    relation = gen.standardize((SelectQuery) relation);

//    QueryExecutionPlan queryExecutionPlan = new QueryExecutionPlan(new JdbcConnection(conn, new H2Syntax()),
//        new H2Syntax(), meta, (SelectQuery) relation, "verdictdb_temp");
    QueryExecutionPlan queryExecutionPlan = new QueryExecutionPlan("verdictdb_temp", meta, (SelectQuery) relation);
    queryExecutionPlan.cleanUp();
    assertEquals(0, queryExecutionPlan.root.dependents.get(0).dependents.size());

    BaseTable customer = new BaseTable("tpch", "customer", "vt1");
    BaseTable orders = new BaseTable("tpch", "orders", "vt2");
    JoinTable join = JoinTable.getJoinTable(Arrays.<AbstractRelation>asList(customer, orders),
        Arrays.<JoinTable.JoinType>asList(JoinTable.JoinType.leftouter),
        Arrays.<UnnamedColumn>asList(new ColumnOp("and", Arrays.<UnnamedColumn>asList(
            new ColumnOp("equal", Arrays.<UnnamedColumn>asList(
                new BaseColumn("vt1", "c_custkey"),
                new BaseColumn("vt2", "o_custkey")
            )),
            new ColumnOp("notlike", Arrays.<UnnamedColumn>asList(
                new BaseColumn("vt2", "o_comment"),
                ConstantColumn.valueOf("'%unusual%accounts%'")
            ))
        ))));
    SelectQuery expected = SelectQuery.create(
        Arrays.<SelectItem>asList(
            new AliasedColumn(new BaseColumn("vt1", "c_custkey"), "vc3"),
            new AliasedColumn(new ColumnOp("count", new AsteriskColumn()), "c_count")
        ), join
    );
    expected.addGroupby(new AliasReference("vc3"));
    assertEquals(expected, ((CreateTableAsSelectExecutionNode) queryExecutionPlan.root.dependents.get(0)).selectQuery);

    stmt.execute("create schema if not exists \"verdictdb_temp\";");
    queryExecutionPlan.root.execute(new JdbcConnection(conn, new H2Syntax()));
    stmt.execute("drop schema \"verdictdb_temp\" cascade;");
  }

  @Test
  public void Query14Test() throws VerdictDBException, SQLException {
    RelationStandardizer.resetItemID();
    String sql = "select " +
        "100.00 * sum(case " +
        "when p_type like 'PROMO%' " +
        "then l_extendedprice * (1 - l_discount) " +
        "else 0 " +
        "end) as numerator, sum(l_extendedprice * (1 - l_discount)) as denominator " +
        "from " +
        "lineitem, " +
        "part " +
        "where " +
        "l_partkey = p_partkey " +
        "and l_shipdate >= date '2018-01-01' " +
        "and l_shipdate < date '2018-01-01' " +
        "LIMIT 1;";
    NonValidatingSQLParser sqlToRelation = new NonValidatingSQLParser();
    AbstractRelation relation = sqlToRelation.toRelation(sql);
    RelationStandardizer gen = new RelationStandardizer(staticMetaData);
    relation = gen.standardize((SelectQuery) relation);

//    QueryExecutionPlan queryExecutionPlan = new QueryExecutionPlan(new JdbcConnection(conn, new H2Syntax()),
//        new H2Syntax(), meta, (SelectQuery) relation, "verdictdb_temp");
    QueryExecutionPlan queryExecutionPlan = new QueryExecutionPlan("verdictdb_temp", meta, (SelectQuery) relation);
    queryExecutionPlan.cleanUp();
    assertEquals(0, queryExecutionPlan.root.dependents.get(0).dependents.size());

    AbstractRelation lineitem = new BaseTable("tpch", "lineitem", "vt1");
    AbstractRelation part = new BaseTable("tpch", "part", "vt2");
    SelectQuery expected = SelectQuery.create(
        Arrays.<SelectItem>asList(
            new AliasedColumn(
                new ColumnOp("multiply", Arrays.<UnnamedColumn>asList(
                    ConstantColumn.valueOf("100.00"),
                    new ColumnOp("sum", new ColumnOp("whenthenelse", Arrays.<UnnamedColumn>asList(
                        new ColumnOp("like", Arrays.<UnnamedColumn>asList(
                            new BaseColumn("vt2", "p_type"),
                            ConstantColumn.valueOf("'PROMO%'")
                        )),
                        new ColumnOp("multiply", Arrays.<UnnamedColumn>asList(
                            new BaseColumn("vt1", "l_extendedprice"),
                            new ColumnOp("subtract", Arrays.<UnnamedColumn>asList(ConstantColumn.valueOf(1), new BaseColumn("vt1", "l_discount"))))),
                        ConstantColumn.valueOf(0)
                    )))
                )), "numerator"),
            new AliasedColumn(new ColumnOp("sum", new ColumnOp("multiply", Arrays.<UnnamedColumn>asList(
                new BaseColumn("vt1", "l_extendedprice"),
                new ColumnOp("subtract", Arrays.<UnnamedColumn>asList(ConstantColumn.valueOf(1), new BaseColumn("vt1", "l_discount")))
            ))), "denominator")
        ),
        Arrays.asList(lineitem, part));
    expected.addFilterByAnd(new ColumnOp("equal", Arrays.<UnnamedColumn>asList(
        new BaseColumn("vt1", "l_partkey"),
        new BaseColumn("vt2", "p_partkey")
    )));
    expected.addFilterByAnd(new ColumnOp("greaterequal", Arrays.<UnnamedColumn>asList(
        new BaseColumn("vt1", "l_shipdate"),
        new ColumnOp("date", ConstantColumn.valueOf("'2018-01-01'"))
    )));
    expected.addFilterByAnd(new ColumnOp("less", Arrays.<UnnamedColumn>asList(
        new BaseColumn("vt1", "l_shipdate"),
        new ColumnOp("date", ConstantColumn.valueOf("'2018-01-01'"))
    )));
    expected.addLimit(ConstantColumn.valueOf(1));
    assertEquals(relation, ((CreateTableAsSelectExecutionNode) queryExecutionPlan.root.dependents.get(0)).selectQuery);

    stmt.execute("create schema if not exists \"verdictdb_temp\";");
    queryExecutionPlan.root.execute(new JdbcConnection(conn, new H2Syntax()));
    stmt.execute("drop schema \"verdictdb_temp\" cascade;");
  }

  // Query 15 is a non aggregate query, add avg(s_suppkey) to be an aggregate one
  @Test
  public void IncompleteQuery15Test() throws VerdictDBException, SQLException {
    RelationStandardizer.resetItemID();
    String sql = "select " +
        "avg(s_suppkey), " +
        "total_revenue " +
        "from " +
        "supplier, " +
        "(select " +
        "l_suppkey as supplier_no, " +
        "sum(l_extendedprice * (1 - l_discount)) as total_revenue " +
        "from " +
        "lineitem " +
        "where " +
        "l_shipdate >= '1996-01-01' " +
        "and l_shipdate < '1996-04-01' " +
        "group by l_suppkey) as revenue_cached, " +
        "(select " +
        "max(total_revenue) as max_revenue " +
        "from " +
        "(select " +
        "l_suppkey as supplier_no, " +
        "sum(l_extendedprice * (1 - l_discount)) as total_revenue " +
        "from " +
        "lineitem " +
        "where " +
        "l_shipdate >= '1996-01-01' " +
        "and l_shipdate < '1996-04-01' " +
        "group by l_suppkey)) as max_revenue_cached " +
        "where " +
        "s_suppkey = supplier_no " +
        "and total_revenue = max_revenue  " +
        "group by total_revenue " +
        "order by s_suppkey";
    NonValidatingSQLParser sqlToRelation = new NonValidatingSQLParser();
    AbstractRelation relation = sqlToRelation.toRelation(sql);
    RelationStandardizer gen = new RelationStandardizer(staticMetaData);
    relation = gen.standardize((SelectQuery) relation);

//    QueryExecutionPlan queryExecutionPlan = new QueryExecutionPlan(new JdbcConnection(conn, new H2Syntax()),
//        new H2Syntax(), meta, (SelectQuery) relation, "verdictdb_temp");
    QueryExecutionPlan queryExecutionPlan = new QueryExecutionPlan("verdictdb_temp", meta, (SelectQuery) relation);
    queryExecutionPlan.cleanUp();
    assertEquals(2, queryExecutionPlan.root.dependents.get(0).dependents.size());

    SelectQuery expected = SelectQuery.create(
        Arrays.<SelectItem>asList(
            new AliasedColumn(new ColumnOp("avg", new BaseColumn("vt1", "s_suppkey")), "a5"),
            new AliasedColumn(new BaseColumn("revenue_cached", "total_revenue"), "vc6")
        ), Arrays.<AbstractRelation>asList(
            new BaseTable("tpch", "supplier", "vt1"),
            new BaseTable(placeholderSchemaName, placeholderTableName, "revenue_cached"),
            new BaseTable(placeholderSchemaName, placeholderTableName, "max_revenue_cached")
        ));
    assertEquals(
        expected.getFromList(),
        ((CreateTableAsSelectExecutionNode) queryExecutionPlan.root.dependents.get(0)).getSelectQuery().getFromList());

    SelectQuery revenue_cached = SelectQuery.create(
        Arrays.<SelectItem>asList(
            new AliasedColumn(new BaseColumn("vt2", "l_suppkey"), "supplier_no"),
            new AliasedColumn(new ColumnOp("sum", new ColumnOp("multiply", Arrays.asList(
                new BaseColumn("vt2", "l_extendedprice"),
                new ColumnOp("subtract", Arrays.asList(ConstantColumn.valueOf(1), new BaseColumn("vt2", "l_discount")))
            ))), "total_revenue")
        ), new BaseTable("tpch", "lineitem", "vt2")
    );
    revenue_cached.addFilterByAnd(new ColumnOp("greaterequal", Arrays.asList(
        new BaseColumn("vt2", "l_shipdate"),
        ConstantColumn.valueOf("'1996-01-01'")
    )));
    revenue_cached.addFilterByAnd(new ColumnOp("less", Arrays.asList(
        new BaseColumn("vt2", "l_shipdate"),
        ConstantColumn.valueOf("'1996-04-01'")
    )));
    revenue_cached.addGroupby(new AliasReference("supplier_no"));
    revenue_cached.setAliasName("revenue_cached");
    assertEquals(revenue_cached, ((CreateTableAsSelectExecutionNode) queryExecutionPlan.root.dependents.get(0).dependents.get(0)).selectQuery);

    SelectQuery max_revenue_cached = SelectQuery.create(
        Arrays.<SelectItem>asList(
            new AliasedColumn(new ColumnOp("max", new BaseColumn("vt3", "total_revenue")), "max_revenue")
        ), new BaseTable(placeholderSchemaName, placeholderTableName, "vt3")
    );
    max_revenue_cached.setAliasName("max_revenue_cached");
    assertEquals(max_revenue_cached, ((CreateTableAsSelectExecutionNode) queryExecutionPlan.root.dependents.get(0).dependents.get(1)).selectQuery);

    stmt.execute("create schema if not exists \"verdictdb_temp\";");
    queryExecutionPlan.root.execute(new JdbcConnection(conn, new H2Syntax()));
    stmt.execute("drop schema \"verdictdb_temp\" cascade;");
  }

  @Test
  public void Query17Test() throws VerdictDBException, SQLException {
    RelationStandardizer.resetItemID();
    String sql = "select\n" +
        "\tsum(extendedprice) / 7.0 as avg_yearly\n" +
        "from (\n" +
        "\tselect\n" +
        "\t\tl_quantity as quantity,\n" +
        "\t\tl_extendedprice as extendedprice,\n" +
        "\t\tt_avg_quantity\n" +
        "\tfrom\n" +
        "\t\t(select\n" +
        "\tl_partkey as t_partkey,\n" +
        "\t0.2 * avg(l_quantity) as t_avg_quantity\n" +
        "from\n" +
        "\tlineitem\n" +
        "group by l_partkey) as q17_lineitem_tmp_cached Inner Join\n" +
        "\t\t(select\n" +
        "\t\t\tl_quantity,\n" +
        "\t\t\tl_partkey,\n" +
        "\t\t\tl_extendedprice\n" +
        "\t\tfrom\n" +
        "\t\t\tpart,\n" +
        "\t\t\tlineitem\n" +
        "\t\twhere\n" +
        "\t\t\tp_partkey = l_partkey\n" +
        "\t\t\tand p_brand = 'Brand#23'\n" +
        "\t\t\tand p_container = 'MED BOX'\n" +
        "\t\t) as l1 on l1.l_partkey = t_partkey\n" +
        ") a \n" +
        "where quantity < t_avg_quantity";
    NonValidatingSQLParser sqlToRelation = new NonValidatingSQLParser();
    AbstractRelation relation = sqlToRelation.toRelation(sql);
    RelationStandardizer gen = new RelationStandardizer(staticMetaData);
    relation = gen.standardize((SelectQuery) relation);

//    QueryExecutionPlan queryExecutionPlan = new QueryExecutionPlan(new JdbcConnection(conn, new H2Syntax()),
//        new H2Syntax(), meta, (SelectQuery) relation, "verdictdb_temp");
    QueryExecutionPlan queryExecutionPlan = new QueryExecutionPlan("verdictdb_temp", meta, (SelectQuery) relation);
    queryExecutionPlan.cleanUp();

    assertEquals(1, queryExecutionPlan.root.dependents.get(0).dependents.size());
    assertEquals(2, queryExecutionPlan.root.dependents.get(0).dependents.get(0).dependents.size());

    assertEquals(new BaseTable(placeholderSchemaName, placeholderTableName, "a"),
        ((CreateTableAsSelectExecutionNode) queryExecutionPlan.root.dependents.get(0)).getSelectQuery().getFromList().get(0));
    JoinTable join = JoinTable.getJoinTable(Arrays.<AbstractRelation>asList(
        new BaseTable(placeholderSchemaName, placeholderTableName, "q17_lineitem_tmp_cached"),
        new BaseTable(placeholderSchemaName, placeholderTableName, "l1")),
        Arrays.<JoinTable.JoinType>asList(JoinTable.JoinType.inner),
        Arrays.<UnnamedColumn>asList(
            new ColumnOp("equal", Arrays.<UnnamedColumn>asList(
                new BaseColumn("l1", "vc5"),
                new BaseColumn("q17_lineitem_tmp_cached", "t_partkey")
            ))
        ));
    assertEquals(join,
        ((CreateTableAsSelectExecutionNode) queryExecutionPlan.root.dependents.get(0).dependents.get(0)).getSelectQuery().getFromList().get(0));
    SelectQuery expected = SelectQuery.create(
        Arrays.<SelectItem>asList(
            new AliasedColumn(new BaseColumn("vt1", "l_partkey"), "t_partkey"),
            new AliasedColumn(new ColumnOp("multiply", Arrays.asList(
                ConstantColumn.valueOf(0.2),
                new ColumnOp("avg", new BaseColumn("vt1", "l_quantity"))
            )), "t_avg_quantity")
        ),
        new BaseTable("tpch", "lineitem", "vt1"));
    expected.addGroupby(new AliasReference("t_partkey"));
    expected.setAliasName("q17_lineitem_tmp_cached");
    assertEquals(expected, ((CreateTableAsSelectExecutionNode) queryExecutionPlan.root.dependents.get(0).dependents.get(0).dependents.get(0)).selectQuery);

    stmt.execute("create schema if not exists \"verdictdb_temp\";");
    queryExecutionPlan.root.execute(new JdbcConnection(conn, new H2Syntax()));
    stmt.execute("drop schema \"verdictdb_temp\" cascade;");
  }

  @Test
  public void Query18Test() throws VerdictDBException, SQLException {
    RelationStandardizer.resetItemID();
    String sql = "select\n" +
        "\tc_name,\n" +
        "\tc_custkey,\n" +
        "\to_orderkey,\n" +
        "\to_orderdate,\n" +
        "\to_totalprice,\n" +
        "\tsum(l_quantity)\n" +
        "from\n" +
        "\tcustomer,\n" +
        "\torders,\n" +
        "\t(select\n" +
        "\tl_orderkey,\n" +
        "\tsum(l_quantity) as t_sum_quantity\n" +
        "from\n" +
        "\tlineitem\n" +
        "where\n" +
        "\tl_orderkey is not null\n" +
        "group by\n" +
        "\tl_orderkey) as t,\n" +
        "\tlineitem l\n" +
        "where\n" +
        "\tc_custkey = o_custkey\n" +
        "\tand o_orderkey = t.l_orderkey\n" +
        "\tand o_orderkey is not null\n" +
        "\tand t.t_sum_quantity > 300\n" +
        "group by\n" +
        "\tc_name,\n" +
        "\tc_custkey,\n" +
        "\to_orderkey,\n" +
        "\to_orderdate,\n" +
        "\to_totalprice\n" +
        "order by\n" +
        "\to_totalprice desc,\n" +
        "\to_orderdate \n" +
        "limit 100;";
    NonValidatingSQLParser sqlToRelation = new NonValidatingSQLParser();
    AbstractRelation relation = sqlToRelation.toRelation(sql);
    RelationStandardizer gen = new RelationStandardizer(staticMetaData);
    relation = gen.standardize((SelectQuery) relation);
//    QueryExecutionPlan queryExecutionPlan = new QueryExecutionPlan(new JdbcConnection(conn, new H2Syntax()),
//        new H2Syntax(), meta, (SelectQuery) relation, "verdictdb_temp");
    QueryExecutionPlan queryExecutionPlan = new QueryExecutionPlan("verdictdb_temp", meta, (SelectQuery) relation);
    queryExecutionPlan.cleanUp();
    assertEquals(1, queryExecutionPlan.root.dependents.get(0).dependents.size());

    SelectQuery expected = SelectQuery.create(
        Arrays.<SelectItem>asList(
            new AliasedColumn(new BaseColumn("vt3", "l_orderkey"), "vc4"),
            new AliasedColumn(new ColumnOp("sum", new BaseColumn("vt3", "l_quantity")), "t_sum_quantity")
        ), new BaseTable("tpch", "lineitem", "vt3"));
    expected.addGroupby(new AliasReference("vc4"));
    expected.setAliasName("t");
    expected.addFilterByAnd(new ColumnOp("is", Arrays.asList(
        new BaseColumn("vt3", "l_orderkey"),
        ConstantColumn.valueOf("NOT NULL")
    )));

    assertEquals(expected, ((CreateTableAsSelectExecutionNode) queryExecutionPlan.root.dependents.get(0).dependents.get(0)).selectQuery);
    assertEquals(new BaseTable(placeholderSchemaName, placeholderTableName, "t"),
        ((CreateTableAsSelectExecutionNode) queryExecutionPlan.root.dependents.get(0)).getSelectQuery().getFromList().get(2));

    stmt.execute("create schema if not exists \"verdictdb_temp\";");
    queryExecutionPlan.root.execute(new JdbcConnection(conn, new H2Syntax()));
    stmt.execute("drop schema \"verdictdb_temp\" cascade;");
  }

  @Test
  public void Query19Test() throws VerdictDBException, SQLException {
    RelationStandardizer.resetItemID();
    String sql = "select " +
        "sum(l_extendedprice* (1 - l_discount)) as revenue " +
        "from " +
        "lineitem, " +
        "part " +
        "where " +
        "( " +
        "p_partkey = l_partkey " +
        "and p_brand = ':1' " +
        "and p_container in ('SM CASE', 'SM BOX', 'SM PACK', 'SM PKG') " +
        "and l_quantity >= 4 and l_quantity <= 4 + 10 " +
        "and p_size between 1 and 5 " +
        "and l_shipmode in ('AIR', 'AIR REG') " +
        "and l_shipinstruct = 'DELIVER IN PERSON' " +
        ") " +
        "or " +
        "( " +
        "p_partkey = l_partkey " +
        "and p_brand = ':2' " +
        "and p_container in ('MED BAG', 'MED BOX', 'MED PKG', 'MED PACK') " +
        "and l_quantity >= 5 and l_quantity <= 5 + 10 " +
        "and p_size between 1 and 10 " +
        "and l_shipmode in ('AIR', 'AIR REG') " +
        "and l_shipinstruct = 'DELIVER IN PERSON' " +
        ") " +
        "or " +
        "( " +
        "p_partkey = l_partkey " +
        "and p_brand = ':3' " +
        "and p_container in ('LG CASE', 'LG BOX', 'LG PACK', 'LG PKG') " +
        "and l_quantity >= 6 and l_quantity <= 6 + 10 " +
        "and p_size between 1 and 15 " +
        "and l_shipmode in ('AIR', 'AIR REG') " +
        "and l_shipinstruct = 'DELIVER IN PERSON' " +
        ") " +
        "LIMIT 1;";
    NonValidatingSQLParser sqlToRelation = new NonValidatingSQLParser();
    AbstractRelation relation = sqlToRelation.toRelation(sql);
    RelationStandardizer gen = new RelationStandardizer(staticMetaData);
    relation = gen.standardize((SelectQuery) relation);
//    QueryExecutionPlan queryExecutionPlan = new QueryExecutionPlan(new JdbcConnection(conn, new H2Syntax()),
//        new H2Syntax(), meta, (SelectQuery) relation, "verdictdb_temp");
    QueryExecutionPlan queryExecutionPlan = new QueryExecutionPlan("verdictdb_temp", meta, (SelectQuery) relation);
    queryExecutionPlan.cleanUp();
    AbstractRelation lineitem = new BaseTable("tpch", "lineitem", "vt1");
    AbstractRelation part = new BaseTable("tpch", "part", "vt2");
    SelectQuery expected = SelectQuery.create(
        Arrays.<SelectItem>asList(
            new AliasedColumn(new ColumnOp("sum", new ColumnOp("multiply", Arrays.<UnnamedColumn>asList(
                new BaseColumn("vt1", "l_extendedprice"),
                new ColumnOp("subtract", Arrays.<UnnamedColumn>asList(
                    ConstantColumn.valueOf(1),
                    new BaseColumn("vt1", "l_discount")
                ))
            ))), "revenue")
        ),
        Arrays.asList(lineitem, part));
    ColumnOp columnOp1 = new ColumnOp("and", Arrays.<UnnamedColumn>asList(
        new ColumnOp("and", Arrays.<UnnamedColumn>asList(
            new ColumnOp("and", Arrays.<UnnamedColumn>asList(
                new ColumnOp("and", Arrays.<UnnamedColumn>asList(
                    new ColumnOp("and", Arrays.<UnnamedColumn>asList(
                        new ColumnOp("and", Arrays.<UnnamedColumn>asList(
                            new ColumnOp("and", Arrays.<UnnamedColumn>asList(
                                new ColumnOp("equal", Arrays.<UnnamedColumn>asList(
                                    new BaseColumn("vt2", "p_partkey"),
                                    new BaseColumn("vt1", "l_partkey")
                                )),
                                new ColumnOp("equal", Arrays.<UnnamedColumn>asList(
                                    new BaseColumn("vt2", "p_brand"),
                                    ConstantColumn.valueOf("':1'")
                                ))
                            )),
                            new ColumnOp("in", Arrays.<UnnamedColumn>asList(
                                new BaseColumn("vt2", "p_container"),
                                ConstantColumn.valueOf("'SM CASE'"),
                                ConstantColumn.valueOf("'SM BOX'"),
                                ConstantColumn.valueOf("'SM PACK'"),
                                ConstantColumn.valueOf("'SM PKG'")
                            ))
                        )),
                        new ColumnOp("greaterequal", Arrays.<UnnamedColumn>asList(
                            new BaseColumn("vt1", "l_quantity"),
                            ConstantColumn.valueOf(4)
                        ))
                    )),
                    new ColumnOp("lessequal", Arrays.<UnnamedColumn>asList(
                        new BaseColumn("vt1", "l_quantity"),
                        new ColumnOp("add", Arrays.<UnnamedColumn>asList(ConstantColumn.valueOf(4), ConstantColumn.valueOf(10)))
                    ))
                )),
                new ColumnOp("between", Arrays.<UnnamedColumn>asList(
                    new BaseColumn("vt2", "p_size"),
                    ConstantColumn.valueOf(1),
                    ConstantColumn.valueOf(5)
                ))
            )),
            new ColumnOp("in", Arrays.<UnnamedColumn>asList(
                new BaseColumn("vt1", "l_shipmode"),
                ConstantColumn.valueOf("'AIR'"),
                ConstantColumn.valueOf("'AIR REG'")
            ))
        )),
        new ColumnOp("equal", Arrays.<UnnamedColumn>asList(
            new BaseColumn("vt1", "l_shipinstruct"),
            ConstantColumn.valueOf("'DELIVER IN PERSON'")
        ))
    ));
    ColumnOp columnOp2 = new ColumnOp("and", Arrays.<UnnamedColumn>asList(
        new ColumnOp("and", Arrays.<UnnamedColumn>asList(
            new ColumnOp("and", Arrays.<UnnamedColumn>asList(
                new ColumnOp("and", Arrays.<UnnamedColumn>asList(
                    new ColumnOp("and", Arrays.<UnnamedColumn>asList(
                        new ColumnOp("and", Arrays.<UnnamedColumn>asList(
                            new ColumnOp("and", Arrays.<UnnamedColumn>asList(
                                new ColumnOp("equal", Arrays.<UnnamedColumn>asList(
                                    new BaseColumn("vt2", "p_partkey"),
                                    new BaseColumn("vt1", "l_partkey")
                                )),
                                new ColumnOp("equal", Arrays.<UnnamedColumn>asList(
                                    new BaseColumn("vt2", "p_brand"),
                                    ConstantColumn.valueOf("':2'")
                                ))
                            )),
                            new ColumnOp("in", Arrays.<UnnamedColumn>asList(
                                new BaseColumn("vt2", "p_container"),
                                ConstantColumn.valueOf("'MED BAG'"),
                                ConstantColumn.valueOf("'MED BOX'"),
                                ConstantColumn.valueOf("'MED PKG'"),
                                ConstantColumn.valueOf("'MED PACK'")
                            ))
                        )),
                        new ColumnOp("greaterequal", Arrays.<UnnamedColumn>asList(
                            new BaseColumn("vt1", "l_quantity"),
                            ConstantColumn.valueOf(5)
                        ))
                    )),
                    new ColumnOp("lessequal", Arrays.<UnnamedColumn>asList(
                        new BaseColumn("vt1", "l_quantity"),
                        new ColumnOp("add", Arrays.<UnnamedColumn>asList(ConstantColumn.valueOf(5), ConstantColumn.valueOf(10)))
                    ))
                )),
                new ColumnOp("between", Arrays.<UnnamedColumn>asList(
                    new BaseColumn("vt2", "p_size"),
                    ConstantColumn.valueOf(1),
                    ConstantColumn.valueOf(10)
                ))
            )),
            new ColumnOp("in", Arrays.<UnnamedColumn>asList(
                new BaseColumn("vt1", "l_shipmode"),
                ConstantColumn.valueOf("'AIR'"),
                ConstantColumn.valueOf("'AIR REG'")
            ))
        )),
        new ColumnOp("equal", Arrays.<UnnamedColumn>asList(
            new BaseColumn("vt1", "l_shipinstruct"),
            ConstantColumn.valueOf("'DELIVER IN PERSON'")
        ))
    ));
    ColumnOp columnOp3 = new ColumnOp("and", Arrays.<UnnamedColumn>asList(
        new ColumnOp("and", Arrays.<UnnamedColumn>asList(
            new ColumnOp("and", Arrays.<UnnamedColumn>asList(
                new ColumnOp("and", Arrays.<UnnamedColumn>asList(
                    new ColumnOp("and", Arrays.<UnnamedColumn>asList(
                        new ColumnOp("and", Arrays.<UnnamedColumn>asList(
                            new ColumnOp("and", Arrays.<UnnamedColumn>asList(
                                new ColumnOp("equal", Arrays.<UnnamedColumn>asList(
                                    new BaseColumn("vt2", "p_partkey"),
                                    new BaseColumn("vt1", "l_partkey")
                                )),
                                new ColumnOp("equal", Arrays.<UnnamedColumn>asList(
                                    new BaseColumn("vt2", "p_brand"),
                                    ConstantColumn.valueOf("':3'")
                                ))
                            )),
                            new ColumnOp("in", Arrays.<UnnamedColumn>asList(
                                new BaseColumn("vt2", "p_container"),
                                ConstantColumn.valueOf("'LG CASE'"),
                                ConstantColumn.valueOf("'LG BOX'"),
                                ConstantColumn.valueOf("'LG PACK'"),
                                ConstantColumn.valueOf("'LG PKG'")
                            ))
                        )),
                        new ColumnOp("greaterequal", Arrays.<UnnamedColumn>asList(
                            new BaseColumn("vt1", "l_quantity"),
                            ConstantColumn.valueOf(6)
                        ))
                    )),
                    new ColumnOp("lessequal", Arrays.<UnnamedColumn>asList(
                        new BaseColumn("vt1", "l_quantity"),
                        new ColumnOp("add", Arrays.<UnnamedColumn>asList(ConstantColumn.valueOf(6), ConstantColumn.valueOf(10)))
                    ))
                )),
                new ColumnOp("between", Arrays.<UnnamedColumn>asList(
                    new BaseColumn("vt2", "p_size"),
                    ConstantColumn.valueOf(1),
                    ConstantColumn.valueOf(15)
                ))
            )),
            new ColumnOp("in", Arrays.<UnnamedColumn>asList(
                new BaseColumn("vt1", "l_shipmode"),
                ConstantColumn.valueOf("'AIR'"),
                ConstantColumn.valueOf("'AIR REG'")
            ))
        )),
        new ColumnOp("equal", Arrays.<UnnamedColumn>asList(
            new BaseColumn("vt1", "l_shipinstruct"),
            ConstantColumn.valueOf("'DELIVER IN PERSON'")
        ))
    ));
    expected.addFilterByAnd(new ColumnOp("or", Arrays.<UnnamedColumn>asList(
        new ColumnOp("or", Arrays.<UnnamedColumn>asList(
            columnOp1, columnOp2
        )),
        columnOp3
    )));
    expected.addLimit(ConstantColumn.valueOf(1));
    assertEquals(expected, ((CreateTableAsSelectExecutionNode) queryExecutionPlan.root.dependents.get(0)).selectQuery);
    stmt.execute("create schema if not exists \"verdictdb_temp\";");
    queryExecutionPlan.root.execute(new JdbcConnection(conn, new H2Syntax()));
    stmt.execute("drop schema \"verdictdb_temp\" cascade;");
  }

  // Query 20 is not a aggregated function. Change to count(s_address)
  @Test
  public void Query20Test() throws VerdictDBException, SQLException {
    RelationStandardizer.resetItemID();
    String sql = "select\n" +
        "\ts_name,\n" +
        "\tcount(s_address)\n" +
        "from\n" +
        "\tsupplier,\n" +
        "\tnation,\n" +
        "\tpartsupp,\n" +
        "\t(select\n" +
        "\tl_partkey,\n" +
        "\tl_suppkey,\n" +
        "\t0.5 * sum(l_quantity) as sum_quantity\n" +
        "from\n" +
        "\tlineitem\n" +
        "where\n" +
        "\tl_shipdate >= '1994-01-01'\n" +
        "\tand l_shipdate < '1995-01-01'\n" +
        "group by l_partkey, l_suppkey) as q20_tmp2_cached\n" +
        "where\n" +
        "\ts_nationkey = n_nationkey\n" +
        "\tand n_name = 'CANADA'\n" +
        "\tand s_suppkey = ps_suppkey\n" +
        "\tgroup by s_name\n" +
        "order by s_name";
    NonValidatingSQLParser sqlToRelation = new NonValidatingSQLParser();
    AbstractRelation relation = sqlToRelation.toRelation(sql);
    RelationStandardizer gen = new RelationStandardizer(staticMetaData);
    relation = gen.standardize((SelectQuery) relation);
//    QueryExecutionPlan queryExecutionPlan = new QueryExecutionPlan(new JdbcConnection(conn, new H2Syntax()),
//        new H2Syntax(), meta, (SelectQuery) relation, "verdictdb_temp");
    QueryExecutionPlan queryExecutionPlan = new QueryExecutionPlan("verdictdb_temp", meta, (SelectQuery) relation);
    queryExecutionPlan.cleanUp();
    assertEquals(1, queryExecutionPlan.root.dependents.get(0).dependents.size());
    SelectQuery expected = SelectQuery.create(
        Arrays.<SelectItem>asList(
            new AliasedColumn(new BaseColumn("vt4", "l_partkey"), "vc5"),
            new AliasedColumn(new BaseColumn("vt4", "l_suppkey"), "vc6"),
            new AliasedColumn(new ColumnOp("multiply", Arrays.<UnnamedColumn>asList(
                ConstantColumn.valueOf(0.5),
                new ColumnOp("sum", new BaseColumn("vt4", "l_quantity"))
            )), "sum_quantity")
        ), new BaseTable("tpch", "lineitem", "vt4")
    );
    expected.addFilterByAnd(new ColumnOp("greaterequal", Arrays.asList(
        new BaseColumn("vt4", "l_shipdate"),
        ConstantColumn.valueOf("'1994-01-01'")
    )));
    expected.addFilterByAnd(new ColumnOp("less", Arrays.asList(
        new BaseColumn("vt4", "l_shipdate"),
        ConstantColumn.valueOf("'1995-01-01'")
    )));
    expected.addGroupby(new AliasReference("vc5"));
    expected.addGroupby(new AliasReference("vc6"));
    expected.setAliasName("q20_tmp2_cached");
    assertEquals(expected, ((CreateTableAsSelectExecutionNode) queryExecutionPlan.root.dependents.get(0).dependents.get(0)).selectQuery);
    assertEquals(new BaseTable(placeholderSchemaName, placeholderTableName, "q20_tmp2_cached"),
        ((CreateTableAsSelectExecutionNode) queryExecutionPlan.root.dependents.get(0)).getSelectQuery().getFromList().get(3));
    stmt.execute("create schema if not exists \"verdictdb_temp\";");
    queryExecutionPlan.root.execute(new JdbcConnection(conn, new H2Syntax()));
    stmt.execute("drop schema \"verdictdb_temp\" cascade;");
  }

  @Test
  public void Query21Test() throws VerdictDBException, SQLException {
    RelationStandardizer.resetItemID();
    String sql = "select\n" +
        "\tname,\n" +
        "\tcount(1) as numwait\n" +
        "from (\n" +
        "\tselect name from (\n" +
        "\t\tselect\n" +
        "\t\t\ts_name,\n" +
        "\t\t\tt2.l_orderkey,\n" +
        "\t\t\tl_suppkey,\n" +
        "\t\t\tcount_suppkey,\n" +
        "\t\t\tmax_suppkey\n" +
        "\t\tfrom\n" +
        "\t\t\t(select\n" +
        "\tl_orderkey,\n" +
        "\tcount(l_suppkey) count_suppkey,\n" +
        "\tmax(l_suppkey) as max_suppkey\n" +
        "from\n" +
        "\tlineitem\n" +
        "where\n" +
        "\tl_receiptdate > l_commitdate\n" +
        "\tand l_orderkey is not null\n" +
        "group by\n" +
        "\tl_orderkey) as t2 right outer join (\n" +
        "\t\t\tselect\n" +
        "\t\t\t\ts_name as name,\n" +
        "\t\t\t\tl_orderkey,\n" +
        "\t\t\t\tl_suppkey from (\n" +
        "\t\t\t\tselect\n" +
        "\t\t\t\t\ts_name,\n" +
        "\t\t\t\t\tt1.l_orderkey,\n" +
        "\t\t\t\t\tl_suppkey,\n" +
        "\t\t\t\t\tcount_suppkey,\n" +
        "\t\t\t\t\tmax_suppkey\n" +
        "\t\t\t\tfrom\n" +
        "\t\t\t\t\t(select\n" +
        "\tl_orderkey,\n" +
        "\tcount(l_suppkey) as count_suppkey,\n" +
        "\tmax(l_suppkey) as max_suppkey\n" +
        "from\n" +
        "\tlineitem\n" +
        "where\n" +
        "\tl_orderkey is not null\n" +
        "group by\n" +
        "\tl_orderkey) as t1 join (\n" +
        "\t\t\t\t\t\tselect\n" +
        "\t\t\t\t\t\t\ts_name,\n" +
        "\t\t\t\t\t\t\tl_orderkey,\n" +
        "\t\t\t\t\t\t\tl_suppkey\n" +
        "\t\t\t\t\t\tfrom\n" +
        "\t\t\t\t\t\t\torders o join (\n" +
        "\t\t\t\t\t\t\tselect\n" +
        "\t\t\t\t\t\t\t\ts_name,\n" +
        "\t\t\t\t\t\t\t\tl_orderkey,\n" +
        "\t\t\t\t\t\t\t\tl_suppkey\n" +
        "\t\t\t\t\t\t\tfrom\n" +
        "\t\t\t\t\t\t\t\tnation n join supplier s\n" +
        "\t\t\t\t\t\t\ton\n" +
        "\t\t\t\t\t\t\t\ts.s_nationkey = n.n_nationkey\n" +
        "\t\t\t\t\t\t\t\tand n.n_name = 'SAUDI ARABIA'\n" +
        "\t\t\t\t\t\t\t\tjoin lineitem l\n" +
        "\t\t\t\t\t\t\ton\n" +
        "\t\t\t\t\t\t\t\ts.s_suppkey = l.l_suppkey\n" +
        "\t\t\t\t\t\t\twhere\n" +
        "\t\t\t\t\t\t\t\tl.l_receiptdate > l.l_commitdate\n" +
        "\t\t\t\t\t\t\t\tand l.l_orderkey is not null\n" +
        "\t\t\t\t\t\t) l1 on o.o_orderkey = l1.l_orderkey and o.o_orderstatus = 'F'\n" +
        "\t\t\t\t\t) l2 on l2.l_orderkey = t1.l_orderkey\n" +
        "\t\t\t\t) a\n" +
        "\t\t\twhere\n" +
        "\t\t\t\t(count_suppkey > 1)\n" +
        "\t\t\t\tor ((count_suppkey=1)\n" +
        "\t\t\t\tand (l_suppkey <> max_suppkey))\n" +
        "\t\t) l3 on l3.l_orderkey = t2.l_orderkey\n" +
        "\t) b\n" +
        "\twhere\n" +
        "\t\t(count_suppkey is null)\n" +
        "\t\tor ((count_suppkey=1)\n" +
        "\t\tand (l_suppkey = max_suppkey))\n" +
        ") c\n" +
        "group by\n" +
        "\ts_name\n" +
        "order by\n" +
        "\tnumwait desc,\n" +
        "\ts_name \n" +
        "limit 100;";
    NonValidatingSQLParser sqlToRelation = new NonValidatingSQLParser();
    AbstractRelation relation = sqlToRelation.toRelation(sql);
    RelationStandardizer gen = new RelationStandardizer(staticMetaData);
    relation = gen.standardize((SelectQuery) relation);
//    QueryExecutionPlan queryExecutionPlan = new QueryExecutionPlan(new JdbcConnection(conn, new H2Syntax()),
//        new H2Syntax(), meta, (SelectQuery) relation, "verdictdb_temp");
    QueryExecutionPlan queryExecutionPlan = new QueryExecutionPlan("verdictdb_temp", meta, (SelectQuery) relation);
    queryExecutionPlan.cleanUp();

    assertEquals(1, queryExecutionPlan.root.dependents.get(0).dependents.size());
    assertEquals(1, queryExecutionPlan.root.dependents.get(0).dependents.get(0).dependents.size());
    assertEquals(2, queryExecutionPlan.root.dependents.get(0).dependents.get(0).dependents.get(0).dependents.size());
    assertEquals(0, queryExecutionPlan.root.dependents.get(0).dependents.get(0).dependents.get(0).dependents.get(0).dependents.size());
    assertEquals(1, queryExecutionPlan.root.dependents.get(0).dependents.get(0).dependents.get(0).dependents.get(1).dependents.size());

    assertEquals(new BaseTable(placeholderSchemaName, placeholderTableName, "c"),
        ((CreateTableAsSelectExecutionNode) queryExecutionPlan.root.dependents.get(0)).getSelectQuery().getFromList().get(0));
    assertEquals(new BaseTable(placeholderSchemaName, placeholderTableName, "b"),
        ((CreateTableAsSelectExecutionNode) queryExecutionPlan.root.dependents.get(0).dependents.get(0)).getSelectQuery().getFromList().get(0));
    JoinTable join = JoinTable.getJoinTable(Arrays.<AbstractRelation>asList(
        new BaseTable(placeholderSchemaName, placeholderTableName, "t2"),
        new BaseTable(placeholderSchemaName, placeholderTableName, "l3")),
        Arrays.<JoinTable.JoinType>asList(JoinTable.JoinType.rightouter),
        Arrays.<UnnamedColumn>asList(
            new ColumnOp("equal", Arrays.<UnnamedColumn>asList(
                new BaseColumn("l3", "vc16"),
                new BaseColumn("t2", "vc16")
            ))
        ));
    assertEquals(join,
        ((CreateTableAsSelectExecutionNode) queryExecutionPlan.root.dependents.get(0).dependents.get(0).dependents.get(0)).getSelectQuery().getFromList().get(0));

    stmt.execute("create schema if not exists \"verdictdb_temp\";");
    queryExecutionPlan.root.execute(new JdbcConnection(conn, new H2Syntax()));
    stmt.execute("drop schema \"verdictdb_temp\" cascade;");

  }

  @Test
  public void Query22Test() throws VerdictDBException, SQLException {
    RelationStandardizer.resetItemID();
    String sql = "select\n" +
        "\tcntrycode,\n" +
        "\tcount(1) as numcust,\n" +
        "\tsum(c_acctbal) as totacctbal\n" +
        "from (\n" +
        "\tselect\n" +
        "\t\tcntrycode,\n" +
        "\t\tc_acctbal,\n" +
        "\t\tavg_acctbal\n" +
        "\tfrom\n" +
        "\t\t(select\n" +
        "\tavg(c_acctbal) as avg_acctbal\n" +
        "from\n" +
        "\t(select\n" +
        "\tc_acctbal,\n" +
        "\tc_custkey,\n" +
        "\tsubstr(c_phone, 1, 2) as cntrycode\n" +
        "from\n" +
        "\tcustomer\n" +
        "where\n" +
        "\tsubstr(c_phone, 1, 2) = '13' or\n" +
        "\tsubstr(c_phone, 1, 2) = '31' or\n" +
        "\tsubstr(c_phone, 1, 2) = '23' or\n" +
        "\tsubstr(c_phone, 1, 2) = '29' or\n" +
        "\tsubstr(c_phone, 1, 2) = '30' or\n" +
        "\tsubstr(c_phone, 1, 2) = '18' or\n" +
        "\tsubstr(c_phone, 1, 2) = '17')\n" +
        "where\n" +
        "\tc_acctbal > 0.00) as ct1 join (\n" +
        "\t\t\tselect\n" +
        "\t\t\t\tcntrycode,\n" +
        "\t\t\t\tc_acctbal\n" +
        "\t\t\tfrom\n" +
        "\t\t\t\t(select\n" +
        "\to_custkey\n" +
        "from\n" +
        "\torders\n" +
        "group by\n" +
        "\to_custkey) ot\n" +
        "\t\t\t\tright outer join (select\n" +
        "\tc_acctbal,\n" +
        "\tc_custkey,\n" +
        "\tsubstr(c_phone, 1, 2) as cntrycode\n" +
        "from\n" +
        "\tcustomer\n" +
        "where\n" +
        "\tsubstr(c_phone, 1, 2) = '13' or\n" +
        "\tsubstr(c_phone, 1, 2) = '31' or\n" +
        "\tsubstr(c_phone, 1, 2) = '23' or\n" +
        "\tsubstr(c_phone, 1, 2) = '29' or\n" +
        "\tsubstr(c_phone, 1, 2) = '30' or\n" +
        "\tsubstr(c_phone, 1, 2) = '18' or\n" +
        "\tsubstr(c_phone, 1, 2) = '17') ct\n" +
        "\t\t\t\ton ct.c_custkey = ot.o_custkey\n" +
        "\t\t\twhere\n" +
        "\t\t\t\to_custkey is null\n" +
        "\t\t) as ct2 on ct2.o_custkey is null\n" +
        ") a\n" +
        "where\n" +
        "\tc_acctbal > avg_acctbal\n" +
        "group by\n" +
        "\tcntrycode\n" +
        "order by\n" +
        "\tcntrycode";
    NonValidatingSQLParser sqlToRelation = new NonValidatingSQLParser();
    AbstractRelation relation = sqlToRelation.toRelation(sql);
    RelationStandardizer gen = new RelationStandardizer(staticMetaData);
    relation = gen.standardize((SelectQuery) relation);
//    QueryExecutionPlan queryExecutionPlan = new QueryExecutionPlan(new JdbcConnection(conn, new H2Syntax()),
//        new H2Syntax(), meta, (SelectQuery) relation, "verdictdb_temp");
    QueryExecutionPlan queryExecutionPlan = new QueryExecutionPlan("verdictdb_temp", meta, (SelectQuery) relation);
    queryExecutionPlan.cleanUp();

    assertEquals(1, queryExecutionPlan.root.dependents.get(0).dependents.size());
    assertEquals(2, queryExecutionPlan.root.dependents.get(0).dependents.get(0).dependents.size());
    assertEquals(1, queryExecutionPlan.root.dependents.get(0).dependents.get(0).dependents.get(0).dependents.size());
    assertEquals(2, queryExecutionPlan.root.dependents.get(0).dependents.get(0).dependents.get(1).dependents.size());

    assertEquals(new BaseTable(placeholderSchemaName, placeholderTableName, "a"),
        ((CreateTableAsSelectExecutionNode) queryExecutionPlan.root.dependents.get(0)).getSelectQuery().getFromList().get(0));
    JoinTable join = JoinTable.getJoinTable(Arrays.<AbstractRelation>asList(
        new BaseTable(placeholderSchemaName, placeholderTableName, "ct1"),
        new BaseTable(placeholderSchemaName, placeholderTableName, "ct2")),
        Arrays.<JoinTable.JoinType>asList(JoinTable.JoinType.inner),
        Arrays.<UnnamedColumn>asList(
            new ColumnOp("is", Arrays.<UnnamedColumn>asList(
                new BaseColumn("ct2", "o_custkey"),
                ConstantColumn.valueOf("NULL")
            ))
        ));
    assertEquals(join, ((CreateTableAsSelectExecutionNode) queryExecutionPlan.root.dependents.get(0).dependents.get(0)).getSelectQuery().getFromList().get(0));
    assertEquals(new BaseTable(placeholderSchemaName, placeholderTableName, "vt1"),
        ((CreateTableAsSelectExecutionNode) queryExecutionPlan.root.dependents.get(0).dependents.get(0).dependents.get(0)).getSelectQuery().getFromList().get(0));
    JoinTable join1 = JoinTable.getJoinTable(Arrays.<AbstractRelation>asList(
        new BaseTable(placeholderSchemaName, placeholderTableName, "ot"),
        new BaseTable(placeholderSchemaName, placeholderTableName, "ct")),
        Arrays.<JoinTable.JoinType>asList(JoinTable.JoinType.rightouter),
        Arrays.<UnnamedColumn>asList(
            new ColumnOp("equal", Arrays.<UnnamedColumn>asList(
                new BaseColumn("ct", "vc9"),
                new BaseColumn("ot", "vc6")
            ))
        ));
    assertEquals(join1,
        ((CreateTableAsSelectExecutionNode) queryExecutionPlan.root.dependents.get(0).dependents.get(0).dependents.get(1)).getSelectQuery().getFromList().get(0));

    stmt.execute("create schema if not exists \"verdictdb_temp\";");
    queryExecutionPlan.root.execute(new JdbcConnection(conn, new H2Syntax()));
    stmt.execute("drop schema \"verdictdb_temp\" cascade;");

  }

  @Test
  public void SubqueryInFilterTest() throws VerdictDBException, SQLException {
    RelationStandardizer.resetItemID();
    String sql = "select avg(l_quantity) from lineitem where l_quantity > (select avg(l_quantity) as quantity_avg from lineitem);";
    NonValidatingSQLParser sqlToRelation = new NonValidatingSQLParser();
    AbstractRelation relation = sqlToRelation.toRelation(sql);
    RelationStandardizer gen = new RelationStandardizer(staticMetaData);
    relation = gen.standardize((SelectQuery) relation);
<<<<<<< HEAD
    QueryExecutionPlan queryExecutionPlan = new QueryExecutionPlan(new JdbcConnection(conn, new H2Syntax()),
        new H2Syntax(), meta, (SelectQuery) relation, "verdictdb_temp");

    String alias = ((CreateTableAsSelectExecutionNode) (queryExecutionPlan.root.dependents.get(0))).getPlaceholderTables().get(0).getAliasName().get();
    SelectQuery rewritten = SelectQuery.create(
        Arrays.<SelectItem>asList(new AliasedColumn(new BaseColumn(placeholderSchemaName, alias, "quantity_avg"), "quantity_avg")),
        new BaseTable(placeholderSchemaName, placeholderTableName, alias));
=======
//    QueryExecutionPlan queryExecutionPlan = new QueryExecutionPlan(new JdbcConnection(conn, new H2Syntax()),
//        new H2Syntax(), meta, (SelectQuery) relation, "verdictdb_temp");
    QueryExecutionPlan queryExecutionPlan = new QueryExecutionPlan("verdictdb_temp", meta, (SelectQuery) relation);
    queryExecutionPlan.cleanUp();
    
    String aliasName = String.format("verdictdbalias_%d_0", queryExecutionPlan.getSerialNumber());
    SelectQuery rewritten = SelectQuery.create(
        Arrays.<SelectItem>asList(
            new AliasedColumn(new BaseColumn(placeholderSchemaName, aliasName, "quantity_avg"), "quantity_avg")),
        new BaseTable(placeholderSchemaName, placeholderTableName, aliasName));
>>>>>>> accc4964
    assertEquals(rewritten,
        ((SubqueryColumn) ((ColumnOp) ((CreateTableAsSelectExecutionNode) (queryExecutionPlan.root.dependents.get(0))).getSelectQuery().getFilter().get()).getOperand(1)).getSubquery());

    SelectQuery expected = SelectQuery.create(
        Arrays.<SelectItem>asList(new AliasedColumn(new ColumnOp("avg", new BaseColumn("vt3", "l_quantity")), "quantity_avg")),
        new BaseTable("tpch", "lineitem", "vt3")
    );
    assertEquals(expected, ((CreateTableAsSelectExecutionNode) queryExecutionPlan.root.dependents.get(0).dependents.get(0)).selectQuery);
    stmt.execute("create schema if not exists \"verdictdb_temp\";");
    queryExecutionPlan.root.execute(new JdbcConnection(conn, new H2Syntax()));
    stmt.execute("drop schema \"verdictdb_temp\" cascade;");
  }

  @Test
  public void SubqueryInFilterTestExists() throws VerdictDBException, SQLException {
    RelationStandardizer.resetItemID();
    String sql = "select avg(l_quantity) from lineitem where exists(select * from lineitem);";
    NonValidatingSQLParser sqlToRelation = new NonValidatingSQLParser();
    AbstractRelation relation = sqlToRelation.toRelation(sql);
    RelationStandardizer gen = new RelationStandardizer(staticMetaData);
    relation = gen.standardize((SelectQuery) relation);
    QueryExecutionPlan queryExecutionPlan = new QueryExecutionPlan(new JdbcConnection(conn, new H2Syntax()),
        new H2Syntax(), meta, (SelectQuery) relation, "verdictdb_temp");

    String alias = ((CreateTableAsSelectExecutionNode) (queryExecutionPlan.root.dependents.get(0))).getPlaceholderTables().get(0).getAliasName().get();
    SelectQuery rewritten = SelectQuery.create(
        Arrays.<SelectItem>asList(new AsteriskColumn()),
        new BaseTable(placeholderSchemaName, placeholderTableName, alias));
    assertEquals(rewritten,
        ((SubqueryColumn) ((ColumnOp) ((CreateTableAsSelectExecutionNode) (queryExecutionPlan.root.dependents.get(0))).getSelectQuery().getFilter().get()).getOperand(0)).getSubquery());

    SelectQuery expected = SelectQuery.create(
        Arrays.<SelectItem>asList(new AsteriskColumn()),
        new BaseTable("tpch", "lineitem", "vt3")
    );
    assertEquals(expected, ((CreateTableAsSelectExecutionNode) queryExecutionPlan.root.dependents.get(0).dependents.get(0)).selectQuery);
    stmt.execute("create schema if not exists \"verdictdb_temp\";");
    queryExecutionPlan.root.execute(new JdbcConnection(conn, new H2Syntax()));
    stmt.execute("drop schema \"verdictdb_temp\" cascade;");
  }

  @Test
  public void SubqueryInFilterTestIn() throws VerdictDBException, SQLException {
    RelationStandardizer.resetItemID();
    String sql = "select avg(l_quantity) from lineitem where l_quantity in (select distinct l_quantity from lineitem);";
    NonValidatingSQLParser sqlToRelation = new NonValidatingSQLParser();
    AbstractRelation relation = sqlToRelation.toRelation(sql);
    RelationStandardizer gen = new RelationStandardizer(staticMetaData);
    relation = gen.standardize((SelectQuery) relation);
    QueryExecutionPlan queryExecutionPlan = new QueryExecutionPlan(new JdbcConnection(conn, new H2Syntax()),
        new H2Syntax(), meta, (SelectQuery) relation, "verdictdb_temp");

    String alias = ((CreateTableAsSelectExecutionNode) (queryExecutionPlan.root.dependents.get(0))).getPlaceholderTables().get(0).getAliasName().get();
    SelectQuery rewritten = SelectQuery.create(
        Arrays.<SelectItem>asList(new AliasedColumn(new BaseColumn(placeholderSchemaName, alias, "vc4"), "vc4")),
        new BaseTable(placeholderSchemaName, placeholderTableName, alias));
    assertEquals(rewritten,
        ((SubqueryColumn) ((ColumnOp) ((CreateTableAsSelectExecutionNode) (queryExecutionPlan.root.dependents.get(0))).getSelectQuery().getFilter().get()).getOperand(1)).getSubquery());

    SelectQuery expected = SelectQuery.create(
        Arrays.<SelectItem>asList(new AliasedColumn(new BaseColumn("vt3", "l_quantity"), "vc4")),
        new BaseTable("tpch", "lineitem", "vt3")
    );
    assertEquals(expected, ((CreateTableAsSelectExecutionNode) queryExecutionPlan.root.dependents.get(0).dependents.get(0)).selectQuery);
    stmt.execute("create schema if not exists \"verdictdb_temp\";");
    queryExecutionPlan.root.execute(new JdbcConnection(conn, new H2Syntax()));
    stmt.execute("drop schema \"verdictdb_temp\" cascade;");
  }

  @Test
  public void SubqueryInFilterMultiplePredicateTest() throws VerdictDBException, SQLException {
    RelationStandardizer.resetItemID();
    String sql = "select avg(l_quantity) from lineitem where l_quantity > (select avg(l_quantity) as quantity_avg from lineitem) and l_quantity in (select distinct l_quantity from lineitem)";
    NonValidatingSQLParser sqlToRelation = new NonValidatingSQLParser();
    AbstractRelation relation = sqlToRelation.toRelation(sql);
    RelationStandardizer gen = new RelationStandardizer(staticMetaData);
    relation = gen.standardize((SelectQuery) relation);
    QueryExecutionPlan queryExecutionPlan = new QueryExecutionPlan(new JdbcConnection(conn, new H2Syntax()),
        new H2Syntax(), meta, (SelectQuery) relation, "verdictdb_temp");

    String alias = ((CreateTableAsSelectExecutionNode) (queryExecutionPlan.root.dependents.get(0))).getPlaceholderTables().get(0).getAliasName().get();
    SelectQuery rewritten1 = SelectQuery.create(
        Arrays.<SelectItem>asList(new AliasedColumn(new BaseColumn(placeholderSchemaName, alias, "quantity_avg"), "quantity_avg")),
        new BaseTable(placeholderSchemaName, placeholderTableName, alias));
    assertEquals(rewritten1,
        ((SubqueryColumn)((ColumnOp)((ColumnOp)queryExecutionPlan.root.dependents.get(0).selectQuery.getFilter().get()).getOperand(0)).getOperand(1)).getSubquery());

    alias = ((CreateTableAsSelectExecutionNode) (queryExecutionPlan.root.dependents.get(0))).getPlaceholderTables().get(1).getAliasName().get();
    SelectQuery rewritten2 = SelectQuery.create(
        Arrays.<SelectItem>asList(new AliasedColumn(new BaseColumn(placeholderSchemaName, alias, "vc5"), "vc5")),
        new BaseTable(placeholderSchemaName, placeholderTableName, alias));
    assertEquals(rewritten2,
        ((SubqueryColumn)((ColumnOp)((ColumnOp)queryExecutionPlan.root.dependents.get(0).selectQuery.getFilter().get()).getOperand(1)).getOperand(1)).getSubquery());

    stmt.execute("create schema if not exists \"verdictdb_temp\";");
    queryExecutionPlan.root.execute(new JdbcConnection(conn, new H2Syntax()));
    stmt.execute("drop schema \"verdictdb_temp\" cascade;");
  }


}
<|MERGE_RESOLUTION|>--- conflicted
+++ resolved
@@ -27,7 +27,7 @@
 import static org.junit.Assert.assertEquals;
 
 public class TpchExecutionPlanTest {
-  
+
   static Connection conn;
 
   static Statement stmt;
@@ -218,7 +218,6 @@
         new ImmutablePair<>("l_comment", BIGINT)
     ));
     staticMetaData.addTableData(new StaticMetaData.TableInfo("tpch", "lineitem"), arr);
-
   }
 
   @Test
@@ -427,50 +426,12 @@
             new AliasedColumn(new ColumnOp("count", new AsteriskColumn()), "order_count")
         ),
         orders);
-<<<<<<< HEAD
 
     assertEquals(expected.getSelectList(), ((CreateTableAsSelectExecutionNode) queryExecutionPlan.root.getDependents().get(0)).selectQuery.getSelectList());
 
     stmt.execute("create schema if not exists \"verdictdb_temp\";");
     queryExecutionPlan.root.execute(new JdbcConnection(conn, new H2Syntax()));
     stmt.execute("drop schema \"verdictdb_temp\" cascade;");
-=======
-    expected.addFilterByAnd(new ColumnOp("greaterequal", Arrays.<UnnamedColumn>asList(
-        new BaseColumn("vt1", "o_orderdate"),
-        new ColumnOp("date", ConstantColumn.valueOf("':1'"))
-    )));
-    expected.addFilterByAnd(new ColumnOp("less", Arrays.<UnnamedColumn>asList(
-        new BaseColumn("vt1", "o_orderdate"),
-        new ColumnOp("add", Arrays.<UnnamedColumn>asList(
-            new ColumnOp("date", ConstantColumn.valueOf("':1'")),
-            new ColumnOp("interval", Arrays.<UnnamedColumn>asList(ConstantColumn.valueOf("'3'"), ConstantColumn.valueOf("month")))
-        ))
-    )));
-    SelectQuery subquery = SelectQuery.create(
-        Arrays.<SelectItem>asList(new AsteriskColumn()),
-        new BaseTable("tpch", "lineitem", "vt3"));
-    subquery.addFilterByAnd(new ColumnOp("equal", Arrays.<UnnamedColumn>asList(
-        new BaseColumn("vt3", "l_orderkey"),
-        new BaseColumn("vt1", "o_orderkey")
-    )));
-    subquery.addFilterByAnd(new ColumnOp("less", Arrays.<UnnamedColumn>asList(
-        new BaseColumn("vt3", "l_commitdate"),
-        new BaseColumn("vt3", "l_receiptdate")
-    )));
-    
-    String aliasName = String.format("verdictdbalias_%d_0", queryExecutionPlan.getSerialNumber());
-    SelectQuery rewritten = SelectQuery.create(
-        Arrays.<SelectItem>asList(
-            new AsteriskColumn()), 
-        new BaseTable("placeholderSchemaName", "placeholderTableName", aliasName));
-    expected.addFilterByAnd(new ColumnOp("exists", SubqueryColumn.getSubqueryColumn(rewritten)));
-    expected.addGroupby(new AliasReference("vc2"));
-    expected.addOrderby(new OrderbyAttribute("vc2"));
-    expected.addLimit(ConstantColumn.valueOf(1));
-    
-    assertEquals(expected, ((CreateTableAsSelectExecutionNode) queryExecutionPlan.root.getDependent(0)).getSelectQuery());
-    assertEquals(subquery, ((CreateTableAsSelectExecutionNode) queryExecutionPlan.root.getDependent(0).getDependent(0)).getSelectQuery());
->>>>>>> accc4964
   }
 
   @Test
@@ -2168,28 +2129,18 @@
     AbstractRelation relation = sqlToRelation.toRelation(sql);
     RelationStandardizer gen = new RelationStandardizer(staticMetaData);
     relation = gen.standardize((SelectQuery) relation);
-<<<<<<< HEAD
-    QueryExecutionPlan queryExecutionPlan = new QueryExecutionPlan(new JdbcConnection(conn, new H2Syntax()),
-        new H2Syntax(), meta, (SelectQuery) relation, "verdictdb_temp");
-
-    String alias = ((CreateTableAsSelectExecutionNode) (queryExecutionPlan.root.dependents.get(0))).getPlaceholderTables().get(0).getAliasName().get();
-    SelectQuery rewritten = SelectQuery.create(
-        Arrays.<SelectItem>asList(new AliasedColumn(new BaseColumn(placeholderSchemaName, alias, "quantity_avg"), "quantity_avg")),
-        new BaseTable(placeholderSchemaName, placeholderTableName, alias));
-=======
 //    QueryExecutionPlan queryExecutionPlan = new QueryExecutionPlan(new JdbcConnection(conn, new H2Syntax()),
 //        new H2Syntax(), meta, (SelectQuery) relation, "verdictdb_temp");
     QueryExecutionPlan queryExecutionPlan = new QueryExecutionPlan("verdictdb_temp", meta, (SelectQuery) relation);
     queryExecutionPlan.cleanUp();
-    
+
     String aliasName = String.format("verdictdbalias_%d_0", queryExecutionPlan.getSerialNumber());
     SelectQuery rewritten = SelectQuery.create(
         Arrays.<SelectItem>asList(
             new AliasedColumn(new BaseColumn(placeholderSchemaName, aliasName, "quantity_avg"), "quantity_avg")),
         new BaseTable(placeholderSchemaName, placeholderTableName, aliasName));
->>>>>>> accc4964
     assertEquals(rewritten,
-        ((SubqueryColumn) ((ColumnOp) ((CreateTableAsSelectExecutionNode) (queryExecutionPlan.root.dependents.get(0))).getSelectQuery().getFilter().get()).getOperand(1)).getSubquery());
+        ((SubqueryColumn)((ColumnOp)((CreateTableAsSelectExecutionNode)(queryExecutionPlan.root.dependents.get(0))).getSelectQuery().getFilter().get()).getOperand(1)).getSubquery());
 
     SelectQuery expected = SelectQuery.create(
         Arrays.<SelectItem>asList(new AliasedColumn(new ColumnOp("avg", new BaseColumn("vt3", "l_quantity")), "quantity_avg")),
