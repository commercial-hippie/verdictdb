--- conflicted
+++ resolved
@@ -68,17 +68,10 @@
 
     assertEquals(1, node.dependents.size());
     assertEquals(1, node.dependents.get(0).dependents.size());
-
-   String alias = ((SubqueryColumn)((ColumnOp) ((SelectQuery) node.dependents.get(0).getSelectQuery()).getFilter().get()).getOperand(1)).getSubquery().getFromList().get(0).getAliasName().get();
     SelectQuery rewritten = SelectQuery.create(
         Arrays.<SelectItem>asList(
-<<<<<<< HEAD
-            new AliasedColumn(new BaseColumn("placeholderSchemaName",alias, "a"), "a"))
-        , new BaseTable("placeholderSchemaName", "placeholderTableName", alias));
-=======
             new AliasedColumn(new BaseColumn("placeholderSchemaName", aliasName, "a"), "a"))
         , new BaseTable("placeholderSchemaName", "placeholderTableName", aliasName));
->>>>>>> accc4964
     assertEquals(
         rewritten, 
         ((SubqueryColumn)((ColumnOp) ((SelectQuery) node.dependents.get(0).getSelectQuery()).getFilter().get()).getOperand(1)).getSubquery());
