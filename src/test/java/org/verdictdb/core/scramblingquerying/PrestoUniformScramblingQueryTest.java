--- conflicted
+++ resolved
@@ -16,14 +16,6 @@
 
 package org.verdictdb.core.scramblingquerying;
 
-import static org.junit.Assert.assertEquals;
-
-import java.io.IOException;
-import java.sql.Connection;
-import java.sql.DriverManager;
-import java.sql.ResultSet;
-import java.sql.SQLException;
-
 import org.apache.commons.lang3.RandomStringUtils;
 import org.junit.AfterClass;
 import org.junit.BeforeClass;
@@ -33,6 +25,14 @@
 import org.verdictdb.commons.DatabaseConnectionHelpers;
 import org.verdictdb.commons.VerdictOption;
 import org.verdictdb.exception.VerdictDBDbmsException;
+
+import java.io.IOException;
+import java.sql.Connection;
+import java.sql.DriverManager;
+import java.sql.ResultSet;
+import java.sql.SQLException;
+
+import static org.junit.Assert.assertEquals;
 
 /** Created by Dong Young Yoon on 8/16/18. */
 @Category(PrestoTests.class)
@@ -116,13 +116,8 @@
         String.format("jdbc:presto://%s/%s/default", PRESTO_HOST, PRESTO_CATALOG);
     String verdictConnectionString =
         String.format(
-<<<<<<< HEAD
-            "jdbc:verdict:presto://%s/%s/default&verdictdbtempschema=%s;verdictdbmetaschema=%s",
-            PRESTO_HOST, PRESTO_CATALOG, SCHEMA_NAME, SCHEMA_NAME);
-=======
             "jdbc:verdict:presto://%s/%s/default;verdictdbtempschema=%s&verdictdbmetaschema=%s",
             PRESTO_HOST, PRESTO_CATALOG, VERDICT_TEMP_SCHEMA, VERDICT_META_SCHEMA);
->>>>>>> 821dac52
     conn =
         DatabaseConnectionHelpers.setupPresto(
             connectionString, PRESTO_USER, PRESTO_PASSWORD, SCHEMA_NAME);
