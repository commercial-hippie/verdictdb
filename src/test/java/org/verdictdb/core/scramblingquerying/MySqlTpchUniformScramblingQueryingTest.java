package org.verdictdb.core.scramblingquerying;

import static java.sql.Types.BIGINT;
import static org.junit.Assert.*;

import org.apache.commons.lang3.tuple.ImmutablePair;
import org.apache.commons.lang3.tuple.Pair;
import org.junit.AfterClass;
import org.junit.BeforeClass;
import org.junit.Test;
import org.verdictdb.core.connection.DbmsConnection;
import org.verdictdb.core.connection.DbmsQueryResult;
import org.verdictdb.core.connection.JdbcConnection;
import org.verdictdb.core.connection.StaticMetaData;
import org.verdictdb.core.execution.ExecutablePlanRunner;
import org.verdictdb.core.querying.QueryExecutionPlan;
<<<<<<< HEAD
=======
import org.verdictdb.core.querying.QueryExecutionPlanSimplifier;
>>>>>>> db4a5f7d
import org.verdictdb.core.querying.ola.AsyncQueryExecutionPlan;
import org.verdictdb.core.resulthandler.ExecutionResultReader;
import org.verdictdb.core.scrambling.*;
import org.verdictdb.core.sqlobject.AbstractRelation;
import org.verdictdb.core.sqlobject.SelectQuery;
import org.verdictdb.exception.VerdictDBException;
import org.verdictdb.sqlreader.NonValidatingSQLParser;
import org.verdictdb.sqlreader.RelationStandardizer;
import org.verdictdb.sqlsyntax.MysqlSyntax;
import org.verdictdb.sqlwriter.SelectQueryToSql;

import java.sql.*;
import java.util.*;

public class MySqlTpchUniformScramblingQueryingTest {

  // lineitem has 10 blocks, orders has 3 blocks;
  // lineitem join orders has 12 blocks
  final static int blockSize = 100;

  static ScrambleMetaSet meta = new ScrambleMetaSet();

  static Connection conn;

  private static Statement stmt;

  private ResultSetMetaData jdbcResultSetMetaData1;

  private ResultSetMetaData jdbcResultSetMetaData2;

  private static final String MYSQL_HOST;

  static {
    String env = System.getenv("BUILD_ENV");
    if (env != null && env.equals("GitLab")) {
      MYSQL_HOST = "mysql";
    } else {
      MYSQL_HOST = "localhost";
    }
  }

  private static final String MYSQL_DATABASE = "test";

  private static final String MYSQL_UESR = "root";

  private static final String MYSQL_PASSWORD = "";

  static StaticMetaData staticMetaData = new StaticMetaData();


  @BeforeClass
  public static void setupMySqlDatabase() throws SQLException, VerdictDBException {
    String mysqlConnectionString =
        String.format("jdbc:mysql://%s/%s?autoReconnect=true&useSSL=false", MYSQL_HOST, MYSQL_DATABASE);
    conn = DriverManager.getConnection(mysqlConnectionString, MYSQL_UESR, MYSQL_PASSWORD);

    stmt = conn.createStatement();
    stmt.execute("CREATE TABLE  IF NOT EXISTS `test`.`nation`  (`n_nationkey`  INT, " +
        "                            `n_name`       CHAR(25), " +
        "                            `n_regionkey`  INT, " +
        "                            `n_comment`    VARCHAR(152), " +
        "                            `n_dummy` varchar(10))");
    stmt.execute("CREATE TABLE  IF NOT EXISTS `test`.`region`  (`r_regionkey`  INT, " +
        "                            `r_name`       CHAR(25), " +
        "                            `r_comment`    VARCHAR(152), " +
        "                            `r_dummy` varchar(10))");
    stmt.execute("CREATE TABLE  IF NOT EXISTS `test`.`part`  ( `p_partkey`     INT, " +
        "                          `p_name`       VARCHAR(55), " +
        "                          `p_mfgr`        CHAR(25), " +
        "                          `p_brand`       CHAR(10), " +
        "                          `p_type`        VARCHAR(25), " +
        "                          `p_size`        INT, " +
        "                          `p_container`   CHAR(10), " +
        "                          `p_retailprice` DECIMAL(15,2) , " +
        "                          `p_comment`     VARCHAR(23) , " +
        "                          `p_dummy` varchar(10))");
    stmt.execute("CREATE TABLE  IF NOT EXISTS `test`.`supplier` ( `s_suppkey`     INT , " +
        "                             `s_name`        CHAR(25) , " +
        "                             `s_address`     VARCHAR(40) , " +
        "                             `s_nationkey`   INT , " +
        "                             `s_phone`       CHAR(15) , " +
        "                             `s_acctbal`     DECIMAL(15,2) , " +
        "                             `s_comment`     VARCHAR(101), " +
        "                             `s_dummy` varchar(10))");
    stmt.execute("CREATE TABLE  IF NOT EXISTS `test`.`partsupp` ( `ps_partkey`     INT , " +
        "                             `ps_suppkey`     INT , " +
        "                             `ps_availqty`    INT , " +
        "                             `ps_supplycost`  DECIMAL(15,2)  , " +
        "                             `ps_comment`     VARCHAR(199), " +
        "                             `ps_dummy` varchar(10))");
    stmt.execute("CREATE TABLE  IF NOT EXISTS `test`.`customer` ( `c_custkey`     INT , " +
        "                             `c_name`        VARCHAR(25) , " +
        "                             `c_address`     VARCHAR(40) , " +
        "                             `c_nationkey`   INT , " +
        "                             `c_phone`       CHAR(15) , " +
        "                             `c_acctbal`     DECIMAL(15,2)   , " +
        "                             `c_mktsegment`  CHAR(10) , " +
        "                             `c_comment`     VARCHAR(117), " +
        "                             `c_dummy` varchar(10))");
    stmt.execute("CREATE TABLE IF NOT EXISTS  `test`.`orders`  ( `o_orderkey`       INT , " +
        "                           `o_custkey`        INT , " +
        "                           `o_orderstatus`    CHAR(1) , " +
        "                           `o_totalprice`     DECIMAL(15,2) , " +
        "                           `o_orderdate`      DATE , " +
        "                           `o_orderpriority`  CHAR(15) , " +
        "                           `o_clerk`          CHAR(15) , " +
        "                           `o_shippriority`   INT , " +
        "                           `o_comment`        VARCHAR(79), " +
        "                           `o_dummy` varchar(10))");
    stmt.execute("CREATE TABLE  IF NOT EXISTS `test`.`lineitem` ( `l_orderkey`    INT , " +
        "                             `l_partkey`     INT , " +
        "                             `l_suppkey`     INT , " +
        "                             `l_linenumber`  INT , " +
        "                             `l_quantity`    DECIMAL(15,2) , " +
        "                             `l_extendedprice`  DECIMAL(15,2) , " +
        "                             `l_discount`    DECIMAL(15,2) , " +
        "                             `l_tax`         DECIMAL(15,2) , " +
        "                             `l_returnflag`  CHAR(1) , " +
        "                             `l_linestatus`  CHAR(1) , " +
        "                             `l_shipdate`    DATE , " +
        "                             `l_commitdate`  DATE , " +
        "                             `l_receiptdate` DATE , " +
        "                             `l_shipinstruct` CHAR(25) , " +
        "                             `l_shipmode`     CHAR(10) , " +
        "                             `l_comment`      VARCHAR(44), " +
        "                             `l_dummy` varchar(10))");
    stmt.execute("LOAD DATA LOCAL INFILE 'src/test/resources/tpch_test_data/region.tbl' " +
        "INTO TABLE `test`.`region` FIELDS TERMINATED BY '|'");
    stmt.execute("LOAD DATA LOCAL INFILE 'src/test/resources/tpch_test_data/nation.tbl' " +
        "INTO TABLE `test`.`nation` FIELDS TERMINATED BY '|'");
    stmt.execute("LOAD DATA LOCAL INFILE 'src/test/resources/tpch_test_data/supplier.tbl' " +
        "INTO TABLE `test`.`supplier` FIELDS TERMINATED BY '|'");
    stmt.execute("LOAD DATA LOCAL INFILE 'src/test/resources/tpch_test_data/customer.tbl' " +
        "INTO TABLE `test`.`customer` FIELDS TERMINATED BY '|'");
    stmt.execute("LOAD DATA LOCAL INFILE 'src/test/resources/tpch_test_data/part.tbl' " +
        "INTO TABLE `test`.`part` FIELDS TERMINATED BY '|'");
    stmt.execute("LOAD DATA LOCAL INFILE 'src/test/resources/tpch_test_data/partsupp.tbl' " +
        "INTO TABLE `test`.`partsupp` FIELDS TERMINATED BY '|'");
    stmt.execute("LOAD DATA LOCAL INFILE 'src/test/resources/tpch_test_data/lineitem.tbl' " +
        "INTO TABLE `test`.`lineitem` FIELDS TERMINATED BY '|'");
    stmt.execute("LOAD DATA LOCAL INFILE 'src/test/resources/tpch_test_data/orders.tbl' " +
        "INTO TABLE `test`.`orders` FIELDS TERMINATED BY '|'");


    // Create Scramble table
    ScramblingMethod method = new UniformScramblingMethod(blockSize);
    Map<String, String> options = new HashMap<>();
    options.put("tierColumnName", "verdictdbtier");
    options.put("blockColumnName", "verdictdbaggblock");
    ScramblingPlan plan = ScramblingPlan.create(
        "test", "lineitem_scrambled",
        "test", "lineitem",
        method, options);
<<<<<<< HEAD
    DbmsConnection mysqlConn = new JdbcConnection(conn);
=======
    DbmsConnection mysqlConn = new JdbcConnection(conn, new MysqlSyntax());
>>>>>>> db4a5f7d
    ExecutablePlanRunner.runTillEnd(mysqlConn, plan);
    ScramblingMethod method2 = new UniformScramblingMethod(blockSize);
    Map<String, String> options2 = new HashMap<>();
    options2.put("tierColumnName", "verdictdbtier");
    options2.put("blockColumnName", "verdictdbaggblock");
    ScramblingPlan plan2 = ScramblingPlan.create(
        "test", "orders_scrambled",
        "test", "orders",
        method2, options2);
    ExecutablePlanRunner.runTillEnd(mysqlConn, plan2);

    // Configure Sramble meta
    UniformScrambler scrambler =
        new UniformScrambler("test", "lineitem", "test", "lineitem_scrambled", 10);
    ScrambleMeta tablemeta = scrambler.generateMeta();
    tablemeta.setNumberOfTiers(1);
    HashMap<Integer, List<Double>> distribution1 = new HashMap<>();
    distribution1.put(0, Arrays.asList(0.1, 0.2, 0.3, 0.4, 0.5, 0.6, 0.7, 0.8, 0.9, 1.0));
    tablemeta.setCumulativeMassDistributionPerTier(distribution1);
    meta.insertScrambleMetaEntry(tablemeta);
    scrambler =
        new UniformScrambler("test", "orders", "test", "orders_scrambled", 3);
    tablemeta = scrambler.generateMeta();
    tablemeta.setNumberOfTiers(1);
    distribution1 = new HashMap<>();
    distribution1.put(0, Arrays.asList(0.33, 0.66, 1.0));
    tablemeta.setCumulativeMassDistributionPerTier(distribution1);
    meta.insertScrambleMetaEntry(tablemeta);

    // Configure static meta data
    List<Pair<String, Integer>> arr = new ArrayList<>();
    arr.addAll(Arrays.asList(new ImmutablePair<>("n_nationkey", BIGINT),
        new ImmutablePair<>("n_name", BIGINT),
        new ImmutablePair<>("n_regionkey", BIGINT),
        new ImmutablePair<>("n_comment", BIGINT)));
    staticMetaData.setDefaultSchema("test");
    staticMetaData.addTableData(new StaticMetaData.TableInfo("test", "nation"), arr);
    arr = new ArrayList<>();
    arr.addAll(Arrays.asList(new ImmutablePair<>("r_regionkey", BIGINT),
        new ImmutablePair<>("r_name", BIGINT),
        new ImmutablePair<>("r_comment", BIGINT)));
    staticMetaData.addTableData(new StaticMetaData.TableInfo("test", "region"), arr);
    arr = new ArrayList<>();
    arr.addAll(Arrays.asList(new ImmutablePair<>("p_partkey", BIGINT),
        new ImmutablePair<>("p_name", BIGINT),
        new ImmutablePair<>("p_brand", BIGINT),
        new ImmutablePair<>("p_mfgr", BIGINT),
        new ImmutablePair<>("p_type", BIGINT),
        new ImmutablePair<>("p_size", BIGINT),
        new ImmutablePair<>("p_container", BIGINT),
        new ImmutablePair<>("p_retailprice", BIGINT),
        new ImmutablePair<>("p_comment", BIGINT)
    ));
    staticMetaData.addTableData(new StaticMetaData.TableInfo("test", "part"), arr);
    arr = new ArrayList<>();
    arr.addAll(Arrays.asList(new ImmutablePair<>("s_suppkey", BIGINT),
        new ImmutablePair<>("s_name", BIGINT),
        new ImmutablePair<>("s_address", BIGINT),
        new ImmutablePair<>("s_nationkey", BIGINT),
        new ImmutablePair<>("s_phone", BIGINT),
        new ImmutablePair<>("s_acctbal", BIGINT),
        new ImmutablePair<>("s_comment", BIGINT)
    ));
    staticMetaData.addTableData(new StaticMetaData.TableInfo("test", "supplier"), arr);
    arr = new ArrayList<>();
    arr.addAll(Arrays.asList(new ImmutablePair<>("ps_partkey", BIGINT),
        new ImmutablePair<>("ps_suppkey", BIGINT),
        new ImmutablePair<>("ps_availqty", BIGINT),
        new ImmutablePair<>("ps_supplycost", BIGINT),
        new ImmutablePair<>("ps_comment", BIGINT)));
    staticMetaData.addTableData(new StaticMetaData.TableInfo("test", "partsupp"), arr);
    arr = new ArrayList<>();
    arr.addAll(Arrays.asList(new ImmutablePair<>("c_custkey", BIGINT),
        new ImmutablePair<>("c_name", BIGINT),
        new ImmutablePair<>("c_address", BIGINT),
        new ImmutablePair<>("c_nationkey", BIGINT),
        new ImmutablePair<>("c_phone", BIGINT),
        new ImmutablePair<>("c_acctbal", BIGINT),
        new ImmutablePair<>("c_mktsegment", BIGINT),
        new ImmutablePair<>("c_comment", BIGINT)
    ));
    staticMetaData.addTableData(new StaticMetaData.TableInfo("test", "customer"), arr);
    arr = new ArrayList<>();
    arr.addAll(Arrays.asList(new ImmutablePair<>("o_orderkey", BIGINT),
        new ImmutablePair<>("o_custkey", BIGINT),
        new ImmutablePair<>("o_orderstatus", BIGINT),
        new ImmutablePair<>("o_totalprice", BIGINT),
        new ImmutablePair<>("o_orderdate", BIGINT),
        new ImmutablePair<>("o_orderpriority", BIGINT),
        new ImmutablePair<>("o_clerk", BIGINT),
        new ImmutablePair<>("o_shippriority", BIGINT),
        new ImmutablePair<>("o_comment", BIGINT)
    ));
    staticMetaData.addTableData(new StaticMetaData.TableInfo("test", "orders_scrambled"), arr);
    arr = new ArrayList<>();
    arr.addAll(Arrays.asList(new ImmutablePair<>("l_orderkey", BIGINT),
        new ImmutablePair<>("l_partkey", BIGINT),
        new ImmutablePair<>("l_suppkey", BIGINT),
        new ImmutablePair<>("l_linenumber", BIGINT),
        new ImmutablePair<>("l_quantity", BIGINT),
        new ImmutablePair<>("l_extendedprice", BIGINT),
        new ImmutablePair<>("l_discount", BIGINT),
        new ImmutablePair<>("l_tax", BIGINT),
        new ImmutablePair<>("l_returnflag", BIGINT),
        new ImmutablePair<>("l_linestatus", BIGINT),
        new ImmutablePair<>("l_shipdate", BIGINT),
        new ImmutablePair<>("l_commitdate", BIGINT),
        new ImmutablePair<>("l_receiptdate", BIGINT),
        new ImmutablePair<>("l_shipinstruct", BIGINT),
        new ImmutablePair<>("l_shipmode", BIGINT),
        new ImmutablePair<>("l_comment", BIGINT)
    ));
    staticMetaData.addTableData(new StaticMetaData.TableInfo("test", "lineitem_scrambled"), arr);
<<<<<<< HEAD
  }

  @AfterClass
  public static void tearDown() throws SQLException {
    stmt.execute("DROP TABLE IF EXISTS `test`.`region`");
    stmt.execute("DROP TABLE IF EXISTS `test`.`nation`");
    stmt.execute("DROP TABLE IF EXISTS `test`.`lineitem`");
    stmt.execute("DROP TABLE IF EXISTS `test`.`customer`");
    stmt.execute("DROP TABLE IF EXISTS `test`.`supplier`");
    stmt.execute("DROP TABLE IF EXISTS `test`.`partsupp`");
    stmt.execute("DROP TABLE IF EXISTS `test`.`part`");
    stmt.execute("DROP TABLE IF EXISTS `test`.`orders`");
    stmt.execute("DROP TABLE IF EXISTS `test`.`lineitem_scrambled`");
    stmt.execute("DROP TABLE IF EXISTS `test`.`orders_scrambled`");
  }

 @Test
  public void testTpch1() throws VerdictDBException, SQLException {
    RelationStandardizer.resetItemID();
    String sql = "select " +
        " l_returnflag, " +
        " l_linestatus, " +
        " sum(l_quantity) as sum_qty, " +
        " sum(l_extendedprice) as sum_base_price, " +
        " sum(l_extendedprice * (1 - l_discount)) as sum_disc_price, " +
        " sum(l_extendedprice * (1 - l_discount) * (1 + l_tax)) as sum_charge, " +
        " avg(l_quantity) as avg_qty, " +
        " avg(l_extendedprice) as avg_price, " +
        " avg(l_discount) as avg_disc, " +
        " count(*) as count_order " +
        "from " +
        " lineitem_scrambled " +
        "where " +
        " l_shipdate <= date '1998-12-01'" +
        "group by " +
        " l_returnflag, " +
        " l_linestatus " +
        "order by " +
        " l_returnflag, " +
        " l_linestatus " +
        "LIMIT 1 ";
    NonValidatingSQLParser sqlToRelation = new NonValidatingSQLParser();
    AbstractRelation relation = sqlToRelation.toRelation(sql);
    RelationStandardizer gen = new RelationStandardizer(staticMetaData);
    relation = gen.standardize((SelectQuery) relation);

    SelectQueryToSql selectQueryToSql = new SelectQueryToSql(new MysqlSyntax());
    String stdQuery = selectQueryToSql.toSql(relation);

    QueryExecutionPlan queryExecutionPlan = new QueryExecutionPlan("verdictdb_temp", meta, (SelectQuery) relation);
    queryExecutionPlan.cleanUp();
    queryExecutionPlan = AsyncQueryExecutionPlan.create(queryExecutionPlan);
    stmt.execute("create schema if not exists `verdictdb_temp`;");
    JdbcConnection jdbcConnection = new JdbcConnection(conn, new MysqlSyntax());
    ExecutionResultReader reader = ExecutablePlanRunner.getResultReader(jdbcConnection, queryExecutionPlan);
    int cnt = 0;
    while (reader.hasNext()) {
      DbmsQueryResult dbmsQueryResult = reader.next();
      dbmsQueryResult.next();
      cnt++;
      if (cnt == 10) {
        ResultSet rs = stmt.executeQuery(stdQuery);
        rs.next();
        assertEquals(true, rs.getBigDecimal(3).longValue()==12400 || rs.getBigDecimal(3).longValue()==5972
        || rs.getBigDecimal(3).longValue()==6499 || rs.getBigDecimal(3).longValue()==319);
      }
    }
    assertEquals(10, cnt);
    stmt.execute("drop schema `verdictdb_temp`;");
  }

  //@Test
  public void testTpch3() throws VerdictDBException, SQLException {
    RelationStandardizer.resetItemID();
    String sql = "select " +
        "l_orderkey, " +
        "sum(l_extendedprice * (1 - l_discount)) as revenue, " +
        "o_orderdate, " +
        "o_shippriority " +
        "from " +
        "customer, " +
        "orders_scrambled, " +
        "lineitem_scrambled " +
        "where " +
        "c_custkey = o_custkey " +
        "and l_orderkey = o_orderkey " +
        "and o_orderdate < date '1998-12-01' " +
        "and l_shipdate > date '1996-12-01' " +
        "group by " +
        "l_orderkey, " +
        "o_orderdate, " +
        "o_shippriority " +
        "order by " +
        "revenue desc, " +
        "o_orderdate ";
    NonValidatingSQLParser sqlToRelation = new NonValidatingSQLParser();
    AbstractRelation relation = sqlToRelation.toRelation(sql);
    RelationStandardizer gen = new RelationStandardizer(staticMetaData);
    relation = gen.standardize((SelectQuery) relation);

    SelectQueryToSql selectQueryToSql = new SelectQueryToSql(new MysqlSyntax());
    String stdQuery = selectQueryToSql.toSql(relation);

    QueryExecutionPlan queryExecutionPlan = new QueryExecutionPlan("verdictdb_temp", meta, (SelectQuery) relation);
    queryExecutionPlan.cleanUp();
    queryExecutionPlan = AsyncQueryExecutionPlan.create(queryExecutionPlan);
    stmt.execute("create schema if not exists `verdictdb_temp`;");
    JdbcConnection jdbcConnection = new JdbcConnection(conn, new MysqlSyntax());
    ExecutionResultReader reader = ExecutablePlanRunner.getResultReader(jdbcConnection, queryExecutionPlan);
    int cnt = 0;
    while (reader.hasNext()) {
      DbmsQueryResult dbmsQueryResult = reader.next();
      dbmsQueryResult.next();
      cnt++;
      if (cnt == 12) {
        ResultSet rs = stmt.executeQuery(stdQuery);
        int expected = 0;
        while (rs.next()) expected++;
        assertEquals(expected, 67);
      }
    }
    assertEquals(12, cnt);
    stmt.execute("drop schema `verdictdb_temp`;");
  }

=======
  }

  @AfterClass
  public static void tearDown() throws SQLException {
    stmt.execute("DROP TABLE IF EXISTS `test`.`region`");
    stmt.execute("DROP TABLE IF EXISTS `test`.`nation`");
    stmt.execute("DROP TABLE IF EXISTS `test`.`lineitem`");
    stmt.execute("DROP TABLE IF EXISTS `test`.`customer`");
    stmt.execute("DROP TABLE IF EXISTS `test`.`supplier`");
    stmt.execute("DROP TABLE IF EXISTS `test`.`partsupp`");
    stmt.execute("DROP TABLE IF EXISTS `test`.`part`");
    stmt.execute("DROP TABLE IF EXISTS `test`.`orders`");
    stmt.execute("DROP TABLE IF EXISTS `test`.`lineitem_scrambled`");
    stmt.execute("DROP TABLE IF EXISTS `test`.`orders_scrambled`");
  }

  @Test
  public void testTpch1() throws VerdictDBException, SQLException {
    RelationStandardizer.resetItemID();
    String sql = "select " +
        " l_returnflag, " +
        " l_linestatus, " +
        " sum(l_quantity) as sum_qty, " +
        " sum(l_extendedprice) as sum_base_price, " +
        " sum(l_extendedprice * (1 - l_discount)) as sum_disc_price, " +
        " sum(l_extendedprice * (1 - l_discount) * (1 + l_tax)) as sum_charge, " +
        " avg(l_quantity) as avg_qty, " +
        " avg(l_extendedprice) as avg_price, " +
        " avg(l_discount) as avg_disc, " +
        " count(*) as count_order " +
        "from " +
        " lineitem_scrambled " +
        "where " +
        " l_shipdate <= date '1998-12-01'" +
        "group by " +
        " l_returnflag, " +
        " l_linestatus " +
        "order by " +
        " l_returnflag, " +
        " l_linestatus " +
        "LIMIT 1 ";
    NonValidatingSQLParser sqlToRelation = new NonValidatingSQLParser();
    AbstractRelation relation = sqlToRelation.toRelation(sql);
    RelationStandardizer gen = new RelationStandardizer(staticMetaData);
    relation = gen.standardize((SelectQuery) relation);

    SelectQueryToSql selectQueryToSql = new SelectQueryToSql(new MysqlSyntax());
    String stdQuery = selectQueryToSql.toSql(relation);

    QueryExecutionPlan queryExecutionPlan = new QueryExecutionPlan("verdictdb_temp", meta, (SelectQuery) relation);
    queryExecutionPlan.cleanUp();
    queryExecutionPlan = AsyncQueryExecutionPlan.create(queryExecutionPlan);
    stmt.execute("create schema if not exists `verdictdb_temp`;");
    JdbcConnection jdbcConnection = new JdbcConnection(conn, new MysqlSyntax());
    ExecutionResultReader reader = ExecutablePlanRunner.getResultReader(jdbcConnection, queryExecutionPlan);
    int cnt = 0;
    while (reader.hasNext()) {
      DbmsQueryResult dbmsQueryResult = reader.next();
      dbmsQueryResult.next();
      cnt++;
      if (cnt == 10) {
        ResultSet rs = stmt.executeQuery(stdQuery);
        rs.next();
        assertEquals(true, rs.getBigDecimal(3).longValue()==12400 || rs.getBigDecimal(3).longValue()==5972
        || rs.getBigDecimal(3).longValue()==6499 || rs.getBigDecimal(3).longValue()==319);
      }
    }
    assertEquals(10, cnt);
    stmt.execute("drop schema `verdictdb_temp`;");
  }

  //@Test
  public void testTpch3() throws VerdictDBException, SQLException {
    RelationStandardizer.resetItemID();
    String sql = "select " +
        "l_orderkey, " +
        "sum(l_extendedprice * (1 - l_discount)) as revenue, " +
        "o_orderdate, " +
        "o_shippriority " +
        "from " +
        "customer, " +
        "orders_scrambled, " +
        "lineitem_scrambled " +
        "where " +
        "c_custkey = o_custkey " +
        "and l_orderkey = o_orderkey " +
        "and o_orderdate < date '1998-12-01' " +
        "and l_shipdate > date '1996-12-01' " +
        "group by " +
        "l_orderkey, " +
        "o_orderdate, " +
        "o_shippriority " +
        "order by " +
        "revenue desc, " +
        "o_orderdate ";
    NonValidatingSQLParser sqlToRelation = new NonValidatingSQLParser();
    AbstractRelation relation = sqlToRelation.toRelation(sql);
    RelationStandardizer gen = new RelationStandardizer(staticMetaData);
    relation = gen.standardize((SelectQuery) relation);

    SelectQueryToSql selectQueryToSql = new SelectQueryToSql(new MysqlSyntax());
    String stdQuery = selectQueryToSql.toSql(relation);

    QueryExecutionPlan queryExecutionPlan = new QueryExecutionPlan("verdictdb_temp", meta, (SelectQuery) relation);
    queryExecutionPlan.cleanUp();
    queryExecutionPlan = AsyncQueryExecutionPlan.create(queryExecutionPlan);
    stmt.execute("create schema if not exists `verdictdb_temp`;");
    JdbcConnection jdbcConnection = new JdbcConnection(conn, new MysqlSyntax());
    ExecutionResultReader reader = ExecutablePlanRunner.getResultReader(jdbcConnection, queryExecutionPlan);
    int cnt = 0;
    while (reader.hasNext()) {
      DbmsQueryResult dbmsQueryResult = reader.next();
      dbmsQueryResult.next();
      cnt++;
      if (cnt == 12) {
        ResultSet rs = stmt.executeQuery(stdQuery);
        int expected = 0;
        while (rs.next()) expected++;
        assertEquals(expected, 67);
      }
    }
    assertEquals(12, cnt);
    stmt.execute("drop schema `verdictdb_temp`;");
  }

>>>>>>> db4a5f7d
  //@Test
  public void test4Tpch() throws VerdictDBException, SQLException {
    RelationStandardizer.resetItemID();
    String sql = "select " +
        "o_orderpriority, " +
        "count(*) as order_count " +
        "from " +
        "orders_scrambled join lineitem_scrambled on l_orderkey = o_orderkey " +
        "where " +
        "o_orderdate >= date '1992-12-01' " +
        "and o_orderdate < date '1998-12-01'" +
        "and l_commitdate < l_receiptdate " +
        "group by " +
        "o_orderpriority " +
        "order by " +
        "o_orderpriority ";
    NonValidatingSQLParser sqlToRelation = new NonValidatingSQLParser();
    AbstractRelation relation = sqlToRelation.toRelation(sql);
    RelationStandardizer gen = new RelationStandardizer(staticMetaData);
    relation = gen.standardize((SelectQuery) relation);

    SelectQueryToSql selectQueryToSql = new SelectQueryToSql(new MysqlSyntax());
    String stdQuery = selectQueryToSql.toSql(relation);

    QueryExecutionPlan queryExecutionPlan = new QueryExecutionPlan("verdictdb_temp", meta, (SelectQuery) relation);
    queryExecutionPlan.cleanUp();
    queryExecutionPlan = AsyncQueryExecutionPlan.create(queryExecutionPlan);
    stmt.execute("create schema if not exists `verdictdb_temp`;");
    JdbcConnection jdbcConnection = new JdbcConnection(conn, new MysqlSyntax());
    ExecutionResultReader reader = ExecutablePlanRunner.getResultReader(jdbcConnection, queryExecutionPlan);
    int cnt = 0;
    while (reader.hasNext()) {
      DbmsQueryResult dbmsQueryResult = reader.next();
      dbmsQueryResult.next();
      cnt++;
      if (cnt == 12) {
        ResultSet rs = stmt.executeQuery(stdQuery);
        int expected = 0;
        while (rs.next()) expected++;
        assertEquals(expected, 5);
      }
    }
    assertEquals(12, cnt);
    stmt.execute("drop schema `verdictdb_temp`;");
  }

  //@Test
  public void test5Tpch() throws VerdictDBException, SQLException {
    RelationStandardizer.resetItemID();
    String sql = "select " +
        "n_name, " +
        "sum(l_extendedprice * (1 - l_discount)) as revenue " +
        "from " +
        "customer, " +
        "orders_scrambled, " +
        "lineitem_scrambled, " +
        "supplier, " +
        "nation, " +
        "region " +
        "where " +
        "c_custkey = o_custkey " +
        "and l_orderkey = o_orderkey " +
        "and l_suppkey = s_suppkey " +
        "and c_nationkey = s_nationkey " +
        "and s_nationkey = n_nationkey " +
        "and n_regionkey = r_regionkey " +
        "and o_orderdate >= date '1992-12-01' " +
        "and o_orderdate < date '1998-12-01' " +
        "group by " +
        "n_name " +
        "order by " +
        "revenue desc ";
    NonValidatingSQLParser sqlToRelation = new NonValidatingSQLParser();
    AbstractRelation relation = sqlToRelation.toRelation(sql);
    RelationStandardizer gen = new RelationStandardizer(staticMetaData);
    relation = gen.standardize((SelectQuery) relation);

    SelectQueryToSql selectQueryToSql = new SelectQueryToSql(new MysqlSyntax());
    String stdQuery = selectQueryToSql.toSql(relation);

    QueryExecutionPlan queryExecutionPlan = new QueryExecutionPlan("verdictdb_temp", meta, (SelectQuery) relation);
    queryExecutionPlan.cleanUp();
    queryExecutionPlan = AsyncQueryExecutionPlan.create(queryExecutionPlan);
    stmt.execute("create schema if not exists `verdictdb_temp`;");
    JdbcConnection jdbcConnection = new JdbcConnection(conn, new MysqlSyntax());
    ExecutionResultReader reader = ExecutablePlanRunner.getResultReader(jdbcConnection, queryExecutionPlan);
    int cnt = 0;
    while (reader.hasNext()) {
      DbmsQueryResult dbmsQueryResult = reader.next();
      dbmsQueryResult.next();
      cnt++;
      if (cnt == 12) {
        ResultSet rs = stmt.executeQuery(stdQuery);
        int expected = 0;
        while (rs.next()) expected++;
        assertEquals(expected, 21);
      }
    }
    assertEquals(12, cnt);
    stmt.execute("drop schema `verdictdb_temp`;");
  }

  //@Test
  public void test6Tpch() throws VerdictDBException, SQLException {
    RelationStandardizer.resetItemID();
    String sql = "select " +
        "sum(l_extendedprice * l_discount) as revenue " +
        "from " +
        "lineitem_scrambled " +
        "where " +
        "l_shipdate >= date '1992-12-01' " +
        "and l_shipdate < date '1998-12-01' " +
        "and l_discount between 0.04 - 0.02 and 0.04 + 0.02 " +
        "and l_quantity < 15 ";
    NonValidatingSQLParser sqlToRelation = new NonValidatingSQLParser();
    AbstractRelation relation = sqlToRelation.toRelation(sql);
    RelationStandardizer gen = new RelationStandardizer(staticMetaData);
    relation = gen.standardize((SelectQuery) relation);

    SelectQueryToSql selectQueryToSql = new SelectQueryToSql(new MysqlSyntax());
    String stdQuery = selectQueryToSql.toSql(relation);

    QueryExecutionPlan queryExecutionPlan = new QueryExecutionPlan("verdictdb_temp", meta, (SelectQuery) relation);
    queryExecutionPlan.cleanUp();
    queryExecutionPlan = AsyncQueryExecutionPlan.create(queryExecutionPlan);
    stmt.execute("create schema if not exists `verdictdb_temp`;");
    JdbcConnection jdbcConnection = new JdbcConnection(conn, new MysqlSyntax());
    ExecutionResultReader reader = ExecutablePlanRunner.getResultReader(jdbcConnection, queryExecutionPlan);
    int cnt = 0;
    while (reader.hasNext()) {
      DbmsQueryResult dbmsQueryResult = reader.next();
      dbmsQueryResult.next();
      cnt++;
      if (cnt == 10) {
        ResultSet rs = stmt.executeQuery(stdQuery);
        int expected = 0;
        while (rs.next()) expected++;
        assertEquals(expected, 1);
      }
    }
    assertEquals(10, cnt);
    stmt.execute("drop schema `verdictdb_temp`;");
  }

  //@Test
  public void test7Tpch() throws VerdictDBException, SQLException {
    RelationStandardizer.resetItemID();
    String sql = "select " +
        "supp_nation, " +
        "cust_nation, " +
        "l_year, " +
        "sum(volume) as revenue " +
        "from " +
        "( " +
        "select " +
        "n1.n_name as supp_nation, " +
        "n2.n_name as cust_nation, " +
        "substr(l_shipdate,0,4) as l_year, " +
        "l_extendedprice * (1 - l_discount) as volume " +
        "from " +
        "supplier, " +
        "lineitem_scrambled, " +
        "orders_scrambled, " +
        "customer, " +
        "nation n1, " +
        "nation n2 " +
        "where " +
        "s_suppkey = l_suppkey " +
        "and o_orderkey = l_orderkey " +
        "and c_custkey = o_custkey " +
        "and s_nationkey = n1.n_nationkey " +
        "and c_nationkey = n2.n_nationkey " +
        "and ( " +
        "(n1.n_name = 'CHINA' and n2.n_name = 'RUSSIA') " +
        "or (n1.n_name = 'RUSSIA' and n2.n_name = 'CHINA') " +
        ") " +
        "and l_shipdate between date '1992-01-01' and date '1996-12-31' " +
        ") as shipping " +
        "group by " +
        "supp_nation, " +
        "cust_nation, " +
        "l_year " +
        "order by " +
        "supp_nation, " +
        "cust_nation, " +
        "l_year ";
    NonValidatingSQLParser sqlToRelation = new NonValidatingSQLParser();
    AbstractRelation relation = sqlToRelation.toRelation(sql);
    RelationStandardizer gen = new RelationStandardizer(staticMetaData);
    relation = gen.standardize((SelectQuery) relation);

    SelectQueryToSql selectQueryToSql = new SelectQueryToSql(new MysqlSyntax());
    String stdQuery = selectQueryToSql.toSql(relation);

    QueryExecutionPlan queryExecutionPlan = new QueryExecutionPlan("verdictdb_temp", meta, (SelectQuery) relation);
    queryExecutionPlan.cleanUp();
    queryExecutionPlan = AsyncQueryExecutionPlan.create(queryExecutionPlan);
    stmt.execute("create schema if not exists `verdictdb_temp`;");
    JdbcConnection jdbcConnection = new JdbcConnection(conn, new MysqlSyntax());
    ExecutionResultReader reader = ExecutablePlanRunner.getResultReader(jdbcConnection, queryExecutionPlan);
    int cnt = 0;
    while (reader.hasNext()) {
      DbmsQueryResult dbmsQueryResult = reader.next();
      dbmsQueryResult.next();
      cnt++;
      if (cnt == 12) {
        ResultSet rs = stmt.executeQuery(stdQuery);
        int expected = 0;
        while (rs.next()) expected++;
        assertEquals(expected, 2);
      }
    }
    assertEquals(12, cnt);
    stmt.execute("drop schema `verdictdb_temp`;");
  }

  //@Test
  public void test8Tpch() throws VerdictDBException, SQLException {
    RelationStandardizer.resetItemID();
    String sql = "select " +
        "o_year, " +
        "sum(case " +
        "when nation = 'PERU' then volume " +
        "else 0 " +
        "end) as numerator, sum(volume) as denominator " +
        "from " +
        "( " +
        "select " +
        "year(o_orderdate) as o_year, " +
        "l_extendedprice * (1 - l_discount) as volume, " +
        "n2.n_name as nation " +
        "from " +
        "part, " +
        "supplier, " +
        "lineitem_scrambled, " +
        "orders_scrambled, " +
        "customer, " +
        "nation n1, " +
        "nation n2, " +
        "region " +
        "where " +
        "p_partkey = l_partkey " +
        "and s_suppkey = l_suppkey " +
        "and l_orderkey = o_orderkey " +
        "and o_custkey = c_custkey " +
        "and c_nationkey = n1.n_nationkey " +
        "and n1.n_regionkey = r_regionkey " +
        "and r_name = 'AMERICA' " +
        "and s_nationkey = n2.n_nationkey " +
        "and o_orderdate between '1991-01-01' and '1996-12-31' " +
        ") as all_nations " +
        "group by " +
        "o_year " +
        "order by " +
        "o_year ";
    NonValidatingSQLParser sqlToRelation = new NonValidatingSQLParser();
    AbstractRelation relation = sqlToRelation.toRelation(sql);
    RelationStandardizer gen = new RelationStandardizer(staticMetaData);
    relation = gen.standardize((SelectQuery) relation);

    SelectQueryToSql selectQueryToSql = new SelectQueryToSql(new MysqlSyntax());
    String stdQuery = selectQueryToSql.toSql(relation);

    QueryExecutionPlan queryExecutionPlan = new QueryExecutionPlan("verdictdb_temp", meta, (SelectQuery) relation);
    queryExecutionPlan.cleanUp();
    queryExecutionPlan = AsyncQueryExecutionPlan.create(queryExecutionPlan);
    stmt.execute("create schema if not exists `verdictdb_temp`;");
    JdbcConnection jdbcConnection = new JdbcConnection(conn, new MysqlSyntax());
    ExecutionResultReader reader = ExecutablePlanRunner.getResultReader(jdbcConnection, queryExecutionPlan);
    int cnt = 0;
    while (reader.hasNext()) {
      DbmsQueryResult dbmsQueryResult = reader.next();
      dbmsQueryResult.next();
      cnt++;
      if (cnt == 12) {
        ResultSet rs = stmt.executeQuery(stdQuery);
        int expected = 0;
        while (rs.next()) expected++;
        assertEquals(expected, 5);
      }
    }
    assertEquals(12, cnt);
    stmt.execute("drop schema `verdictdb_temp`;");
  }

  //@Test
  public void test9Tpch() throws VerdictDBException, SQLException {
    RelationStandardizer.resetItemID();
    String sql = "select " +
        "nation, " +
        "o_year, " +
        "sum(amount) as sum_profit " +
        "from " +
        "( " +
        "select " +
        "n_name as nation, " +
        "substr(o_orderdate,0,4) as o_year, " +
        "l_extendedprice * (1 - l_discount) - ps_supplycost * l_quantity as amount " +
        "from " +
        "part, " +
        "supplier, " +
        "lineitem_scrambled, " +
        "partsupp, " +
        "orders_scrambled, " +
        "nation " +
        "where " +
        "s_suppkey = l_suppkey " +
        "and ps_suppkey = l_suppkey " +
        "and ps_partkey = l_partkey " +
        "and p_partkey = l_partkey " +
        "and o_orderkey = l_orderkey " +
        "and s_nationkey = n_nationkey " +
        ") as profit " +
        "group by " +
        "nation, " +
        "o_year " +
        "order by " +
        "nation, " +
        "o_year desc ";
    NonValidatingSQLParser sqlToRelation = new NonValidatingSQLParser();
    AbstractRelation relation = sqlToRelation.toRelation(sql);
    RelationStandardizer gen = new RelationStandardizer(staticMetaData);
    relation = gen.standardize((SelectQuery) relation);

    SelectQueryToSql selectQueryToSql = new SelectQueryToSql(new MysqlSyntax());
    String stdQuery = selectQueryToSql.toSql(relation);

    QueryExecutionPlan queryExecutionPlan = new QueryExecutionPlan("verdictdb_temp", meta, (SelectQuery) relation);
    queryExecutionPlan.cleanUp();
    queryExecutionPlan = AsyncQueryExecutionPlan.create(queryExecutionPlan);
    stmt.execute("create schema if not exists `verdictdb_temp`;");
    JdbcConnection jdbcConnection = new JdbcConnection(conn, new MysqlSyntax());
    ExecutionResultReader reader = ExecutablePlanRunner.getResultReader(jdbcConnection, queryExecutionPlan);
    int cnt = 0;
    while (reader.hasNext()) {
      DbmsQueryResult dbmsQueryResult = reader.next();
      dbmsQueryResult.next();
      cnt++;
      if (cnt == 12) {
        ResultSet rs = stmt.executeQuery(stdQuery);
        int expected = 0;
        while (rs.next()) expected++;
        assertEquals(expected, 25);
      }
    }
    assertEquals(12, cnt);
    stmt.execute("drop schema `verdictdb_temp`;");
  }

  //@Test
  public void test10Tpch() throws VerdictDBException, SQLException {
    String sql = "select " +
        "c_custkey, " +
        "c_name, " +
        "sum(l_extendedprice * (1 - l_discount)) as revenue, " +
        "c_acctbal, " +
        "n_name, " +
        "c_address, " +
        "c_phone, " +
        "c_comment " +
        "from " +
        "customer, " +
        "orders_scrambled, " +
        "lineitem_scrambled, " +
        "nation " +
        "where " +
        "c_custkey = o_custkey " +
        "and l_orderkey = o_orderkey " +
        "and o_orderdate >= date '1992-01-01' " +
        "and o_orderdate < date '1998-01-01' " +
        "and l_returnflag = 'R' " +
        "and c_nationkey = n_nationkey " +
        "group by " +
        "c_custkey, " +
        "c_name, " +
        "c_acctbal, " +
        "c_phone, " +
        "n_name, " +
        "c_address, " +
        "c_comment " +
        "order by " +
        "revenue desc ";
    NonValidatingSQLParser sqlToRelation = new NonValidatingSQLParser();
    AbstractRelation relation = sqlToRelation.toRelation(sql);
    RelationStandardizer gen = new RelationStandardizer(staticMetaData);
    relation = gen.standardize((SelectQuery) relation);

    SelectQueryToSql selectQueryToSql = new SelectQueryToSql(new MysqlSyntax());
    String stdQuery = selectQueryToSql.toSql(relation);

    QueryExecutionPlan queryExecutionPlan = new QueryExecutionPlan("verdictdb_temp", meta, (SelectQuery) relation);
    queryExecutionPlan.cleanUp();
    queryExecutionPlan = AsyncQueryExecutionPlan.create(queryExecutionPlan);
    stmt.execute("create schema if not exists `verdictdb_temp`;");
    JdbcConnection jdbcConnection = new JdbcConnection(conn, new MysqlSyntax());
    ExecutionResultReader reader = ExecutablePlanRunner.getResultReader(jdbcConnection, queryExecutionPlan);
    int cnt = 0;
    while (reader.hasNext()) {
      DbmsQueryResult dbmsQueryResult = reader.next();
      dbmsQueryResult.next();
      cnt++;
      if (cnt == 12) {
        ResultSet rs = stmt.executeQuery(stdQuery);
        int expected = 0;
        while (rs.next()) expected++;
        assertEquals(expected, 112);
      }
    }
    assertEquals(12, cnt);
    stmt.execute("drop schema `verdictdb_temp`;");
  }

  //@Test
  public void test12Tpch() throws VerdictDBException, SQLException {
    String sql = "select " +
        "l_shipmode, " +
        "sum(case " +
        "when o_orderpriority = '1-URGENT' " +
        "or o_orderpriority = '2-HIGH' " +
        "then 1 " +
        "else 0 " +
        "end) as high_line_count, " +
        "sum(case " +
        "when o_orderpriority <> '1-URGENT' " +
        "and o_orderpriority <> '2-HIGH' " +
        "then 1 " +
        "else 0 " +
        "end) as low_line_count " +
        "from " +
        "orders_scrambled, " +
        "lineitem_scrambled " +
        "where " +
        "o_orderkey = l_orderkey " +
        "and l_commitdate < l_receiptdate " +
        "and l_shipdate < l_commitdate " +
        "and l_receiptdate >= date '1992-01-01' " +
        "and l_receiptdate < date '1998-01-01' " +
        "group by " +
        "l_shipmode " +
        "order by " +
        "l_shipmode ";
    NonValidatingSQLParser sqlToRelation = new NonValidatingSQLParser();
    AbstractRelation relation = sqlToRelation.toRelation(sql);
    RelationStandardizer gen = new RelationStandardizer(staticMetaData);
    relation = gen.standardize((SelectQuery) relation);

    SelectQueryToSql selectQueryToSql = new SelectQueryToSql(new MysqlSyntax());
    String stdQuery = selectQueryToSql.toSql(relation);

    QueryExecutionPlan queryExecutionPlan = new QueryExecutionPlan("verdictdb_temp", meta, (SelectQuery) relation);
    queryExecutionPlan.cleanUp();
    queryExecutionPlan = AsyncQueryExecutionPlan.create(queryExecutionPlan);
    stmt.execute("create schema if not exists `verdictdb_temp`;");
    JdbcConnection jdbcConnection = new JdbcConnection(conn, new MysqlSyntax());
    ExecutionResultReader reader = ExecutablePlanRunner.getResultReader(jdbcConnection, queryExecutionPlan);
    int cnt = 0;
    while (reader.hasNext()) {
      DbmsQueryResult dbmsQueryResult = reader.next();
      dbmsQueryResult.next();
      cnt++;
      if (cnt == 12) {
        ResultSet rs = stmt.executeQuery(stdQuery);
        int expected = 0;
        while (rs.next()) expected++;
        assertEquals(expected, 7);
      }
    }
    assertEquals(12, cnt);
    stmt.execute("drop schema `verdictdb_temp`;");
  }

  //@Test
  public void test13Tpch() throws VerdictDBException, SQLException {
    String sql = "select " +
        "c_custkey, " +
        "count(o_orderkey) as c_count " +
        "from " +
        "customer left outer join orders_scrambled on " +
        "c_custkey = o_custkey " +
        "and o_comment not like '%unusual%' " +
        "group by " +
        "c_custkey";
    NonValidatingSQLParser sqlToRelation = new NonValidatingSQLParser();
    AbstractRelation relation = sqlToRelation.toRelation(sql);
    RelationStandardizer gen = new RelationStandardizer(staticMetaData);
    relation = gen.standardize((SelectQuery) relation);

    SelectQueryToSql selectQueryToSql = new SelectQueryToSql(new MysqlSyntax());
    String stdQuery = selectQueryToSql.toSql(relation);

    QueryExecutionPlan queryExecutionPlan = new QueryExecutionPlan("verdictdb_temp", meta, (SelectQuery) relation);
    queryExecutionPlan.cleanUp();
    queryExecutionPlan = AsyncQueryExecutionPlan.create(queryExecutionPlan);
    stmt.execute("create schema if not exists `verdictdb_temp`;");
    JdbcConnection jdbcConnection = new JdbcConnection(conn, new MysqlSyntax());
    ExecutionResultReader reader = ExecutablePlanRunner.getResultReader(jdbcConnection, queryExecutionPlan);
    int cnt = 0;
    while (reader.hasNext()) {
      DbmsQueryResult dbmsQueryResult = reader.next();
      dbmsQueryResult.next();
      cnt++;
      if (cnt == 3) {
        ResultSet rs = stmt.executeQuery(stdQuery);
        int expected = 0;
        while (rs.next()) expected++;
        assertEquals(expected, 257);
      }
    }
    assertEquals(3, cnt);
    stmt.execute("drop schema `verdictdb_temp`;");
  }

  //@Test
  public void test14Tpch() throws VerdictDBException, SQLException {
    String sql = "select " +
        "100.00 * sum(case " +
        "when p_type like 'PROMO%' " +
        "then l_extendedprice * (1 - l_discount) " +
        "else 0 " +
        "end) as numerator, sum(l_extendedprice * (1 - l_discount)) as denominator " +
        "from " +
        "lineitem_scrambled, " +
        "part " +
        "where " +
        "l_partkey = p_partkey " +
        "and l_shipdate >= date '1992-01-01' " +
        "and l_shipdate < date '1998-01-01' ";
    NonValidatingSQLParser sqlToRelation = new NonValidatingSQLParser();
    AbstractRelation relation = sqlToRelation.toRelation(sql);
    RelationStandardizer gen = new RelationStandardizer(staticMetaData);
    relation = gen.standardize((SelectQuery) relation);

    SelectQueryToSql selectQueryToSql = new SelectQueryToSql(new MysqlSyntax());
    String stdQuery = selectQueryToSql.toSql(relation);

    QueryExecutionPlan queryExecutionPlan = new QueryExecutionPlan("verdictdb_temp", meta, (SelectQuery) relation);
    queryExecutionPlan.cleanUp();
    queryExecutionPlan = AsyncQueryExecutionPlan.create(queryExecutionPlan);
    stmt.execute("create schema if not exists `verdictdb_temp`;");
    JdbcConnection jdbcConnection = new JdbcConnection(conn, new MysqlSyntax());
    ExecutionResultReader reader = ExecutablePlanRunner.getResultReader(jdbcConnection, queryExecutionPlan);
    int cnt = 0;
    while (reader.hasNext()) {
      DbmsQueryResult dbmsQueryResult = reader.next();
      dbmsQueryResult.next();
      cnt++;
      if (cnt == 10) {
        ResultSet rs = stmt.executeQuery(stdQuery);
        int expected = 0;
        while (rs.next()) expected++;
        assertEquals(expected, 1);
      }
    }
    assertEquals(10, cnt);
    stmt.execute("drop schema `verdictdb_temp`;");
  }

  //@Test
  public void test15Tpch() throws VerdictDBException, SQLException {
    String sql = "select " +
        "l_suppkey, " +
        "sum(l_extendedprice * (1 - l_discount)) " +
        "from " +
        "lineitem_scrambled " +
        "where " +
        "l_shipdate >= date '1992-01-01' " +
        "and l_shipdate < date '1999-01-01'" +
        "group by " +
        "l_suppkey";
    NonValidatingSQLParser sqlToRelation = new NonValidatingSQLParser();
    AbstractRelation relation = sqlToRelation.toRelation(sql);
    RelationStandardizer gen = new RelationStandardizer(staticMetaData);
    relation = gen.standardize((SelectQuery) relation);

    SelectQueryToSql selectQueryToSql = new SelectQueryToSql(new MysqlSyntax());
    String stdQuery = selectQueryToSql.toSql(relation);

    QueryExecutionPlan queryExecutionPlan = new QueryExecutionPlan("verdictdb_temp", meta, (SelectQuery) relation);
    queryExecutionPlan.cleanUp();
    queryExecutionPlan = AsyncQueryExecutionPlan.create(queryExecutionPlan);
    stmt.execute("create schema if not exists `verdictdb_temp`;");
    JdbcConnection jdbcConnection = new JdbcConnection(conn, new MysqlSyntax());
    ExecutionResultReader reader = ExecutablePlanRunner.getResultReader(jdbcConnection, queryExecutionPlan);
    int cnt = 0;
    while (reader.hasNext()) {
      DbmsQueryResult dbmsQueryResult = reader.next();
      dbmsQueryResult.next();
      cnt++;
      if (cnt == 10) {
        ResultSet rs = stmt.executeQuery(stdQuery);
        int expected = 0;
        while (rs.next()) expected++;
        assertEquals(expected, 954);
      }
    }
    assertEquals(10, cnt);
    stmt.execute("drop schema `verdictdb_temp`;");
  }

  //@Test
  public void test17Tpch() throws VerdictDBException, SQLException {
    String sql = "select\n" +
        "  sum(extendedprice) / 7.0 as avg_yearly\n" +
        "from (\n" +
        "  select\n" +
        "    l_quantity as quantity,\n" +
        "    l_extendedprice as extendedprice,\n" +
        "    t_avg_quantity\n" +
        "  from\n" +
        "    (select\n" +
        "  l_partkey as t_partkey,\n" +
        "  0.2 * avg(l_quantity) as t_avg_quantity\n" +
        "from\n" +
        "  lineitem_scrambled\n" +
        "group by l_partkey) as q17_lineitem_tmp_cached Inner Join\n" +
        "    (select\n" +
        "      l_quantity,\n" +
        "      l_partkey,\n" +
        "      l_extendedprice\n" +
        "    from\n" +
        "      part,\n" +
        "      lineitem_scrambled\n" +
        "    where\n" +
        "      p_partkey = l_partkey\n" +
        "    ) as l1 on l1.l_partkey = t_partkey\n" +
        ") a \n" +
        "where quantity > t_avg_quantity";
    NonValidatingSQLParser sqlToRelation = new NonValidatingSQLParser();
    AbstractRelation relation = sqlToRelation.toRelation(sql);
    RelationStandardizer gen = new RelationStandardizer(staticMetaData);
    relation = gen.standardize((SelectQuery) relation);

    SelectQueryToSql selectQueryToSql = new SelectQueryToSql(new MysqlSyntax());
    String stdQuery = selectQueryToSql.toSql(relation);

    QueryExecutionPlan queryExecutionPlan = new QueryExecutionPlan("verdictdb_temp", meta, (SelectQuery) relation);
    queryExecutionPlan.cleanUp();
    queryExecutionPlan = AsyncQueryExecutionPlan.create(queryExecutionPlan);
    stmt.execute("create schema if not exists `verdictdb_temp`;");
    JdbcConnection jdbcConnection = new JdbcConnection(conn, new MysqlSyntax());
    ExecutionResultReader reader = ExecutablePlanRunner.getResultReader(jdbcConnection, queryExecutionPlan);
    int cnt = 0;
    while (reader.hasNext()) {
      DbmsQueryResult dbmsQueryResult = reader.next();
      dbmsQueryResult.next();
      cnt++;
      if (cnt == 10) {
        ResultSet rs = stmt.executeQuery(stdQuery);
        rs.next();
        assertEquals(rs.getBigDecimal(1).doubleValue(), 5404766.6128571, 1e-5);
      }
    }
    assertEquals(10, cnt);
    stmt.execute("drop schema `verdictdb_temp`;");
  }

  //@Test
  public void test18Tpch() throws VerdictDBException, SQLException {
    String sql = "select\n" +
        "  c_name,\n" +
        "  c_custkey,\n" +
        "  o_orderkey,\n" +
        "  o_orderdate,\n" +
        "  o_totalprice,\n" +
        "  sum(l_quantity)\n" +
        "from\n" +
        "  customer,\n" +
        "  orders_scrambled,\n" +
        "  (select\n" +
        "  l_orderkey,\n" +
        "  sum(l_quantity) as t_sum_quantity\n" +
        "  from\n" +
        "    lineitem_scrambled\n" +
        "  where\n" +
        "    l_orderkey is not null\n" +
        "  group by\n" +
        "    l_orderkey) as t,\n" +
        "  lineitem_scrambled l\n" +
        "where\n" +
        "  c_custkey = o_custkey\n" +
        "  and o_orderkey = t.l_orderkey\n" +
        "  and o_orderkey is not null\n" +
        "  and t.t_sum_quantity > 150\n" +
        "group by\n" +
        "  c_name,\n" +
        "  c_custkey,\n" +
        "  o_orderkey,\n" +
        "  o_orderdate,\n" +
        "  o_totalprice\n" +
        "order by\n" +
        "  o_totalprice desc,\n" +
        "  o_orderdate \n";
    NonValidatingSQLParser sqlToRelation = new NonValidatingSQLParser();
    AbstractRelation relation = sqlToRelation.toRelation(sql);
    RelationStandardizer gen = new RelationStandardizer(staticMetaData);
    relation = gen.standardize((SelectQuery) relation);

    SelectQueryToSql selectQueryToSql = new SelectQueryToSql(new MysqlSyntax());
    String stdQuery = selectQueryToSql.toSql(relation);

    QueryExecutionPlan queryExecutionPlan = new QueryExecutionPlan("verdictdb_temp", meta, (SelectQuery) relation);
    queryExecutionPlan.cleanUp();
    queryExecutionPlan = AsyncQueryExecutionPlan.create(queryExecutionPlan);
    stmt.execute("create schema if not exists `verdictdb_temp`;");
    JdbcConnection jdbcConnection = new JdbcConnection(conn, new MysqlSyntax());
    ExecutionResultReader reader = ExecutablePlanRunner.getResultReader(jdbcConnection, queryExecutionPlan);
    int cnt = 0;
    while (reader.hasNext()) {
      DbmsQueryResult dbmsQueryResult = reader.next();
      dbmsQueryResult.next();
      cnt++;
      if (cnt == 12) {
        ResultSet rs = stmt.executeQuery(stdQuery);
        int expected = 0;
        while (rs.next()) expected++;
        assertEquals(expected, 51);
      }
    }
    assertEquals(12, cnt);
    stmt.execute("drop schema `verdictdb_temp`;");
  }

  //@Test
  public void test19Tpch() throws VerdictDBException, SQLException {
    String sql = "select " +
        "sum(l_extendedprice* (1 - l_discount)) as revenue " +
        "from " +
        "lineitem_scrambled, " +
        "part " +
        "where " +
        "( " +
        "p_partkey = l_partkey " +
        "and p_container in ('SM CASE', 'SM BOX', 'SM PACK', 'SM PKG') " +
        "and l_quantity >= 4 and l_quantity <= 4 + 10 " +
        "and p_size between 1 and 5 " +
        "and l_shipmode in ('AIR', 'AIR REG') " +
        "and l_shipinstruct = 'DELIVER IN PERSON' " +
        ") " +
        "or " +
        "( " +
        "p_partkey = l_partkey " +
        "and p_container in ('MED BAG', 'MED BOX', 'MED PKG', 'MED PACK') " +
        "and l_quantity >= 5 and l_quantity <= 5 + 10 " +
        "and p_size between 1 and 10 " +
        "and l_shipmode in ('AIR', 'AIR REG') " +
        "and l_shipinstruct = 'DELIVER IN PERSON' " +
        ") " +
        "or " +
        "( " +
        "p_partkey = l_partkey " +
        "and p_container in ('LG CASE', 'LG BOX', 'LG PACK', 'LG PKG') " +
        "and l_quantity >= 6 and l_quantity <= 6 + 10 " +
        "and p_size between 1 and 15 " +
        "and l_shipmode in ('AIR', 'AIR REG') " +
        "and l_shipinstruct = 'DELIVER IN PERSON' " +
        ") ";
    NonValidatingSQLParser sqlToRelation = new NonValidatingSQLParser();
    AbstractRelation relation = sqlToRelation.toRelation(sql);
    RelationStandardizer gen = new RelationStandardizer(staticMetaData);
    relation = gen.standardize((SelectQuery) relation);

    SelectQueryToSql selectQueryToSql = new SelectQueryToSql(new MysqlSyntax());
    String stdQuery = selectQueryToSql.toSql(relation);

    QueryExecutionPlan queryExecutionPlan = new QueryExecutionPlan("verdictdb_temp", meta, (SelectQuery) relation);
    queryExecutionPlan.cleanUp();
    queryExecutionPlan = AsyncQueryExecutionPlan.create(queryExecutionPlan);
    stmt.execute("create schema if not exists `verdictdb_temp`;");
    JdbcConnection jdbcConnection = new JdbcConnection(conn, new MysqlSyntax());
    ExecutionResultReader reader = ExecutablePlanRunner.getResultReader(jdbcConnection, queryExecutionPlan);
    int cnt = 0;
    while (reader.hasNext()) {
      DbmsQueryResult dbmsQueryResult = reader.next();
      dbmsQueryResult.next();
      cnt++;
      if (cnt == 10) {
        ResultSet rs = stmt.executeQuery(stdQuery);
        rs.next();
        assertEquals(rs.getBigDecimal(1).doubleValue(), 12494.85600, 1e-5);
      }
    }
    assertEquals(10, cnt);
    stmt.execute("drop schema `verdictdb_temp`;");
  }

  //@Test
  public void test20Tpch() throws VerdictDBException, SQLException {
    String sql = "select\n" +
        "  s_name,\n" +
        "  count(s_address)\n" +
        "from\n" +
        "  supplier,\n" +
        "  nation,\n" +
        "  partsupp,\n" +
        "  (select\n" +
        "    l_partkey,\n" +
        "    l_suppkey,\n" +
        "    0.5 * sum(l_quantity) as sum_quantity\n" +
        "  from\n" +
        "    lineitem_scrambled\n" +
        "where\n" +
        "  l_shipdate >= '1994-01-01'\n" +
        "  and l_shipdate < '1998-01-01'\n" +
        "group by l_partkey, l_suppkey) as q20_tmp2_cached\n" +
        "where\n" +
        "  s_nationkey = n_nationkey\n" +
        "  and n_name = 'CANADA'\n" +
        "  and s_suppkey = ps_suppkey\n" +
        "  group by s_name\n" +
        "order by s_name";
    NonValidatingSQLParser sqlToRelation = new NonValidatingSQLParser();
    AbstractRelation relation = sqlToRelation.toRelation(sql);
    RelationStandardizer gen = new RelationStandardizer(staticMetaData);
    relation = gen.standardize((SelectQuery) relation);

    SelectQueryToSql selectQueryToSql = new SelectQueryToSql(new MysqlSyntax());
    String stdQuery = selectQueryToSql.toSql(relation);

    QueryExecutionPlan queryExecutionPlan = new QueryExecutionPlan("verdictdb_temp", meta, (SelectQuery) relation);
    queryExecutionPlan.cleanUp();
    queryExecutionPlan = AsyncQueryExecutionPlan.create(queryExecutionPlan);
    stmt.execute("create schema if not exists `verdictdb_temp`;");
    JdbcConnection jdbcConnection = new JdbcConnection(conn, new MysqlSyntax());
    ExecutionResultReader reader = ExecutablePlanRunner.getResultReader(jdbcConnection, queryExecutionPlan);
    int cnt = 0;
    while (reader.hasNext()) {
      DbmsQueryResult dbmsQueryResult = reader.next();
      dbmsQueryResult.next();
      cnt++;
      if (cnt == 10) {
        ResultSet rs = stmt.executeQuery(stdQuery);
        int expected = 0;
        while (rs.next()) expected++;
        assertEquals(expected, 40);
      }
    }
    assertEquals(10, cnt);
    stmt.execute("drop schema `verdictdb_temp`;");
  }

  //@Test
  public void test21Tpch() throws VerdictDBException, SQLException {
    String sql = "select s_name, count(1) as numwait\n" +
        "from (" +
        "  select s_name " +
        "  from (" +
        "    select s_name, t2.l_orderkey, l_suppkey, count_suppkey, max_suppkey\n" +
        "    from (" +
        "      select l_orderkey, count(l_suppkey) count_suppkey, max(l_suppkey) as max_suppkey\n" +
        "      from lineitem_scrambled\n" +
        "      where l_receiptdate > l_commitdate and l_orderkey is not null\n" +
        "      group by l_orderkey) as t2" +
<<<<<<< HEAD
        "    right outer join (" +
=======
        "    inner join (" +
>>>>>>> db4a5f7d
        "      select s_name as s_name, l_orderkey, l_suppkey " +
        "      from (" +
        "        select s_name as s_name, t1.l_orderkey, l_suppkey, count_suppkey, max_suppkey\n" +
        "        from (" +
        "          select l_orderkey, count(l_suppkey) as count_suppkey, max(l_suppkey) as max_suppkey\n" +
        "          from lineitem_scrambled\n" +
        "          where l_orderkey is not null\n" +
        "          group by l_orderkey) as t1 " +
<<<<<<< HEAD
        "          join (" +
        "          select s_name, l_orderkey, l_suppkey\n" +
        "          from orders_scrambled o join (" +
        "            select s_name, l_orderkey, l_suppkey\n" +
        "            from nation n join supplier s\n" +
        "              on s.s_nationkey = n.n_nationkey\n" +
        "            join lineitem_scrambled l on s.s_suppkey = l.l_suppkey\n" +
=======
        "          inner join (" +
        "          select s_name, l_orderkey, l_suppkey\n" +
        "          from orders_scrambled o inner join (" +
        "            select s_name, l_orderkey, l_suppkey\n" +
        "            from nation n inner join supplier s\n" +
        "              on s.s_nationkey = n.n_nationkey\n" +
        "            inner join lineitem_scrambled l on s.s_suppkey = l.l_suppkey\n" +
>>>>>>> db4a5f7d
        "          where l.l_receiptdate > l.l_commitdate\n" +
        "            and l.l_orderkey is not null) l1 "
        + "        on o.o_orderkey = l1.l_orderkey\n" +
        "          ) l2 on l2.l_orderkey = t1.l_orderkey\n" +
        "        ) a\n" +
        "      where (count_suppkey > 1) or ((count_suppkey=1) and (l_suppkey <> max_suppkey))\n" +
        "    ) l3 on l3.l_orderkey = t2.l_orderkey\n" +
        "  ) b\n" +
        "  where (count_suppkey is null) or ((count_suppkey=1) and (l_suppkey = max_suppkey))\n" +
        ") c " +
        "group by s_name " +
        "order by numwait desc, s_name ";
    NonValidatingSQLParser sqlToRelation = new NonValidatingSQLParser();
    AbstractRelation relation = sqlToRelation.toRelation(sql);
    RelationStandardizer gen = new RelationStandardizer(staticMetaData);
    relation = gen.standardize((SelectQuery) relation);

    SelectQueryToSql selectQueryToSql = new SelectQueryToSql(new MysqlSyntax());
    String stdQuery = selectQueryToSql.toSql(relation);

    QueryExecutionPlan queryExecutionPlan = new QueryExecutionPlan("verdictdb_temp", meta, (SelectQuery) relation);
    queryExecutionPlan.cleanUp();
    queryExecutionPlan = AsyncQueryExecutionPlan.create(queryExecutionPlan);
    stmt.execute("create schema if not exists `verdictdb_temp`;");
    JdbcConnection jdbcConnection = new JdbcConnection(conn, new MysqlSyntax());
    ExecutionResultReader reader = ExecutablePlanRunner.getResultReader(jdbcConnection, queryExecutionPlan);
    int cnt = 0;
    while (reader.hasNext()) {
      DbmsQueryResult dbmsQueryResult = reader.next();
      dbmsQueryResult.next();
      cnt++;
      if (cnt == 12) {
        ResultSet rs = stmt.executeQuery(stdQuery);
        int expected = 0;
        while (rs.next()) expected++;
        assertEquals(expected, 36);
      }
    }
    assertEquals(12, cnt);
    stmt.execute("drop schema `verdictdb_temp`;");
  }
}<|MERGE_RESOLUTION|>--- conflicted
+++ resolved
@@ -14,10 +14,7 @@
 import org.verdictdb.core.connection.StaticMetaData;
 import org.verdictdb.core.execution.ExecutablePlanRunner;
 import org.verdictdb.core.querying.QueryExecutionPlan;
-<<<<<<< HEAD
-=======
 import org.verdictdb.core.querying.QueryExecutionPlanSimplifier;
->>>>>>> db4a5f7d
 import org.verdictdb.core.querying.ola.AsyncQueryExecutionPlan;
 import org.verdictdb.core.resulthandler.ExecutionResultReader;
 import org.verdictdb.core.scrambling.*;
@@ -171,11 +168,7 @@
         "test", "lineitem_scrambled",
         "test", "lineitem",
         method, options);
-<<<<<<< HEAD
-    DbmsConnection mysqlConn = new JdbcConnection(conn);
-=======
     DbmsConnection mysqlConn = new JdbcConnection(conn, new MysqlSyntax());
->>>>>>> db4a5f7d
     ExecutablePlanRunner.runTillEnd(mysqlConn, plan);
     ScramblingMethod method2 = new UniformScramblingMethod(blockSize);
     Map<String, String> options2 = new HashMap<>();
@@ -289,7 +282,6 @@
         new ImmutablePair<>("l_comment", BIGINT)
     ));
     staticMetaData.addTableData(new StaticMetaData.TableInfo("test", "lineitem_scrambled"), arr);
-<<<<<<< HEAD
   }
 
   @AfterClass
@@ -306,7 +298,7 @@
     stmt.execute("DROP TABLE IF EXISTS `test`.`orders_scrambled`");
   }
 
- @Test
+  @Test
   public void testTpch1() throws VerdictDBException, SQLException {
     RelationStandardizer.resetItemID();
     String sql = "select " +
@@ -415,133 +407,6 @@
     stmt.execute("drop schema `verdictdb_temp`;");
   }
 
-=======
-  }
-
-  @AfterClass
-  public static void tearDown() throws SQLException {
-    stmt.execute("DROP TABLE IF EXISTS `test`.`region`");
-    stmt.execute("DROP TABLE IF EXISTS `test`.`nation`");
-    stmt.execute("DROP TABLE IF EXISTS `test`.`lineitem`");
-    stmt.execute("DROP TABLE IF EXISTS `test`.`customer`");
-    stmt.execute("DROP TABLE IF EXISTS `test`.`supplier`");
-    stmt.execute("DROP TABLE IF EXISTS `test`.`partsupp`");
-    stmt.execute("DROP TABLE IF EXISTS `test`.`part`");
-    stmt.execute("DROP TABLE IF EXISTS `test`.`orders`");
-    stmt.execute("DROP TABLE IF EXISTS `test`.`lineitem_scrambled`");
-    stmt.execute("DROP TABLE IF EXISTS `test`.`orders_scrambled`");
-  }
-
-  @Test
-  public void testTpch1() throws VerdictDBException, SQLException {
-    RelationStandardizer.resetItemID();
-    String sql = "select " +
-        " l_returnflag, " +
-        " l_linestatus, " +
-        " sum(l_quantity) as sum_qty, " +
-        " sum(l_extendedprice) as sum_base_price, " +
-        " sum(l_extendedprice * (1 - l_discount)) as sum_disc_price, " +
-        " sum(l_extendedprice * (1 - l_discount) * (1 + l_tax)) as sum_charge, " +
-        " avg(l_quantity) as avg_qty, " +
-        " avg(l_extendedprice) as avg_price, " +
-        " avg(l_discount) as avg_disc, " +
-        " count(*) as count_order " +
-        "from " +
-        " lineitem_scrambled " +
-        "where " +
-        " l_shipdate <= date '1998-12-01'" +
-        "group by " +
-        " l_returnflag, " +
-        " l_linestatus " +
-        "order by " +
-        " l_returnflag, " +
-        " l_linestatus " +
-        "LIMIT 1 ";
-    NonValidatingSQLParser sqlToRelation = new NonValidatingSQLParser();
-    AbstractRelation relation = sqlToRelation.toRelation(sql);
-    RelationStandardizer gen = new RelationStandardizer(staticMetaData);
-    relation = gen.standardize((SelectQuery) relation);
-
-    SelectQueryToSql selectQueryToSql = new SelectQueryToSql(new MysqlSyntax());
-    String stdQuery = selectQueryToSql.toSql(relation);
-
-    QueryExecutionPlan queryExecutionPlan = new QueryExecutionPlan("verdictdb_temp", meta, (SelectQuery) relation);
-    queryExecutionPlan.cleanUp();
-    queryExecutionPlan = AsyncQueryExecutionPlan.create(queryExecutionPlan);
-    stmt.execute("create schema if not exists `verdictdb_temp`;");
-    JdbcConnection jdbcConnection = new JdbcConnection(conn, new MysqlSyntax());
-    ExecutionResultReader reader = ExecutablePlanRunner.getResultReader(jdbcConnection, queryExecutionPlan);
-    int cnt = 0;
-    while (reader.hasNext()) {
-      DbmsQueryResult dbmsQueryResult = reader.next();
-      dbmsQueryResult.next();
-      cnt++;
-      if (cnt == 10) {
-        ResultSet rs = stmt.executeQuery(stdQuery);
-        rs.next();
-        assertEquals(true, rs.getBigDecimal(3).longValue()==12400 || rs.getBigDecimal(3).longValue()==5972
-        || rs.getBigDecimal(3).longValue()==6499 || rs.getBigDecimal(3).longValue()==319);
-      }
-    }
-    assertEquals(10, cnt);
-    stmt.execute("drop schema `verdictdb_temp`;");
-  }
-
-  //@Test
-  public void testTpch3() throws VerdictDBException, SQLException {
-    RelationStandardizer.resetItemID();
-    String sql = "select " +
-        "l_orderkey, " +
-        "sum(l_extendedprice * (1 - l_discount)) as revenue, " +
-        "o_orderdate, " +
-        "o_shippriority " +
-        "from " +
-        "customer, " +
-        "orders_scrambled, " +
-        "lineitem_scrambled " +
-        "where " +
-        "c_custkey = o_custkey " +
-        "and l_orderkey = o_orderkey " +
-        "and o_orderdate < date '1998-12-01' " +
-        "and l_shipdate > date '1996-12-01' " +
-        "group by " +
-        "l_orderkey, " +
-        "o_orderdate, " +
-        "o_shippriority " +
-        "order by " +
-        "revenue desc, " +
-        "o_orderdate ";
-    NonValidatingSQLParser sqlToRelation = new NonValidatingSQLParser();
-    AbstractRelation relation = sqlToRelation.toRelation(sql);
-    RelationStandardizer gen = new RelationStandardizer(staticMetaData);
-    relation = gen.standardize((SelectQuery) relation);
-
-    SelectQueryToSql selectQueryToSql = new SelectQueryToSql(new MysqlSyntax());
-    String stdQuery = selectQueryToSql.toSql(relation);
-
-    QueryExecutionPlan queryExecutionPlan = new QueryExecutionPlan("verdictdb_temp", meta, (SelectQuery) relation);
-    queryExecutionPlan.cleanUp();
-    queryExecutionPlan = AsyncQueryExecutionPlan.create(queryExecutionPlan);
-    stmt.execute("create schema if not exists `verdictdb_temp`;");
-    JdbcConnection jdbcConnection = new JdbcConnection(conn, new MysqlSyntax());
-    ExecutionResultReader reader = ExecutablePlanRunner.getResultReader(jdbcConnection, queryExecutionPlan);
-    int cnt = 0;
-    while (reader.hasNext()) {
-      DbmsQueryResult dbmsQueryResult = reader.next();
-      dbmsQueryResult.next();
-      cnt++;
-      if (cnt == 12) {
-        ResultSet rs = stmt.executeQuery(stdQuery);
-        int expected = 0;
-        while (rs.next()) expected++;
-        assertEquals(expected, 67);
-      }
-    }
-    assertEquals(12, cnt);
-    stmt.execute("drop schema `verdictdb_temp`;");
-  }
-
->>>>>>> db4a5f7d
   //@Test
   public void test4Tpch() throws VerdictDBException, SQLException {
     RelationStandardizer.resetItemID();
@@ -1394,11 +1259,7 @@
         "      from lineitem_scrambled\n" +
         "      where l_receiptdate > l_commitdate and l_orderkey is not null\n" +
         "      group by l_orderkey) as t2" +
-<<<<<<< HEAD
-        "    right outer join (" +
-=======
         "    inner join (" +
->>>>>>> db4a5f7d
         "      select s_name as s_name, l_orderkey, l_suppkey " +
         "      from (" +
         "        select s_name as s_name, t1.l_orderkey, l_suppkey, count_suppkey, max_suppkey\n" +
@@ -1407,15 +1268,6 @@
         "          from lineitem_scrambled\n" +
         "          where l_orderkey is not null\n" +
         "          group by l_orderkey) as t1 " +
-<<<<<<< HEAD
-        "          join (" +
-        "          select s_name, l_orderkey, l_suppkey\n" +
-        "          from orders_scrambled o join (" +
-        "            select s_name, l_orderkey, l_suppkey\n" +
-        "            from nation n join supplier s\n" +
-        "              on s.s_nationkey = n.n_nationkey\n" +
-        "            join lineitem_scrambled l on s.s_suppkey = l.l_suppkey\n" +
-=======
         "          inner join (" +
         "          select s_name, l_orderkey, l_suppkey\n" +
         "          from orders_scrambled o inner join (" +
@@ -1423,7 +1275,6 @@
         "            from nation n inner join supplier s\n" +
         "              on s.s_nationkey = n.n_nationkey\n" +
         "            inner join lineitem_scrambled l on s.s_suppkey = l.l_suppkey\n" +
->>>>>>> db4a5f7d
         "          where l.l_receiptdate > l.l_commitdate\n" +
         "            and l.l_orderkey is not null) l1 "
         + "        on o.o_orderkey = l1.l_orderkey\n" +
