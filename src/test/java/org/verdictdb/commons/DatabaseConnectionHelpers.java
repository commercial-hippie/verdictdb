package org.verdictdb.commons;

import com.google.common.base.Charsets;
import com.google.common.base.Joiner;
import com.google.common.io.Files;
import org.apache.commons.lang3.RandomStringUtils;
import org.apache.spark.sql.SparkSession;
import org.postgresql.copy.CopyManager;
import org.postgresql.core.BaseConnection;
import org.verdictdb.connection.DbmsConnection;
import org.verdictdb.connection.DbmsQueryResult;
import org.verdictdb.connection.JdbcConnection;
import org.verdictdb.exception.VerdictDBDbmsException;
import org.verdictdb.sqlsyntax.ImpalaSyntax;
import org.verdictdb.sqlsyntax.PostgresqlSyntax;
import org.verdictdb.sqlsyntax.RedshiftSyntax;

import java.io.File;
import java.io.FileInputStream;
import java.io.IOException;
import java.io.InputStream;
import java.sql.Connection;
import java.sql.DriverManager;
import java.sql.SQLException;
import java.util.ArrayList;
import java.util.List;

public class DatabaseConnectionHelpers {

<<<<<<< HEAD
  // Default connection variables for databases used in unit tests
  public static final String MYSQL_HOST;

  public static final String MYSQL_DATABASE =
      "verdictdb_test_" + RandomStringUtils.randomAlphanumeric(8).toLowerCase();

  public static final String MYSQL_USER = "root";

  public static final String MYSQL_PASSWORD = "";

  public static final String IMPALA_HOST;

  public static final String IMPALA_DATABASE =
      "verdictdb_test_" + RandomStringUtils.randomAlphanumeric(8).toLowerCase();

  public static final String IMPALA_USER = "";

  public static final String IMPALA_PASSWORD = "";

  public static final String REDSHIFT_HOST;

  public static final String REDSHIFT_DATABASE = "dev";

  public static final String REDSHIFT_SCHEMA =
      "verdictdb_test_" + RandomStringUtils.randomAlphanumeric(8).toLowerCase();

  public static final String REDSHIFT_USER;

  public static final String REDSHIFT_PASSWORD;

  public static final String POSTGRES_HOST;

  public static final String POSTGRES_DATABASE = "test";

  public static final String POSTGRES_USER = "postgres";

  public static final String POSTGRES_PASSWORD = "";

  public static final String POSTGRES_SCHEMA =
      "verdictdb_test_" + RandomStringUtils.randomAlphanumeric(8).toLowerCase();

  static {
    String env = System.getenv("BUILD_ENV");
    if (env != null && (env.equals("GitLab") || env.equals("DockerCompose"))) {
      MYSQL_HOST = "mysql";
    } else {
      MYSQL_HOST = "localhost";
    }
  }

  static {
    IMPALA_HOST = System.getenv("VERDICTDB_TEST_IMPALA_HOST");
  }

  static {
    String env = System.getenv("BUILD_ENV");
    if (env != null && (env.equals("GitLab") || env.equals("DockerCompose"))) {
      POSTGRES_HOST = "postgres";
    } else {
      POSTGRES_HOST = "localhost";
    }
  }

  static {
    REDSHIFT_HOST = System.getenv("VERDICTDB_TEST_REDSHIFT_ENDPOINT");
    REDSHIFT_USER = System.getenv("VERDICTDB_TEST_REDSHIFT_USER");
    REDSHIFT_PASSWORD = System.getenv("VERDICTDB_TEST_REDSHIFT_PASSWORD");
  }

  public static final String COMMON_TABLE_NAME = "mytable";
  public static final String COMMON_SCHEMA_NAME =
      "verdictdb_test_" + RandomStringUtils.randomAlphanumeric(8).toLowerCase();
=======
  public static final String TEMPLATE_SCHEMA_NAME = "VERDICTDB_TEST_DBNAME";
>>>>>>> eca5deed

  public static SparkSession setupSpark(String appname, String schema) {
    SparkSession spark =
        SparkSession.builder().appName(appname).master("local").enableHiveSupport().getOrCreate();
    spark.conf().set("spark.cores.max", "24");
    spark.conf().set("spark.serializer", "org.apache.spark.serializer.KryoSerializer");
    spark.conf().set("spark.sql.tungsten.enabled", "true");
    spark.conf().set("spark.eventLog.enabled", "true");
    spark.conf().set("spark.app.id", "YourApp");
    spark.conf().set("spark.io.compression.codec", "snappy");
    spark.conf().set("spark.rdd.compress", "true");
    spark.conf().set("spark.streaming.backpressure.enabled", "true");
    spark.conf().set("spark.kryoserializer.buffer.max", "1");
    spark.conf().set("spark.default.parallelism", "1");
    spark.conf().set("spark.executor.cores", "8");
    spark.conf().set("spark.shuffle.sort.bypassMergeThreshold", "50");
    spark.conf().set("spark.broadcast.blockSize", "1");
    spark.conf().set("spark.sql.parquet.compression.codec", "snappy");
    spark.conf().set("spark.sql.parquet.mergeSchema", "true");
    spark.conf().set("spark.sql.parquet.binaryAsString", "true");
    spark.conf().set("spark.sql.crossJoin.enabled", "true");
    // create schema
    spark.sql(String.format("DROP SCHEMA IF EXISTS `%s` CASCADE", schema));
    spark.sql(String.format("CREATE SCHEMA IF NOT EXISTS `%s`", schema));
    // create tables
    String datafilePath = new File("src/test/resources/tpch_test_data/").getAbsolutePath();
    spark.sql(
        String.format(
            "CREATE EXTERNAL TABLE IF NOT EXISTS `%s`.`nation` ("
                + "  `n_nationkey`  INT, "
                + "  `n_name`       CHAR(25), "
                + "  `n_regionkey`  INT, "
                + "  `n_comment`    VARCHAR(152), "
                + "  `n_dummy`      VARCHAR(10)) "
                + "ROW FORMAT DELIMITED FIELDS TERMINATED BY '|' "
                + "STORED AS TEXTFILE "
                + "LOCATION '%s/nation'",
            schema, datafilePath));
    spark.sql(
        String.format(
            "CREATE EXTERNAL TABLE IF NOT EXISTS `%s`.`region` ("
                + "  `r_regionkey`  INT, "
                + "  `r_name`       CHAR(25), "
                + "  `r_comment`    VARCHAR(152), "
                + "  `r_dummy`      VARCHAR(10)) "
                + "ROW FORMAT DELIMITED FIELDS TERMINATED BY '|' "
                + "STORED AS TEXTFILE "
                + "LOCATION '%s/region'",
            schema, datafilePath));
    spark.sql(
        String.format(
            "CREATE EXTERNAL TABLE IF NOT EXISTS `%s`.`part`  ("
                + "  `p_partkey`     INT, "
                + "  `p_name`        VARCHAR(55), "
                + "  `p_mfgr`        CHAR(25), "
                + "  `p_brand`       CHAR(10), "
                + "  `p_type`        VARCHAR(25), "
                + "  `p_size`        INT, "
                + "  `p_container`   CHAR(10), "
                + "  `p_retailprice` DECIMAL(15,2) , "
                + "  `p_comment`     VARCHAR(23) , "
                + "  `p_dummy`       VARCHAR(10)) "
                + "ROW FORMAT DELIMITED FIELDS TERMINATED BY '|' "
                + "STORED AS textfile "
                + "LOCATION '%s/part'",
            schema, datafilePath));
    spark.sql(
        String.format(
            "CREATE EXTERNAL TABLE IF NOT EXISTS `%s`.`supplier` ( "
                + "  `s_suppkey`     INT , "
                + "  `s_name`        CHAR(25) , "
                + "  `s_address`     VARCHAR(40) , "
                + "  `s_nationkey`   INT , "
                + "  `s_phone`       CHAR(15) , "
                + "  `s_acctbal`     DECIMAL(15,2) , "
                + "  `s_comment`     VARCHAR(101), "
                + "  `s_dummy`       VARCHAR(10)) "
                + "ROW FORMAT DELIMITED FIELDS TERMINATED BY '|' "
                + "STORED AS textfile "
                + "LOCATION '%s/supplier'",
            schema, datafilePath));
    spark.sql(
        String.format(
            "CREATE EXTERNAL TABLE IF NOT EXISTS `%s`.`partsupp` ( "
                + "  `ps_partkey`     INT , "
                + "  `ps_suppkey`     INT , "
                + "  `ps_availqty`    INT , "
                + "  `ps_supplycost`  DECIMAL(15,2)  , "
                + "  `ps_comment`     VARCHAR(199), "
                + "  `ps_dummy`       VARCHAR(10)) "
                + "ROW FORMAT DELIMITED FIELDS TERMINATED BY '|' "
                + "STORED AS textfile "
                + "LOCATION '%s/partsupp'",
            schema, datafilePath));
    spark.sql(
        String.format(
            "CREATE EXTERNAL TABLE IF NOT EXISTS `%s`.`customer` ("
                + "  `c_custkey`     INT , "
                + "  `c_name`        VARCHAR(25) , "
                + "  `c_address`     VARCHAR(40) , "
                + "  `c_nationkey`   INT , "
                + "  `c_phone`       CHAR(15) , "
                + "  `c_acctbal`     DECIMAL(15,2)   , "
                + "  `c_mktsegment`  CHAR(10) , "
                + "  `c_comment`     VARCHAR(117), "
                + "  `c_dummy`       VARCHAR(10)) "
                + "ROW FORMAT DELIMITED FIELDS TERMINATED BY '|' "
                + "STORED AS textfile "
                + "LOCATION '%s/customer'",
            schema, datafilePath));
    spark.sql(
        String.format(
            "CREATE EXTERNAL TABLE IF NOT EXISTS  `%s`.`orders`  ( "
                + "  `o_orderkey`       INT , "
                + "  `o_custkey`        INT , "
                + "  `o_orderstatus`    CHAR(1) , "
                + "  `o_totalprice`     DECIMAL(15,2) , "
                + "  `o_orderdate`      DATE , "
                + "  `o_orderpriority`  CHAR(15) , "
                + "  `o_clerk`          CHAR(15) , "
                + "  `o_shippriority`   INT , "
                + "  `o_comment`        VARCHAR(79), "
                + "  `o_dummy`          VARCHAR(10)) "
                + "ROW FORMAT DELIMITED FIELDS TERMINATED BY '|' "
                + "STORED AS textfile "
                + "LOCATION '%s/orders'",
            schema, datafilePath));
    spark.sql(
        String.format(
            "CREATE EXTERNAL TABLE IF NOT EXISTS `%s`.`lineitem` ("
                + "  `l_orderkey`       INT , "
                + "  `l_partkey`        INT , "
                + "  `l_suppkey`        INT , "
                + "  `l_linenumber`     INT , "
                + "  `l_quantity`       DECIMAL(15,2) , "
                + "  `l_extendedprice`  DECIMAL(15,2) , "
                + "  `l_discount`       DECIMAL(15,2) , "
                + "  `l_tax`            DECIMAL(15,2) , "
                + "  `l_returnflag`     CHAR(1) , "
                + "  `l_linestatus`     CHAR(1) , "
                + "  `l_shipdate`       DATE , "
                + "  `l_commitdate`     DATE , "
                + "  `l_receiptdate`    DATE , "
                + "  `l_shipinstruct`   CHAR(25) , "
                + "  `l_shipmode`       CHAR(10) , "
                + "  `l_comment`        VARCHAR(44), "
                + "  `l_dummy`          VARCHAR(10))"
                + "ROW FORMAT DELIMITED FIELDS TERMINATED BY '|' "
                + "STORED AS textfile "
                + "LOCATION '%s/lineitem'",
            schema, datafilePath));

    return spark;
  }

  public static Connection setupImpala(
      String connectionString, String user, String password, String schema)
      throws SQLException, VerdictDBDbmsException {

    Connection conn = DriverManager.getConnection(connectionString, user, password);
    DbmsConnection dbmsConn = JdbcConnection.create(conn);

    dbmsConn.execute(String.format("DROP SCHEMA IF EXISTS `%s` CASCADE", schema));
    dbmsConn.execute(String.format("CREATE SCHEMA IF NOT EXISTS `%s`", schema));

    // Create tables
    dbmsConn.execute(
        String.format(
            "CREATE EXTERNAL TABLE IF NOT EXISTS `%s`.`nation` ("
                + "  `n_nationkey`  INT, "
                + "  `n_name`       STRING, "
                + "  `n_regionkey`  INT, "
                + "  `n_comment`    STRING, "
                + "  `n_dummy`      STRING) "
                + "ROW FORMAT DELIMITED FIELDS TERMINATED BY '|'"
                + "LOCATION '/tmp/tpch_test_data/nation'",
            schema));
    dbmsConn.execute(
        String.format(
            "CREATE TABLE IF NOT EXISTS `%s`.`region`  ("
                + "  `r_regionkey`  INT, "
                + "  `r_name`       STRING, "
                + "  `r_comment`    STRING, "
                + "  `r_dummy`      STRING) "
                + "ROW FORMAT DELIMITED FIELDS TERMINATED BY '|'"
                + "LOCATION '/tmp/tpch_test_data/region'",
            schema));
    dbmsConn.execute(
        String.format(
            "CREATE TABLE  IF NOT EXISTS `%s`.`part`  ( "
                + "  `p_partkey`     INT, "
                + "  `p_name`        STRING, "
                + "  `p_mfgr`        STRING, "
                + "  `p_brand`       STRING, "
                + "  `p_type`        STRING, "
                + "  `p_size`        INT, "
                + "  `p_container`   STRING, "
                + "  `p_retailprice` DECIMAL(15,2) , "
                + "  `p_comment`     STRING, "
                + "  `p_dummy`       STRING) "
                + "ROW FORMAT DELIMITED FIELDS TERMINATED BY '|'"
                + "LOCATION '/tmp/tpch_test_data/part'",
            schema));
    dbmsConn.execute(
        String.format(
            "CREATE TABLE  IF NOT EXISTS `%s`.`supplier` ( "
                + "  `s_suppkey`     INT , "
                + "  `s_name`        STRING , "
                + "  `s_address`     STRING, "
                + "  `s_nationkey`   INT , "
                + "  `s_phone`       STRING , "
                + "  `s_acctbal`     DECIMAL(15,2) , "
                + "  `s_comment`     STRING, "
                + "  `s_dummy`       STRING) "
                + "ROW FORMAT DELIMITED FIELDS TERMINATED BY '|'"
                + "LOCATION '/tmp/tpch_test_data/supplier'",
            schema));
    dbmsConn.execute(
        String.format(
            "CREATE TABLE  IF NOT EXISTS `%s`.`partsupp` ( "
                + "  `ps_partkey`     INT , "
                + "  `ps_suppkey`     INT , "
                + "  `ps_availqty`    INT , "
                + "  `ps_supplycost`  DECIMAL(15,2)  , "
                + "  `ps_comment`     STRING, "
                + "  `ps_dummy`       STRING) "
                + "ROW FORMAT DELIMITED FIELDS TERMINATED BY '|'"
                + "LOCATION '/tmp/tpch_test_data/partsupp'",
            schema));
    dbmsConn.execute(
        String.format(
            "CREATE TABLE  IF NOT EXISTS `%s`.`customer` ("
                + "  `c_custkey`     INT , "
                + "  `c_name`        STRING , "
                + "  `c_address`     STRING , "
                + "  `c_nationkey`   INT , "
                + "  `c_phone`       STRING , "
                + "  `c_acctbal`     DECIMAL(15,2)   , "
                + "  `c_mktsegment`  STRING , "
                + "  `c_comment`     STRING, "
                + "  `c_dummy`       STRING) "
                + "ROW FORMAT DELIMITED FIELDS TERMINATED BY '|'"
                + "LOCATION '/tmp/tpch_test_data/customer'",
            schema));
    dbmsConn.execute(
        String.format(
            "CREATE TABLE IF NOT EXISTS  `%s`.`orders`  ( "
                + "  `o_orderkey`       INT , "
                + "  `o_custkey`        INT , "
                + "  `o_orderstatus`    STRING , "
                + "  `o_totalprice`     DECIMAL(15,2) , "
                + "  `o_orderdate`      TIMESTAMP , "
                + "  `o_orderpriority`  STRING , "
                + "  `o_clerk`          STRING , "
                + "  `o_shippriority`   INT, "
                + "  `o_comment`        STRING, "
                + "  `o_dummy`          STRING) "
                + "ROW FORMAT DELIMITED FIELDS TERMINATED BY '|'"
                + "LOCATION '/tmp/tpch_test_data/orders'",
            schema));
    dbmsConn.execute(
        String.format(
            "CREATE TABLE IF NOT EXISTS `%s`.`lineitem` ( "
                + "  `l_orderkey`    INT , "
                + "  `l_partkey`     INT , "
                + "  `l_suppkey`     INT , "
                + "  `l_linenumber`  INT , "
                + "  `l_quantity`    DECIMAL(15,2) , "
                + "  `l_extendedprice`  DECIMAL(15,2) , "
                + "  `l_discount`    DECIMAL(15,2) , "
                + "  `l_tax`         DECIMAL(15,2) , "
                + "  `l_returnflag`  STRING , "
                + "  `l_linestatus`  STRING , "
                + "  `l_shipdate`    TIMESTAMP , "
                + "  `l_commitdate`  TIMESTAMP , "
                + "  `l_receiptdate` TIMESTAMP , "
                + "  `l_shipinstruct` STRING , "
                + "  `l_shipmode`     STRING , "
                + "  `l_comment`      STRING, "
                + "  `l_dummy`        STRING) "
                + "ROW FORMAT DELIMITED FIELDS TERMINATED BY '|'"
                + "LOCATION '/tmp/tpch_test_data/lineitem'",
            schema));

    return conn;
  }

  static String getQuoted(String value) {
    return "'" + value + "'";
  }

  static void loadRedshiftData(String schema, String table, DbmsConnection dbmsConn)
      throws IOException, VerdictDBDbmsException {
    String concat = "";
    File file =
        new File(String.format("src/test/resources/tpch_test_data/%s/%s.tbl", table, table));
    DbmsQueryResult columnMeta =
        dbmsConn.execute(
            String.format(
                "select data_type, ordinal_position from INFORMATION_SCHEMA.COLUMNS where table_name='%s' and table_schema='%s'",
                table, schema));
    List<Boolean> quotedNeeded = new ArrayList<>();
    for (int i = 0; i < columnMeta.getRowCount(); i++) {
      quotedNeeded.add(true);
    }
    while (columnMeta.next()) {
      String columnType = columnMeta.getString(0);
      int columnIndex = columnMeta.getInt(1);
      if (columnType.equals("integer") || columnType.equals("numeric")) {
        quotedNeeded.set(columnIndex - 1, false);
      }
    }

    String content = Files.toString(file, Charsets.UTF_8);
    for (String row : content.split("\n")) {
      String[] values = row.split("\\|");
      row = "";
      for (int i = 0; i < values.length - 1; i++) {
        if (quotedNeeded.get(i)) {
          row = row + getQuoted(values[i]) + ",";
        } else {
          row = row + values[i] + ",";
        }
      }
      row = row + "''";
      if (concat.equals("")) {
        concat = concat + "(" + row + ")";
      } else concat = concat + "," + "(" + row + ")";
    }
    dbmsConn.execute(String.format("insert into \"%s\".\"%s\" values %s", schema, table, concat));
  }

  public static Connection setupRedshift(
      String connectionString, String user, String password, String schema)
      throws VerdictDBDbmsException, SQLException, IOException {

    Connection conn = DriverManager.getConnection(connectionString, user, password);
    JdbcConnection dbmsConn = new JdbcConnection(conn, new RedshiftSyntax());
    //    dbmsConn.setOutputDebugMessage(true);

    dbmsConn.execute(String.format("DROP SCHEMA IF EXISTS \"%s\" CASCADE", schema));
    dbmsConn.execute(String.format("CREATE SCHEMA IF NOT EXISTS \"%s\"", schema));

    // Create tables
    dbmsConn.execute(
        String.format(
            "CREATE TABLE  IF NOT EXISTS \"%s\".\"nation\" ("
                + "  \"n_nationkey\"  INT, "
                + "  \"n_name\"       CHAR(25), "
                + "  \"n_regionkey\"  INT, "
                + "  \"n_comment\"    VARCHAR(152), "
                + "  \"n_dummy\"      VARCHAR(10), "
                + "  PRIMARY KEY (\"n_nationkey\"))",
            schema));
    dbmsConn.execute(
        String.format(
            "CREATE TABLE  IF NOT EXISTS \"%s\".\"region\"  ("
                + "  \"r_regionkey\"  INT, "
                + "  \"r_name\"       CHAR(25), "
                + "  \"r_comment\"    VARCHAR(152), "
                + "  \"r_dummy\"      VARCHAR(10), "
                + "  PRIMARY KEY (\"r_regionkey\"))",
            schema));
    dbmsConn.execute(
        String.format(
            "CREATE TABLE  IF NOT EXISTS \"%s\".\"part\"  ( \"p_partkey\"     INT, "
                + "  \"p_name\"        VARCHAR(55), "
                + "  \"p_mfgr\"        CHAR(25), "
                + "  \"p_brand\"       CHAR(10), "
                + "  \"p_type\"        VARCHAR(25), "
                + "  \"p_size\"        INT, "
                + "  \"p_container\"   CHAR(10), "
                + "  \"p_retailprice\" DECIMAL(15,2) , "
                + "  \"p_comment\"     VARCHAR(23) , "
                + "  \"p_dummy\"       VARCHAR(10), "
                + "  PRIMARY KEY (\"p_partkey\"))",
            schema));
    dbmsConn.execute(
        String.format(
            "CREATE TABLE  IF NOT EXISTS \"%s\".\"supplier\" ( "
                + "  \"s_suppkey\"     INT , "
                + "  \"s_name\"        CHAR(25) , "
                + "  \"s_address\"     VARCHAR(40) , "
                + "  \"s_nationkey\"   INT , "
                + "  \"s_phone\"       CHAR(15) , "
                + "  \"s_acctbal\"     DECIMAL(15,2) , "
                + "  \"s_comment\"     VARCHAR(101), "
                + "  \"s_dummy\" varchar(10), "
                + "  PRIMARY KEY (\"s_suppkey\"))",
            schema));
    dbmsConn.execute(
        String.format(
            "CREATE TABLE  IF NOT EXISTS \"%s\".\"partsupp\" ( "
                + "  \"ps_partkey\"     INT , "
                + "  \"ps_suppkey\"     INT , "
                + "  \"ps_availqty\"    INT , "
                + "  \"ps_supplycost\"  DECIMAL(15,2)  , "
                + "  \"ps_comment\"     VARCHAR(199), "
                + "  \"ps_dummy\"       VARCHAR(10), "
                + "  PRIMARY KEY (\"ps_partkey\", \"ps_suppkey\"))",
            schema));
    dbmsConn.execute(
        String.format(
            "CREATE TABLE  IF NOT EXISTS \"%s\".\"customer\" ("
                + "  \"c_custkey\"     INT , "
                + "  \"c_name\"        VARCHAR(25) , "
                + "  \"c_address\"     VARCHAR(40) , "
                + "  \"c_nationkey\"   INT , "
                + "  \"c_phone\"       CHAR(15) , "
                + "  \"c_acctbal\"     DECIMAL(15,2)   , "
                + "  \"c_mktsegment\"  CHAR(10) , "
                + "  \"c_comment\"     VARCHAR(117), "
                + "  \"c_dummy\"       VARCHAR(10), "
                + "  PRIMARY KEY (\"c_custkey\"))",
            schema));
    dbmsConn.execute(
        String.format(
            "CREATE TABLE IF NOT EXISTS  \"%s\".\"orders\"  ( "
                + "  \"o_orderkey\"       INT , "
                + "  \"o_custkey\"        INT , "
                + "  \"o_orderstatus\"    CHAR(1) , "
                + "  \"o_totalprice\"     DECIMAL(15,2) , "
                + "  \"o_orderdate\"      DATE , "
                + "  \"o_orderpriority\"  CHAR(15) , "
                + "  \"o_clerk\"          CHAR(15) , "
                + "  \"o_shippriority\"   INT , "
                + "  \"o_comment\"        VARCHAR(79), "
                + "  \"o_dummy\" varchar(10), "
                + "  PRIMARY KEY (\"o_orderkey\"))",
            schema));
    dbmsConn.execute(
        String.format(
            "CREATE TABLE IF NOT EXISTS \"%s\".\"lineitem\" ("
                + "  \"l_orderkey\"    INT , "
                + "  \"l_partkey\"     INT , "
                + "  \"l_suppkey\"     INT , "
                + "  \"l_linenumber\"  INT , "
                + "  \"l_quantity\"    DECIMAL(15,2) , "
                + "  \"l_extendedprice\"  DECIMAL(15,2) , "
                + "  \"l_discount\"    DECIMAL(15,2) , "
                + "  \"l_tax\"         DECIMAL(15,2) , "
                + "  \"l_returnflag\"  CHAR(1) , "
                + "  \"l_linestatus\"  CHAR(1) , "
                + "  \"l_shipdate\"    DATE , "
                + "  \"l_commitdate\"  DATE , "
                + "  \"l_receiptdate\" DATE , "
                + "  \"l_shipinstruct\" CHAR(25) , "
                + "  \"l_shipmode\"     CHAR(10) , "
                + "  \"l_comment\"      VARCHAR(44), "
                + "  \"l_dummy\" varchar(10))",
            schema));

    // load data use insert
    loadRedshiftData(schema, "nation", dbmsConn);
    loadRedshiftData(schema, "region", dbmsConn);
    loadRedshiftData(schema, "part", dbmsConn);
    loadRedshiftData(schema, "supplier", dbmsConn);
    loadRedshiftData(schema, "customer", dbmsConn);
    loadRedshiftData(schema, "partsupp", dbmsConn);
    loadRedshiftData(schema, "orders", dbmsConn);
    loadRedshiftData(schema, "lineitem", dbmsConn);
    return conn;
  }

  public static Connection setupMySqlForDataTypeTest(
      String connectionString, String user, String password, String schema, String table)
      throws SQLException, VerdictDBDbmsException {
    Connection conn = DriverManager.getConnection(connectionString, user, password);
    DbmsConnection dbmsConn = JdbcConnection.create(conn);

    dbmsConn.execute(String.format("DROP SCHEMA IF EXISTS `%s`", schema));
    dbmsConn.execute(String.format("CREATE SCHEMA IF NOT EXISTS `%s`", schema));
    dbmsConn.execute(
        String.format(
            "CREATE TABLE IF NOT EXISTS `%s`.`%s` ("
                + "bitCol        BIT(1), "
                + "tinyintCol    TINYINT(2), "
                + "boolCol       BOOL, "
                + "smallintCol   SMALLINT(3), "
                + "mediumintCol  MEDIUMINT(4), "
                + "intCol        INT(4), "
                + "integerCol    INTEGER(4), "
                + "bigintCol     BIGINT(8), "
                + "decimalCol    DECIMAL(4,2), "
                + "decCol        DEC(4,2), "
                + "floatCol      FLOAT(4,2), "
                + "doubleCol     DOUBLE(8,2), "
                + "doubleprecisionCol DOUBLE PRECISION(8,2), "
                + "dateCol       DATE, "
                + "datetimeCol   DATETIME, "
                + "timestampCol  TIMESTAMP, "
                + "timeCol       TIME, "
                + "yearCol       YEAR(2), "
                + "yearCol2      YEAR(4), "
                + "charCol       CHAR(4), "
                + "varcharCol    VARCHAR(4), "
                + "binaryCol     BINARY(4), "
                + "varbinaryCol  VARBINARY(4), "
                + "tinyblobCol   TINYBLOB, "
                + "tinytextCol   TINYTEXT, "
                + "blobCol       BLOB(4), "
                + "textCol       TEXT(100), "
                + "medimumblobCol MEDIUMBLOB, "
                + "medimumtextCol MEDIUMTEXT, "
                + "longblobCol   LONGBLOB, "
                + "longtextCol   LONGTEXT, "
                + "enumCol       ENUM('1', '2'), "
                + "setCol        SET('1', '2'))",
            schema, table));

    dbmsConn.execute(
        String.format(
            "INSERT INTO `%s`.`%s` VALUES ( "
                + "1, 2, 1, 1, 1, 1, 1, 1, "
                + "1.0, 1.0, 1.0, 1.0, 1.0, "
                + "'2018-12-31', '2018-12-31 01:00:00', '2018-12-31 00:00:01', '10:59:59', "
                + "18, 2018, 'abc', 'abc', '10', '10', "
                + "'10', 'a', '10', 'abc', '1110', 'abc', '1110', 'abc', '1', '2')",
            schema, table));

    dbmsConn.execute(
        String.format(
            "INSERT INTO `%s`.`%s` VALUES ( "
                + "NULL, NULL, NULL, NULL, NULL, NULL, NULL, NULL, "
                + "NULL, NULL, NULL, NULL, NULL, "
                + "NULL, NULL, NULL, NULL, "
                + "NULL, NULL, NULL, NULL, NULL, NULL, "
                + "NULL, NULL, NULL, NULL, NULL, NULL, NULL, NULL, NULL, NULL)",
            schema, table));

    return conn;
  }

  public static Connection setupMySql(
      String connectionString, String user, String password, String schema)
      throws VerdictDBDbmsException, SQLException {

    Connection conn = DriverManager.getConnection(connectionString, user, password);
    DbmsConnection dbmsConn = JdbcConnection.create(conn);

    dbmsConn.execute(String.format("DROP SCHEMA IF EXISTS `%s`", schema));
    dbmsConn.execute(String.format("CREATE SCHEMA IF NOT EXISTS `%s`", schema));

    // Create tables
    dbmsConn.execute(
        String.format(
            "CREATE TABLE IF NOT EXISTS `%s`.`nation` ("
                + "  `n_nationkey`  INT, "
                + "  `n_name`       CHAR(25), "
                + "  `n_regionkey`  INT, "
                + "  `n_comment`    VARCHAR(152), "
                + "  `n_dummy`      VARCHAR(10), "
                + "  PRIMARY KEY (`n_nationkey`))",
            schema));
    dbmsConn.execute(
        String.format(
            "CREATE TABLE IF NOT EXISTS `%s`.`region`  ("
                + "  `r_regionkey`  INT, "
                + "  `r_name`       CHAR(25), "
                + "  `r_comment`    VARCHAR(152), "
                + "  `r_dummy`      VARCHAR(10), "
                + "  PRIMARY KEY (`r_regionkey`))",
            schema));
    dbmsConn.execute(
        String.format(
            "CREATE TABLE  IF NOT EXISTS `%s`.`part`  ( `p_partkey`     INT, "
                + "  `p_name`        VARCHAR(55), "
                + "  `p_mfgr`        CHAR(25), "
                + "  `p_brand`       CHAR(10), "
                + "  `p_type`        VARCHAR(25), "
                + "  `p_size`        INT, "
                + "  `p_container`   CHAR(10), "
                + "  `p_retailprice` DECIMAL(15,2) , "
                + "  `p_comment`     VARCHAR(23) , "
                + "  `p_dummy`       VARCHAR(10), "
                + "  PRIMARY KEY (`p_partkey`))",
            schema));
    dbmsConn.execute(
        String.format(
            "CREATE TABLE  IF NOT EXISTS `%s`.`supplier` ( "
                + "  `s_suppkey`     INT , "
                + "  `s_name`        CHAR(25) , "
                + "  `s_address`     VARCHAR(40) , "
                + "  `s_nationkey`   INT , "
                + "  `s_phone`       CHAR(15) , "
                + "  `s_acctbal`     DECIMAL(15,2) , "
                + "  `s_comment`     VARCHAR(101), "
                + "  `s_dummy` varchar(10), "
                + "  PRIMARY KEY (`s_suppkey`))",
            schema));
    dbmsConn.execute(
        String.format(
            "CREATE TABLE  IF NOT EXISTS `%s`.`partsupp` ( "
                + "  `ps_partkey`     INT , "
                + "  `ps_suppkey`     INT , "
                + "  `ps_availqty`    INT , "
                + "  `ps_supplycost`  DECIMAL(15,2)  , "
                + "  `ps_comment`     VARCHAR(199), "
                + "  `ps_dummy`       VARCHAR(10), "
                + "  PRIMARY KEY (`ps_partkey`))",
            schema));
    dbmsConn.execute(
        String.format(
            "CREATE TABLE  IF NOT EXISTS `%s`.`customer` ("
                + "  `c_custkey`     INT , "
                + "  `c_name`        VARCHAR(25) , "
                + "  `c_address`     VARCHAR(40) , "
                + "  `c_nationkey`   INT , "
                + "  `c_phone`       CHAR(15) , "
                + "  `c_acctbal`     DECIMAL(15,2)   , "
                + "  `c_mktsegment`  CHAR(10) , "
                + "  `c_comment`     VARCHAR(117), "
                + "  `c_dummy`       VARCHAR(10), "
                + "  PRIMARY KEY (`c_custkey`))",
            schema));
    dbmsConn.execute(
        String.format(
            "CREATE TABLE IF NOT EXISTS  `%s`.`orders`  ( "
                + "  `o_orderkey`       INT , "
                + "  `o_custkey`        INT , "
                + "  `o_orderstatus`    CHAR(1) , "
                + "  `o_totalprice`     DECIMAL(15,2) , "
                + "  `o_orderdate`      DATE , "
                + "  `o_orderpriority`  CHAR(15) , "
                + "  `o_clerk`          CHAR(15) , "
                + "  `o_shippriority`   INT , "
                + "  `o_comment`        VARCHAR(79), "
                + "  `o_dummy` varchar(10), "
                + "  PRIMARY KEY (`o_orderkey`))",
            schema));
    dbmsConn.execute(
        String.format(
            "CREATE TABLE IF NOT EXISTS `%s`.`lineitem` ( `l_orderkey`    INT , "
                + "  `l_partkey`     INT , "
                + "  `l_suppkey`     INT , "
                + "  `l_linenumber`  INT , "
                + "  `l_quantity`    DECIMAL(15,2) , "
                + "  `l_extendedprice`  DECIMAL(15,2) , "
                + "  `l_discount`    DECIMAL(15,2) , "
                + "  `l_tax`         DECIMAL(15,2) , "
                + "  `l_returnflag`  CHAR(1) , "
                + "  `l_linestatus`  CHAR(1) , "
                + "  `l_shipdate`    DATE , "
                + "  `l_commitdate`  DATE , "
                + "  `l_receiptdate` DATE , "
                + "  `l_shipinstruct` CHAR(25) , "
                + "  `l_shipmode`     CHAR(10) , "
                + "  `l_comment`      VARCHAR(44), "
                + "  `l_dummy` varchar(10))",
            schema));

    // Load data
    dbmsConn.execute(
        String.format(
            "LOAD DATA LOCAL INFILE 'src/test/resources/tpch_test_data/region/region.tbl' "
                + "INTO TABLE `%s`.`region` FIELDS TERMINATED BY '|'",
            schema));
    dbmsConn.execute(
        String.format(
            "LOAD DATA LOCAL INFILE 'src/test/resources/tpch_test_data/nation/nation.tbl' "
                + "INTO TABLE `%s`.`nation` FIELDS TERMINATED BY '|'",
            schema));
    dbmsConn.execute(
        String.format(
            "LOAD DATA LOCAL INFILE 'src/test/resources/tpch_test_data/supplier/supplier.tbl' "
                + "INTO TABLE `%s`.`supplier` FIELDS TERMINATED BY '|'",
            schema));
    dbmsConn.execute(
        String.format(
            "LOAD DATA LOCAL INFILE 'src/test/resources/tpch_test_data/customer/customer.tbl' "
                + "INTO TABLE `%s`.`customer` FIELDS TERMINATED BY '|'",
            schema));
    dbmsConn.execute(
        String.format(
            "LOAD DATA LOCAL INFILE 'src/test/resources/tpch_test_data/part/part.tbl' "
                + "INTO TABLE `%s`.`part` FIELDS TERMINATED BY '|'",
            schema));
    dbmsConn.execute(
        String.format(
            "LOAD DATA LOCAL INFILE 'src/test/resources/tpch_test_data/partsupp/partsupp.tbl' "
                + "INTO TABLE `%s`.`partsupp` FIELDS TERMINATED BY '|'",
            schema));
    dbmsConn.execute(
        String.format(
            "LOAD DATA LOCAL INFILE 'src/test/resources/tpch_test_data/lineitem/lineitem.tbl' "
                + "INTO TABLE `%s`.`lineitem` FIELDS TERMINATED BY '|'",
            schema));
    dbmsConn.execute(
        String.format(
            "LOAD DATA LOCAL INFILE 'src/test/resources/tpch_test_data/orders/orders.tbl' "
                + "INTO TABLE `%s`.`orders` FIELDS TERMINATED BY '|'",
            schema));

    return conn;
  }

  public static Connection setupPostgresql(
      String connectionString, String user, String password, String schema)
      throws VerdictDBDbmsException, SQLException, IOException {
    Connection conn = DriverManager.getConnection(connectionString, user, password);
    DbmsConnection dbmsConn = new JdbcConnection(conn, new PostgresqlSyntax());

    dbmsConn.execute(String.format("DROP SCHEMA IF EXISTS \"%s\" CASCADE", schema));
    dbmsConn.execute(String.format("CREATE SCHEMA IF NOT EXISTS \"%s\"", schema));

    // Create tables
    dbmsConn.execute(
        String.format(
            "CREATE TABLE  IF NOT EXISTS \"%s\".\"nation\" ("
                + "  \"n_nationkey\"  INT, "
                + "  \"n_name\"       CHAR(25), "
                + "  \"n_regionkey\"  INT, "
                + "  \"n_comment\"    VARCHAR(152), "
                + "  \"n_dummy\"      VARCHAR(10), "
                + "  PRIMARY KEY (\"n_nationkey\"))",
            schema));
    dbmsConn.execute(
        String.format(
            "CREATE TABLE  IF NOT EXISTS \"%s\".\"region\"  ("
                + "  \"r_regionkey\"  INT, "
                + "  \"r_name\"       CHAR(25), "
                + "  \"r_comment\"    VARCHAR(152), "
                + "  \"r_dummy\"      VARCHAR(10), "
                + "  PRIMARY KEY (\"r_regionkey\"))",
            schema));
    dbmsConn.execute(
        String.format(
            "CREATE TABLE  IF NOT EXISTS \"%s\".\"part\"  ( \"p_partkey\"     INT, "
                + "  \"p_name\"        VARCHAR(55), "
                + "  \"p_mfgr\"        CHAR(25), "
                + "  \"p_brand\"       CHAR(10), "
                + "  \"p_type\"        VARCHAR(25), "
                + "  \"p_size\"        INT, "
                + "  \"p_container\"   CHAR(10), "
                + "  \"p_retailprice\" DECIMAL(15,2) , "
                + "  \"p_comment\"     VARCHAR(23) , "
                + "  \"p_dummy\"       VARCHAR(10), "
                + "  PRIMARY KEY (\"p_partkey\"))",
            schema));
    dbmsConn.execute(
        String.format(
            "CREATE TABLE  IF NOT EXISTS \"%s\".\"supplier\" ( "
                + "  \"s_suppkey\"     INT , "
                + "  \"s_name\"        CHAR(25) , "
                + "  \"s_address\"     VARCHAR(40) , "
                + "  \"s_nationkey\"   INT , "
                + "  \"s_phone\"       CHAR(15) , "
                + "  \"s_acctbal\"     DECIMAL(15,2) , "
                + "  \"s_comment\"     VARCHAR(101), "
                + "  \"s_dummy\" varchar(10), "
                + "  PRIMARY KEY (\"s_suppkey\"))",
            schema));
    dbmsConn.execute(
        String.format(
            "CREATE TABLE  IF NOT EXISTS \"%s\".\"partsupp\" ( "
                + "  \"ps_partkey\"     INT , "
                + "  \"ps_suppkey\"     INT , "
                + "  \"ps_availqty\"    INT , "
                + "  \"ps_supplycost\"  DECIMAL(15,2)  , "
                + "  \"ps_comment\"     VARCHAR(199), "
                + "  \"ps_dummy\"       VARCHAR(10), "
                + "  PRIMARY KEY (\"ps_partkey\", \"ps_suppkey\"))",
            schema));
    dbmsConn.execute(
        String.format(
            "CREATE TABLE  IF NOT EXISTS \"%s\".\"customer\" ("
                + "  \"c_custkey\"     INT , "
                + "  \"c_name\"        VARCHAR(25) , "
                + "  \"c_address\"     VARCHAR(40) , "
                + "  \"c_nationkey\"   INT , "
                + "  \"c_phone\"       CHAR(15) , "
                + "  \"c_acctbal\"     DECIMAL(15,2)   , "
                + "  \"c_mktsegment\"  CHAR(10) , "
                + "  \"c_comment\"     VARCHAR(117), "
                + "  \"c_dummy\"       VARCHAR(10), "
                + "  PRIMARY KEY (\"c_custkey\"))",
            schema));
    dbmsConn.execute(
        String.format(
            "CREATE TABLE IF NOT EXISTS  \"%s\".\"orders\"  ( "
                + "  \"o_orderkey\"       INT , "
                + "  \"o_custkey\"        INT , "
                + "  \"o_orderstatus\"    CHAR(1) , "
                + "  \"o_totalprice\"     DECIMAL(15,2) , "
                + "  \"o_orderdate\"      DATE , "
                + "  \"o_orderpriority\"  CHAR(15) , "
                + "  \"o_clerk\"          CHAR(15) , "
                + "  \"o_shippriority\"   INT , "
                + "  \"o_comment\"        VARCHAR(79), "
                + "  \"o_dummy\" varchar(10), "
                + "  PRIMARY KEY (\"o_orderkey\"))",
            schema));
    dbmsConn.execute(
        String.format(
            "CREATE TABLE IF NOT EXISTS \"%s\".\"lineitem\" ("
                + "  \"l_orderkey\"    INT , "
                + "  \"l_partkey\"     INT , "
                + "  \"l_suppkey\"     INT , "
                + "  \"l_linenumber\"  INT , "
                + "  \"l_quantity\"    DECIMAL(15,2) , "
                + "  \"l_extendedprice\"  DECIMAL(15,2) , "
                + "  \"l_discount\"    DECIMAL(15,2) , "
                + "  \"l_tax\"         DECIMAL(15,2) , "
                + "  \"l_returnflag\"  CHAR(1) , "
                + "  \"l_linestatus\"  CHAR(1) , "
                + "  \"l_shipdate\"    DATE , "
                + "  \"l_commitdate\"  DATE , "
                + "  \"l_receiptdate\" DATE , "
                + "  \"l_shipinstruct\" CHAR(25) , "
                + "  \"l_shipmode\"     CHAR(10) , "
                + "  \"l_comment\"      VARCHAR(44), "
                + "  \"l_dummy\" varchar(10))",
            schema));

    // Load data

    CopyManager copy = new CopyManager((BaseConnection) conn);
    File region = new File("src/test/resources/tpch_test_data/region/region.tbl");
    InputStream in = new FileInputStream(region);
    copy.copyIn(String.format("COPY \"%s\".\"region\" FROM STDOUT DELIMITER '|'", schema), in);
    File nation = new File("src/test/resources/tpch_test_data/nation/nation.tbl");
    in = new FileInputStream(nation);
    copy.copyIn(String.format("COPY \"%s\".\"nation\" FROM STDOUT DELIMITER '|'", schema), in);
    File supplier = new File("src/test/resources/tpch_test_data/supplier/supplier.tbl");
    in = new FileInputStream(supplier);
    copy.copyIn(String.format("COPY \"%s\".\"supplier\" FROM STDOUT DELIMITER '|'", schema), in);
    File customer = new File("src/test/resources/tpch_test_data/customer/customer.tbl");
    in = new FileInputStream(customer);
    copy.copyIn(String.format("COPY \"%s\".\"customer\" FROM STDOUT DELIMITER '|'", schema), in);
    File part = new File("src/test/resources/tpch_test_data/part/part.tbl");
    in = new FileInputStream(part);
    copy.copyIn(String.format("COPY \"%s\".\"part\" FROM STDOUT DELIMITER '|'", schema), in);
    File partsupp = new File("src/test/resources/tpch_test_data/partsupp/partsupp.tbl");
    in = new FileInputStream(partsupp);
    copy.copyIn(String.format("COPY \"%s\".\"partsupp\" FROM STDOUT DELIMITER '|'", schema), in);
    File lineitem = new File("src/test/resources/tpch_test_data/lineitem/lineitem.tbl");
    in = new FileInputStream(lineitem);
    copy.copyIn(String.format("COPY \"%s\".\"lineitem\" FROM STDOUT DELIMITER '|'", schema), in);
    File orders = new File("src/test/resources/tpch_test_data/orders/orders.tbl");
    in = new FileInputStream(orders);
    copy.copyIn(String.format("COPY \"%s\".\"orders\" FROM STDOUT DELIMITER '|'", schema), in);

    return conn;
  }

  public static Connection setupPostgresqlForDataTypeTest(
      String connectionString, String user, String password, String schema, String table)
      throws SQLException, VerdictDBDbmsException {
    Connection conn = DriverManager.getConnection(connectionString, user, password);
    DbmsConnection dbmsConn = new JdbcConnection(conn, new PostgresqlSyntax());

    dbmsConn.execute(String.format("DROP SCHEMA IF EXISTS \"%s\" CASCADE", schema));
    dbmsConn.execute(String.format("CREATE SCHEMA IF NOT EXISTS \"%s\"", schema));
    dbmsConn.execute(
        String.format(
            "CREATE TABLE \"%s\".\"%s\" ("
                + "bigintCol      bigint, "
                + "bigserialCol   bigserial, "
                + "bitCol         bit(1), "
                + "varbitCol      varbit(4), "
                + "booleanCol     boolean, "
                + "boxCol         box, "
                + "byteaCol       bytea, "
                + "charCol        char(4), "
                + "varcharCol     varchar(4), "
                + "cidrCol        cidr, "
                + "circleCol      circle, "
                + "dateCol        date, "
                + "float8Col      float8, "
                + "inetCol        inet, "
                + "integerCol     integer, "
                + "jsonCol        json, "
                + "lineCol        line, "
                + "lsegCol        lseg, "
                + "macaddrCol     macaddr, "
                + "macaddr8Col    macaddr8, "
                + "moneyCol       money, "
                + "numericCol     numeric(4,2), "
                + "pathCol        path, "
                + "pointCol       point, "
                + "polygonCol     polygon, "
                + "realCol        real, "
                + "smallintCol    smallint, "
                + "smallserialCol smallserial, "
                + "serialCol      serial, "
                + "textCol        text, "
                + "timeCol        time, "
                + "timestampCol   timestamp, "
                + "uuidCol        uuid, "
                + "xmlCol         xml,"
                + "bitvaryCol     bit varying(1),"
                + "int8Col        int8,"
                + "boolCol        bool,"
                + "characterCol   character(4),"
                + "charactervCol  character varying(4),"
                + "intCol         int,"
                + "int4Col        int4,"
                + "doublepCol     double precision,"
                + "decimalCol     decimal(4,2),"
                + "float4Col      float,"
                + "int2Col        int2,"
                + "serial2Col     serial2,"
                + "serial4Col     serial4,"
                + "timetzCol      timetz,"
                + "timestamptzCol timestamptz,"
                + "serial8Col     serial8)",
            schema, table));

    dbmsConn.execute(
        String.format(
            "INSERT INTO \"%s\".\"%s\" VALUES ( "
                + "1, 1, '1', '1011', true, '((1,1), (2,2))', '1', '1234', '1234', "
                + "'10', '((1,1),2)', '2018-12-31', 1.0, '88.99.0.0/16', 1, "
                + "'{\"2\":1}', '{1,2,3}', '((1,1),(2,2))', "
                + "'08002b:010203', '08002b:0102030405', '12.34', 1.0, '((1,1))', '(1,1)', "
                + "'((1,1))', 1.0, 1, 1, 1, '1110', '2018-12-31 00:00:01', '2018-12-31 00:00:01', "
                + "'a0eebc99-9c0b-4ef8-bb6d-6bb9bd380a11',"
                + "'<foo>bar</foo>',"
                + " '1', 1, true, '1234', '1234', 1, 1, 1.0, 1.0, 1.0"
                + ", 1, 1, 1, '2018-12-31 00:00:01', '2018-12-31 00:00:01', 1)",
            schema, table));
    dbmsConn.execute(
        String.format(
            "INSERT INTO \"%s\".\"%s\" VALUES ( "
                + "NULL, 1, NULL, NULL, NULL, NULL, NULL, NULL, "
                + "NULL, NULL, NULL, NULL, NULL, "
                + "NULL, NULL, NULL, NULL, "
                + "NULL, NULL, NULL, NULL, NULL, NULL, "
                + "NULL, NULL, NULL, NULL, 1, 1, NULL, NULL, NULL, NULL,"
                + "NULL,"
                + "NULL, NULL, NULL, NULL, NULL, NULL, "
                + "NULL, NULL, NULL, NULL, NULL, 1, 1, NULL, NULL, 1)",
            schema, table));

    return conn;
  }

  public static Connection setupRedshiftForDataTypeTest(
      String connectionString, String user, String password, String schema, String table)
      throws SQLException, VerdictDBDbmsException {
    Connection conn = DriverManager.getConnection(connectionString, user, password);
    DbmsConnection dbmsConn = new JdbcConnection(conn, new RedshiftSyntax());

    dbmsConn.execute(String.format("DROP SCHEMA IF EXISTS \"%s\" CASCADE", schema));
    dbmsConn.execute(String.format("CREATE SCHEMA IF NOT EXISTS \"%s\"", schema));
    // These types are gathered from (Jul 2018):
    // https://docs.aws.amazon.com/redshift/latest/dg/c_Supported_data_types.html
    dbmsConn.execute(
        String.format(
            "CREATE TABLE \"%s\".\"%s\" ("
                + "smallintCol    smallint, "
                + "int2Col   int2, "
                + "integerCol         integer, "
                + "intCol      int, "
                + "int4Col     int4, "
                + "bigintCol         bigint, "
                + "decimalCol       decimal(5,2), "
                + "numericCol        numeric(5,2), "
                + "realCol     real, "
                + "float4Col        float4, "
                + "doublePrecCol      double precision, "
                + "float8Col        float8, "
                + "floatCol      float, "
                + "booleanCol        boolean, "
                + "boolCol     bool, "
                + "charCol        char(10), "
                + "characterCol   character(10), "
                + "ncharCol        nchar(10), "
                + "bpcharCol     bpchar, "
                + "varcharCol    varchar(10), "
                + "charactervarCol character varying(10), "
                + "nvarcharCol     nvarchar(10), "
                + "textCol        text, "
                + "dateCol       date,"
                + "timestampCol     timestamp, "
                + "timestampwtzCol timestamp without time zone, "
                + "timestamptzCol    timestamptz, "
                + "timestamptzCol2 timestamp with time zone)",
            schema, table));

    List<String> insertDataList = new ArrayList<>();
    insertDataList.add("1"); // smallint
    insertDataList.add("2"); // int2
    insertDataList.add("3"); // integer
    insertDataList.add("4"); // int
    insertDataList.add("5"); // int4
    insertDataList.add("6"); // bigint
    insertDataList.add("123.45"); // decimal
    insertDataList.add("-123.45"); // numeric
    insertDataList.add("1000.001"); // real
    insertDataList.add("1000.001"); // float4
    insertDataList.add("1000.001"); // double precision
    insertDataList.add("1000.001"); // float8
    insertDataList.add("1000.001"); // float
    insertDataList.add("true"); // boolean
    insertDataList.add("false"); // bool
    insertDataList.add("'john'"); // char
    insertDataList.add("'kim'"); // character
    insertDataList.add("'michael'"); // nchar
    insertDataList.add("'jackson'"); // bpchar
    insertDataList.add("'yo'"); // varchar
    insertDataList.add("'hey'"); // character varying
    insertDataList.add("'sup'"); // nvarchar
    insertDataList.add("'sometext'"); // text
    insertDataList.add("'2018-12-31'"); // date
    insertDataList.add("'2018-12-31 11:22:33'"); // timestamp
    insertDataList.add("'2018-12-31 11:22:33'"); // timestamp without time zone
    insertDataList.add("'2018-12-31 11:22:33'"); // timestamptz
    insertDataList.add("'2018-12-31 11:22:33'"); // timestamp with time zone

    dbmsConn.execute(
        String.format(
            "INSERT INTO \"%s\".\"%s\" VALUES (%s)",
            schema, table, Joiner.on(",").join(insertDataList)));

    List<String> insertNullDataList = new ArrayList<>();
    insertNullDataList.add("NULL"); // smallint
    insertNullDataList.add("NULL"); // int2
    insertNullDataList.add("NULL"); // integer
    insertNullDataList.add("NULL"); // int
    insertNullDataList.add("NULL"); // int4
    insertNullDataList.add("NULL"); // bigint
    insertNullDataList.add("NULL"); // decimal
    insertNullDataList.add("NULL"); // numeric
    insertNullDataList.add("NULL"); // real
    insertNullDataList.add("NULL"); // float4
    insertNullDataList.add("NULL"); // double precision
    insertNullDataList.add("NULL"); // float8
    insertNullDataList.add("NULL"); // float
    insertNullDataList.add("NULL"); // boolean
    insertNullDataList.add("NULL"); // bool
    insertNullDataList.add("NULL"); // char
    insertNullDataList.add("NULL"); // character
    insertNullDataList.add("NULL"); // nchar
    insertNullDataList.add("NULL"); // bpchar
    insertNullDataList.add("NULL"); // varchar
    insertNullDataList.add("NULL"); // character varying
    insertNullDataList.add("NULL"); // nvarchar
    insertNullDataList.add("NULL"); // text
    insertNullDataList.add("NULL"); // date
    insertNullDataList.add("NULL"); // timestamp
    insertNullDataList.add("NULL"); // timestamp without time zone
    insertNullDataList.add("NULL"); // timestamptz
    insertNullDataList.add("NULL"); // timestamp with time zone

    dbmsConn.execute(
        String.format(
            "INSERT INTO \"%s\".\"%s\" VALUES (%s)",
            schema, table, Joiner.on(",").join(insertNullDataList)));

    return conn;
  }

  public static Connection setupImpalaForDataTypeTest(
      String connectionString, String user, String password, String schema, String table)
      throws SQLException, VerdictDBDbmsException {
    Connection conn = DriverManager.getConnection(connectionString, user, password);
    DbmsConnection dbmsConn = new JdbcConnection(conn, new ImpalaSyntax());

    dbmsConn.execute(String.format("CREATE SCHEMA IF NOT EXISTS `%s`", schema));
    dbmsConn.execute(String.format("DROP TABLE IF EXISTS `%s`.`%s`", schema, table));
    // These types are gathered from (Jul 2018):
    // https://www.cloudera.com/documentation/enterprise/latest/topics/impala_datatypes.html#datatypes
    dbmsConn.execute(
        String.format(
            "CREATE TABLE `%s`.`%s` ("
                + "bigintCol    bigint, "
                + "booleanCol   boolean, "
                + "charCol         char(10), "
                + "decimalCol      decimal(5,2), "
                + "doubleCol     double, "
                + "floatCol         float, "
                + "realCol       real, "
                + "smallintCol        smallint, "
                + "stringCol     string, "
                + "timestampCol        timestamp, "
                + "tinyintCol      tinyint, "
                + "varcharCol        varchar(10))",
            schema, table));

    List<String> insertDataList = new ArrayList<>();
    insertDataList.add("6"); // bigint
    insertDataList.add("true"); // boolean
    insertDataList.add("cast('john' as char(10))"); // char
    insertDataList.add("123.45"); // decimal
    insertDataList.add("1000.001"); // double
    insertDataList.add("1000.001"); // float
    insertDataList.add("1000.001"); // real
    insertDataList.add("1"); // smallint
    insertDataList.add("'michael'"); // string
    insertDataList.add("now()"); // timestamp
    insertDataList.add("2"); // tinyint
    insertDataList.add("cast('jackson' as varchar(10))"); // varchar

    dbmsConn.execute(
        String.format(
            "INSERT INTO `%s`.`%s` VALUES (%s)",
            schema, table, Joiner.on(",").join(insertDataList)));

    List<String> insertNullDataList = new ArrayList<>();

    insertNullDataList.add("NULL"); // bigint
    insertNullDataList.add("NULL"); // boolean
    insertNullDataList.add("NULL"); // char
    insertNullDataList.add("NULL"); // decimal
    insertNullDataList.add("NULL"); // double
    insertNullDataList.add("NULL"); // float
    insertNullDataList.add("NULL"); // real
    insertNullDataList.add("NULL"); // smallint
    insertNullDataList.add("NULL"); // string
    insertNullDataList.add("NULL"); // timestamp
    insertNullDataList.add("NULL"); // tinyint
    insertNullDataList.add("NULL"); // varchar

    dbmsConn.execute(
        String.format(
            "INSERT INTO `%s`.`%s` VALUES (%s)",
            schema, table, Joiner.on(",").join(insertNullDataList)));

    return conn;
  }
}<|MERGE_RESOLUTION|>--- conflicted
+++ resolved
@@ -27,7 +27,6 @@
 
 public class DatabaseConnectionHelpers {
 
-<<<<<<< HEAD
   // Default connection variables for databases used in unit tests
   public static final String MYSQL_HOST;
 
@@ -100,9 +99,7 @@
   public static final String COMMON_TABLE_NAME = "mytable";
   public static final String COMMON_SCHEMA_NAME =
       "verdictdb_test_" + RandomStringUtils.randomAlphanumeric(8).toLowerCase();
-=======
   public static final String TEMPLATE_SCHEMA_NAME = "VERDICTDB_TEST_DBNAME";
->>>>>>> eca5deed
 
   public static SparkSession setupSpark(String appname, String schema) {
     SparkSession spark =
