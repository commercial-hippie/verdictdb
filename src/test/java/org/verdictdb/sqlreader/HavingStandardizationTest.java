--- conflicted
+++ resolved
@@ -1,11 +1,4 @@
 package org.verdictdb.sqlreader;
-
-import static java.sql.Types.BIGINT;
-import static org.junit.Assert.assertEquals;
-
-import java.util.ArrayList;
-import java.util.Arrays;
-import java.util.List;
 
 import org.apache.commons.lang3.tuple.ImmutablePair;
 import org.apache.commons.lang3.tuple.Pair;
@@ -17,6 +10,13 @@
 import org.verdictdb.exception.VerdictDBException;
 import org.verdictdb.sqlsyntax.MysqlSyntax;
 import org.verdictdb.sqlwriter.SelectQueryToSql;
+
+import java.util.ArrayList;
+import java.util.Arrays;
+import java.util.List;
+
+import static java.sql.Types.BIGINT;
+import static org.junit.Assert.assertEquals;
 
 public class HavingStandardizationTest {
 
@@ -159,11 +159,7 @@
             + "where "
             + "(vt1.`ps_suppkey` = vt2.`s_suppkey`) "
             + "and (vt2.`s_nationkey` = vt3.`n_nationkey`) "
-<<<<<<< HEAD
             + "group by vt1.`ps_partkey` * 2 "
-=======
-            + "group by `ps_partkey` * 2 "
->>>>>>> 846e33a4
             + "having `value` > 10 "
             + "order by `value` desc";
     assertEquals(expected, actual);
