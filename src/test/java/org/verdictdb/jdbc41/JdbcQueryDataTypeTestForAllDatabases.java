package org.verdictdb.jdbc41;


import static org.junit.Assert.assertEquals;
import static org.junit.Assert.assertTrue;
import static org.junit.Assert.fail;

import org.apache.commons.lang3.RandomStringUtils;
import org.junit.AfterClass;
import org.junit.BeforeClass;
import org.junit.Test;
import org.junit.runner.RunWith;
import org.junit.runners.Parameterized;
import org.postgresql.jdbc.PgSQLXML;
import org.verdictdb.commons.DatabaseConnectionHelpers;
import org.verdictdb.exception.VerdictDBDbmsException;

import java.sql.*;
import java.util.*;

/** Created by Dong Young Yoon on 7/18/18. */
@RunWith(Parameterized.class)
public class JdbcQueryDataTypeTestForAllDatabases {

  private static Map<String, Connection> connMap = new HashMap<>();

  private static Map<String, VerdictConnection> vcMap = new HashMap<>();

  private static Map<String, String> schemaMap = new HashMap<>();

  private static final String MYSQL_HOST;

  private String database;

<<<<<<< HEAD
  // TODO: Add support for all four databases
//  private static final String[] targetDatabases = {"mysql", "impala", "redshift", "postgresql"};
  private static final String[] targetDatabases = {"postgresql"};
=======
  private static final String[] targetDatabases = {"mysql", "impala", "redshift", "postgresql"};
>>>>>>> ceed5ab3

  public JdbcQueryDataTypeTestForAllDatabases(String database) {
    this.database = database;
  }

  static {
    String env = System.getenv("BUILD_ENV");
    if (env != null && (env.equals("GitLab") || env.equals("DockerCompose"))) {
      MYSQL_HOST = "mysql";
    } else {
      MYSQL_HOST = "localhost";
    }
  }

  private static final String MYSQL_DATABASE =
      "data_type_test" + RandomStringUtils.randomAlphanumeric(4);

  private static final String MYSQL_USER = "root";

  private static final String MYSQL_PASSWORD = "";

  private static final String IMPALA_HOST;

  static {
    IMPALA_HOST = System.getenv("VERDICTDB_TEST_IMPALA_HOST");
  }

  private static final String IMPALA_DATABASE =
      "data_type_test" + RandomStringUtils.randomAlphanumeric(4);

  private static final String IMPALA_USER = "";

  private static final String IMPALA_PASSWORD = "";

  private static final String REDSHIFT_HOST;

  private static final String REDSHIFT_DATABASE = "dev";

  private static final String REDSHIFT_USER;

  private static final String REDSHIFT_PASSWORD;

  private static final String POSTGRES_HOST;

  private static final String POSTGRES_DATABASE = "test";

  private static final String POSTGRES_USER = "postgres";

  private static final String POSTGRES_PASSWORD = "";

  static {
    String env = System.getenv("BUILD_ENV");
    if (env != null && (env.equals("GitLab") || env.equals("DockerCompose"))) {
      POSTGRES_HOST = "postgres";
    } else {
      POSTGRES_HOST = "localhost";
    }
  }

  static {
    REDSHIFT_HOST = System.getenv("VERDICTDB_TEST_REDSHIFT_ENDPOINT");
    REDSHIFT_USER = System.getenv("VERDICTDB_TEST_REDSHIFT_USER");
    REDSHIFT_PASSWORD = System.getenv("VERDICTDB_TEST_REDSHIFT_PASSWORD");
  }

  private static final String SCHEMA_NAME =
      "data_type_test" + RandomStringUtils.randomAlphanumeric(4);

  private static final String TABLE_NAME =
      "data_type_test" + RandomStringUtils.randomAlphanumeric(4);

  @BeforeClass
  public static void setup() throws SQLException, VerdictDBDbmsException {
    setupMysql();
    setupPostgresql();
    setupRedshift();
    setupImpala();
  }

  @AfterClass
  public static void tearDown() throws SQLException {
    tearDownMysql();
    tearDownPostgresql();
    tearDownRedshift();
    tearDownImpala();
  }

  @Parameterized.Parameters(name = "{0}")
  public static Collection databases() {
    Collection<Object[]> params = new ArrayList<>();

    for (String database : targetDatabases) {
      params.add(new Object[] {database});
    }
    return params;
  }

  private static void setupMysql() throws SQLException, VerdictDBDbmsException {
    String mysqlConnectionString =
        String.format("jdbc:mysql://%s?autoReconnect=true&useSSL=false", MYSQL_HOST);
    String vcMysqlConnectionString =
        String.format(
            "jdbc:mysql://%s/%s?autoReconnect=true&useSSL=false", MYSQL_HOST, MYSQL_DATABASE);
    Connection conn =
        DatabaseConnectionHelpers.setupMySqlForDataTypeTest(
            mysqlConnectionString, MYSQL_USER, MYSQL_PASSWORD, MYSQL_DATABASE, TABLE_NAME);
    VerdictConnection vc =
        new VerdictConnection(vcMysqlConnectionString, MYSQL_USER, MYSQL_PASSWORD);
    conn.setCatalog(MYSQL_DATABASE);
    connMap.put("mysql", conn);
    vcMap.put("mysql", vc);
    schemaMap.put("mysql", MYSQL_DATABASE + ".");
  }

  private static void tearDownMysql() throws SQLException {
    Connection conn = connMap.get("mysql");
    Statement stmt = conn.createStatement();
    stmt.execute(String.format("DROP SCHEMA IF EXISTS `%s`", MYSQL_DATABASE));
    conn.close();
  }

  private static void setupImpala() throws SQLException, VerdictDBDbmsException {
    String connectionString =
        String.format("jdbc:impala://%s:21050", IMPALA_HOST);
    Connection conn =
        DatabaseConnectionHelpers.setupImpalaForDataTypeTest(
            connectionString, IMPALA_USER, IMPALA_PASSWORD, IMPALA_DATABASE, TABLE_NAME);
    VerdictConnection vc = new VerdictConnection(connectionString, IMPALA_USER, IMPALA_PASSWORD);
    connMap.put("impala", conn);
    vcMap.put("impala", vc);
    schemaMap.put("impala", IMPALA_DATABASE + ".");
  }

  private static void tearDownImpala() throws SQLException {
    Connection conn = connMap.get("impala");
    Statement stmt = conn.createStatement();
    stmt.execute(String.format("DROP SCHEMA IF EXISTS `%s` CASCADE", IMPALA_DATABASE));
    conn.close();
  }

  private static void setupRedshift() throws SQLException, VerdictDBDbmsException {
    String connectionString =
        String.format("jdbc:redshift://%s/%s", REDSHIFT_HOST, REDSHIFT_DATABASE);
    Connection conn =
        DatabaseConnectionHelpers.setupRedshiftForDataTypeTest(
            connectionString, REDSHIFT_USER, REDSHIFT_PASSWORD, SCHEMA_NAME, TABLE_NAME);
    VerdictConnection vc =
        new VerdictConnection(connectionString, REDSHIFT_USER, REDSHIFT_PASSWORD);
    connMap.put("redshift", conn);
    vcMap.put("redshift", vc);
    schemaMap.put("redshift", "");
  }

  private static void tearDownRedshift() throws SQLException {
    Connection conn = connMap.get("redshift");
    Statement stmt = conn.createStatement();
    stmt.execute(String.format("DROP SCHEMA IF EXISTS \"%s\" CASCADE", SCHEMA_NAME));
    conn.close();
  }

  private static void setupPostgresql() throws SQLException, VerdictDBDbmsException {
    String connectionString =
        String.format("jdbc:postgresql://%s/%s", POSTGRES_HOST, POSTGRES_DATABASE);
    Connection conn =
        DatabaseConnectionHelpers.setupPostgresqlForDataTypeTest(
            connectionString, POSTGRES_USER, POSTGRES_PASSWORD, SCHEMA_NAME, TABLE_NAME);
    VerdictConnection vc =
        new VerdictConnection(connectionString, POSTGRES_USER, POSTGRES_PASSWORD);
    connMap.put("postgresql", conn);
    vcMap.put("postgresql", vc);
    schemaMap.put("postgresql", "");
  }

  private static void tearDownPostgresql() throws SQLException {
    Connection conn = connMap.get("postgresql");
    Statement stmt = conn.createStatement();
    stmt.execute(String.format("DROP SCHEMA IF EXISTS \"%s\" CASCADE", SCHEMA_NAME));
    conn.close();
  }

  @Test
  public void testDataType() throws SQLException {
    String sql = "";
    switch (database) {
      case "mysql":
        sql = String.format("SELECT * FROM `%s`.`%s`", MYSQL_DATABASE, TABLE_NAME);
        break;
      case "impala":
        sql =
            String.format(
                "SELECT * FROM `%s`.`%s` ORDER BY bigintCol", IMPALA_DATABASE, TABLE_NAME);
        break;
      case "postgresql":
      case "redshift":
        sql = String.format("SELECT * FROM \"%s\".\"%s\"", SCHEMA_NAME, TABLE_NAME);
        break;
      default:
        fail(String.format("Database '%s' not supported.", database));
    }

    Statement jdbcStmt = connMap.get(database).createStatement();
    Statement vcStmt = vcMap.get(database).createStatement();

    ResultSet jdbcRs = jdbcStmt.executeQuery(sql);
    ResultSet vcRs = vcStmt.executeQuery(sql);

    int columnCount = jdbcRs.getMetaData().getColumnCount();
    while (jdbcRs.next() && vcRs.next()) {
      for (int i = 1; i <= columnCount; ++i) {
        String columnName = jdbcRs.getMetaData().getColumnName(i);
        Object theirs = jdbcRs.getObject(i);
        Object ours = vcRs.getObject(i);
        System.out.println(columnName + " >> " + theirs + " : " + ours);
        if (theirs instanceof byte[]) {
          assertTrue(Arrays.equals((byte[]) theirs, (byte[]) ours));
        } else if (theirs instanceof PgSQLXML) {
          PgSQLXML xml1 = (PgSQLXML) theirs;
          PgSQLXML xml2 = (PgSQLXML) ours;
          assertEquals(xml1.getString(), xml2.getString());
        } else {
          assertEquals(jdbcRs.getObject(i), vcRs.getObject(i));
        }
      }
    }
  }
}<|MERGE_RESOLUTION|>--- conflicted
+++ resolved
@@ -32,13 +32,7 @@
 
   private String database;
 
-<<<<<<< HEAD
-  // TODO: Add support for all four databases
-//  private static final String[] targetDatabases = {"mysql", "impala", "redshift", "postgresql"};
-  private static final String[] targetDatabases = {"postgresql"};
-=======
   private static final String[] targetDatabases = {"mysql", "impala", "redshift", "postgresql"};
->>>>>>> ceed5ab3
 
   public JdbcQueryDataTypeTestForAllDatabases(String database) {
     this.database = database;
