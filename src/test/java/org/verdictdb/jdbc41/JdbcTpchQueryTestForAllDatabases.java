package org.verdictdb.jdbc41;

import static org.junit.Assert.assertEquals;
import static org.junit.Assert.fail;

import java.io.File;
import java.io.IOException;
import java.sql.Connection;
import java.sql.DriverManager;
import java.sql.ResultSet;
import java.sql.SQLException;
import java.sql.Statement;
import java.util.*;

import org.apache.commons.lang3.RandomStringUtils;
import org.junit.BeforeClass;
import org.junit.Test;
import org.junit.runner.RunWith;
import org.junit.runners.Parameterized;
import org.verdictdb.commons.DatabaseConnectionHelpers;
import org.verdictdb.exception.VerdictDBDbmsException;

import com.google.common.base.Charsets;
import com.google.common.io.Files;

/** Created by Dong Young Yoon on 7/18/18. */
@RunWith(Parameterized.class)
public class JdbcTpchQueryTestForAllDatabases {

  private static Map<String, Connection> connMap = new HashMap<>();

  //  private static Map<String, VerdictConnection> vcMap = new HashMap<>();
  private static Map<String, Connection> vcMap = new HashMap<>();

  private static Map<String, String> schemaMap = new HashMap<>();

  private static final String MYSQL_HOST;

  private static final int MYSQL_TPCH_QUERY_COUNT = 21;

  private static final int TPCH_QUERY_COUNT = 22;

  private String database = "";

  private String query;

  // TODO: Add support for all four databases
  //  private static final String[] targetDatabases = {"mysql", "impala", "redshift", "postgresql"};
  private static final String[] targetDatabases = {"mysql", "impala"};

  public JdbcTpchQueryTestForAllDatabases(String database, String query) {
    this.database = database;
    this.query = query;
  }

  static {
    String env = System.getenv("BUILD_ENV");
    if (env != null && (env.equals("GitLab") || env.equals("DockerCompose"))) {
      MYSQL_HOST = "mysql";
    } else {
      MYSQL_HOST = "localhost";
    }
  }

  private static final String MYSQL_DATABASE =
      "tpch_test_" + RandomStringUtils.randomAlphanumeric(4);

  private static final String MYSQL_USER = "root";

  private static final String MYSQL_PASSWORD = "";

  private static final String IMPALA_HOST;
  //  private static final String IMPALA_HOST = "ec2-54-145-197-147.compute-1.amazonaws.com";

  static {
    IMPALA_HOST = System.getenv("VERDICTDB_TEST_IMPALA_HOST");
  }

  private static final String IMPALA_DATABASE = "tpch_2_parquet";

  private static final String IMPALA_USER = "";

  private static final String IMPALA_PASSWORD = "";

  private static final String REDSHIFT_HOST;

  private static final String REDSHIFT_DATABASE = "dev";

  private static final String REDSHIFT_SCHEMA = "public";

  private static final String REDSHIFT_USER;

  private static final String REDSHIFT_PASSWORD;

  private static final String POSTGRES_HOST;

  private static final String POSTGRES_DATABASE = "test";

  private static final String POSTGRES_USER = "postgres";

  private static final String POSTGRES_PASSWORD = "";

  private static final String POSTGRES_SCHEMA = "";

  static {
    String env = System.getenv("BUILD_ENV");
    if (env != null && (env.equals("GitLab") || env.equals("DockerCompose"))) {
      POSTGRES_HOST = "postgres";
    } else {
      POSTGRES_HOST = "localhost";
    }
  }

  static {
    REDSHIFT_HOST = System.getenv("VERDICTDB_TEST_REDSHIFT_ENDPOINT");
    REDSHIFT_USER = System.getenv("VERDICTDB_TEST_REDSHIFT_USER");
    REDSHIFT_PASSWORD = System.getenv("VERDICTDB_TEST_REDSHIFT_PASSWORD");
  }

  private static final String TABLE_NAME = "mytable";

  private static VerdictConnection mysqlVc;

  @BeforeClass
  public static void setupDatabases() throws SQLException, VerdictDBDbmsException {
    setupMysql();
    setupImpala();
    // TODO: Add below databases too
    //    setupRedshift();
    //    setupPostgresql();
  }

<<<<<<< HEAD
  @Parameterized.Parameters(name = "{0}_tpch_{1}")
  public static Collection databases() {
=======
  @Parameterized.Parameters(name="{0}_tpch_{1}")
  public static Collection<Object[]> databases() {
>>>>>>> 6c78b279
    Collection<Object[]> params = new ArrayList<>();

    for (String database : targetDatabases) {
      int queryCount = 0;
      switch (database) {
        case "mysql":
          queryCount = MYSQL_TPCH_QUERY_COUNT;
          break;
        case "impala":
        case "redshift":
          queryCount = TPCH_QUERY_COUNT;
          break;
      }
      for (int query = 1; query <= queryCount; ++query) {
        params.add(new Object[] {database, String.valueOf(query)});
      }
      if (database.equals("redshift")) {
        params.add(new Object[] {database, "e1"});
        params.add(new Object[] {database, "e2"});
        params.add(new Object[] {database, "e3"});
      }
      //        params.add(new Object[] {database, 13});
    }
    return params;
  }

  private static Connection setupMysql() throws SQLException, VerdictDBDbmsException {
    String mysqlConnectionString =
        String.format("jdbc:mysql://%s?autoReconnect=true&useSSL=false", MYSQL_HOST);
    String vcMysqlConnectionString =
        String.format(
            "jdbc:verdict:mysql://%s/%s?autoReconnect=true&useSSL=false",
            MYSQL_HOST, MYSQL_DATABASE);
    Connection conn =
        DatabaseConnectionHelpers.setupMySql(
            mysqlConnectionString, MYSQL_USER, MYSQL_PASSWORD, MYSQL_DATABASE);
    Connection vc =
        DriverManager.getConnection(vcMysqlConnectionString, MYSQL_USER, MYSQL_PASSWORD);
    //    VerdictConnection vc =
    //        new VerdictConnection(vcMysqlConnectionString, MYSQL_USER, MYSQL_PASSWORD);
    conn.setCatalog(MYSQL_DATABASE);
    connMap.put("mysql", conn);
    vcMap.put("mysql", vc);
    schemaMap.put("mysql", MYSQL_DATABASE + ".");
    return conn;
  }

  private static Connection setupImpala() throws SQLException, VerdictDBDbmsException {
    String connectionString = String.format("jdbc:impala://%s:21050", IMPALA_HOST);
    String verdictConnectionString = String.format("jdbc:verdict:impala://%s:21050", IMPALA_HOST);
    Connection conn =
        DatabaseConnectionHelpers.setupImpala(
            connectionString, IMPALA_USER, IMPALA_PASSWORD, IMPALA_DATABASE);
    Connection vc =
        DriverManager.getConnection(verdictConnectionString, IMPALA_USER, IMPALA_PASSWORD);
    //    Connection vc = new VerdictConnection(connectionString, IMPALA_USER, IMPALA_PASSWORD);
    connMap.put("impala", conn);
    vcMap.put("impala", vc);
    schemaMap.put("impala", IMPALA_DATABASE + ".");
    return conn;
  }

  // TODO: add tpch setup step for redshift
  public static Connection setupRedshift() throws SQLException, VerdictDBDbmsException {
    String connectionString =
        String.format("jdbc:redshift://%s/%s", REDSHIFT_HOST, REDSHIFT_DATABASE);
    Connection conn =
        DriverManager.getConnection(connectionString, REDSHIFT_USER, REDSHIFT_PASSWORD);
    VerdictConnection vc =
        new VerdictConnection(connectionString, REDSHIFT_USER, REDSHIFT_PASSWORD);
    connMap.put("redshift", conn);
    vcMap.put("redshift", vc);
    schemaMap.put("redshift", "");
    return conn;
  }

  public static Connection setupPostgresql()
      throws SQLException, VerdictDBDbmsException, IOException {
    String connectionString =
        String.format("jdbc:postgresql://%s/%s", POSTGRES_HOST, POSTGRES_DATABASE);
    Connection conn =
        DatabaseConnectionHelpers.setupPostgresql(
            connectionString, POSTGRES_HOST, POSTGRES_PASSWORD, POSTGRES_SCHEMA);
    VerdictConnection vc =
        new VerdictConnection(connectionString, POSTGRES_USER, POSTGRES_PASSWORD);
    connMap.put("postgresql", conn);
    vcMap.put("postgresql", vc);
    schemaMap.put("postgresql", "");
    return conn;
  }

  @Test
  public void testTpch() throws IOException, SQLException {
    ClassLoader classLoader = getClass().getClassLoader();
    String filename = "";
    switch (database) {
      case "mysql":
        filename = "companya/mysql_queries/tpchMySqlQuery" + query + ".sql";
        break;
      case "impala":
        filename = "companya/impala_queries/tpchImpalaQuery" + query + ".sql";
        break;
      case "redshift":
        filename = "companya/redshift_queries/" + query + ".sql";
        break;
      default:
        fail(String.format("Database '%s' not supported.", database));
    }
    File queryFile = new File(classLoader.getResource(filename).getFile());
    if (queryFile.exists()) {
      String sql = Files.toString(queryFile, Charsets.UTF_8);
      //      sql = "select * from tpch_2_parquet.lineitem limit 1000";

      Statement jdbcStmt = connMap.get(database).createStatement();
      Statement vcStmt = vcMap.get(database).createStatement();

      ResultSet jdbcRs = jdbcStmt.executeQuery(sql);
      ResultSet vcRs = vcStmt.executeQuery(sql);

      int columnCount = jdbcRs.getMetaData().getColumnCount();
      boolean jdbcNext = jdbcRs.next();
      boolean vcNext = vcRs.next();
      while (jdbcNext && vcNext) {
        assertEquals(jdbcNext, vcNext);
        for (int i = 1; i <= columnCount; ++i) {
          System.out.println(jdbcRs.getObject(i) + " : " + vcRs.getObject(i));
          assertEquals(jdbcRs.getObject(i), vcRs.getObject(i));
        }
        jdbcNext = jdbcRs.next();
        vcNext = vcRs.next();
      }
      assertEquals(jdbcNext, vcNext);
    } else {
      System.out.println(String.format("tpch%d does not exist.", query));
    }
  }
}<|MERGE_RESOLUTION|>--- conflicted
+++ resolved
@@ -1,17 +1,7 @@
 package org.verdictdb.jdbc41;
 
-import static org.junit.Assert.assertEquals;
-import static org.junit.Assert.fail;
-
-import java.io.File;
-import java.io.IOException;
-import java.sql.Connection;
-import java.sql.DriverManager;
-import java.sql.ResultSet;
-import java.sql.SQLException;
-import java.sql.Statement;
-import java.util.*;
-
+import com.google.common.base.Charsets;
+import com.google.common.io.Files;
 import org.apache.commons.lang3.RandomStringUtils;
 import org.junit.BeforeClass;
 import org.junit.Test;
@@ -20,8 +10,16 @@
 import org.verdictdb.commons.DatabaseConnectionHelpers;
 import org.verdictdb.exception.VerdictDBDbmsException;
 
-import com.google.common.base.Charsets;
-import com.google.common.io.Files;
+import java.io.File;
+import java.io.IOException;
+import java.sql.*;
+import java.util.ArrayList;
+import java.util.Collection;
+import java.util.HashMap;
+import java.util.Map;
+
+import static org.junit.Assert.assertEquals;
+import static org.junit.Assert.fail;
 
 /** Created by Dong Young Yoon on 7/18/18. */
 @RunWith(Parameterized.class)
@@ -29,7 +27,6 @@
 
   private static Map<String, Connection> connMap = new HashMap<>();
 
-  //  private static Map<String, VerdictConnection> vcMap = new HashMap<>();
   private static Map<String, Connection> vcMap = new HashMap<>();
 
   private static Map<String, String> schemaMap = new HashMap<>();
@@ -46,7 +43,7 @@
 
   // TODO: Add support for all four databases
   //  private static final String[] targetDatabases = {"mysql", "impala", "redshift", "postgresql"};
-  private static final String[] targetDatabases = {"mysql", "impala"};
+  private static final String[] targetDatabases = {"mysql", "impala", "redshift"};
 
   public JdbcTpchQueryTestForAllDatabases(String database, String query) {
     this.database = database;
@@ -70,7 +67,6 @@
   private static final String MYSQL_PASSWORD = "";
 
   private static final String IMPALA_HOST;
-  //  private static final String IMPALA_HOST = "ec2-54-145-197-147.compute-1.amazonaws.com";
 
   static {
     IMPALA_HOST = System.getenv("VERDICTDB_TEST_IMPALA_HOST");
@@ -122,21 +118,17 @@
   private static VerdictConnection mysqlVc;
 
   @BeforeClass
-  public static void setupDatabases() throws SQLException, VerdictDBDbmsException {
+  public static void setupDatabases()
+      throws SQLException, VerdictDBDbmsException, IOException, InterruptedException {
     setupMysql();
     setupImpala();
+    setupRedshift();
     // TODO: Add below databases too
-    //    setupRedshift();
     //    setupPostgresql();
   }
 
-<<<<<<< HEAD
   @Parameterized.Parameters(name = "{0}_tpch_{1}")
-  public static Collection databases() {
-=======
-  @Parameterized.Parameters(name="{0}_tpch_{1}")
   public static Collection<Object[]> databases() {
->>>>>>> 6c78b279
     Collection<Object[]> params = new ArrayList<>();
 
     for (String database : targetDatabases) {
@@ -158,7 +150,10 @@
         params.add(new Object[] {database, "e2"});
         params.add(new Object[] {database, "e3"});
       }
-      //        params.add(new Object[] {database, 13});
+
+      // Uncomment below lines to test a specific query
+      //      params.clear();
+      //      params.add(new Object[] {database, "15"});
     }
     return params;
   }
@@ -199,14 +194,17 @@
     return conn;
   }
 
-  // TODO: add tpch setup step for redshift
-  public static Connection setupRedshift() throws SQLException, VerdictDBDbmsException {
+  private static Connection setupRedshift()
+      throws SQLException, VerdictDBDbmsException, IOException {
     String connectionString =
         String.format("jdbc:redshift://%s/%s", REDSHIFT_HOST, REDSHIFT_DATABASE);
-    Connection conn =
-        DriverManager.getConnection(connectionString, REDSHIFT_USER, REDSHIFT_PASSWORD);
-    VerdictConnection vc =
-        new VerdictConnection(connectionString, REDSHIFT_USER, REDSHIFT_PASSWORD);
+    String verdictConnectionString =
+        String.format("jdbc:verdict:redshift://%s/%s", REDSHIFT_HOST, REDSHIFT_DATABASE);
+    Connection conn =
+        DatabaseConnectionHelpers.setupRedshift(
+            connectionString, REDSHIFT_USER, REDSHIFT_PASSWORD, REDSHIFT_SCHEMA);
+    Connection vc =
+        DriverManager.getConnection(verdictConnectionString, REDSHIFT_USER, REDSHIFT_PASSWORD);
     connMap.put("redshift", conn);
     vcMap.put("redshift", vc);
     schemaMap.put("redshift", "");
@@ -229,7 +227,7 @@
   }
 
   @Test
-  public void testTpch() throws IOException, SQLException {
+  public void testTpch() throws IOException, SQLException, InterruptedException {
     ClassLoader classLoader = getClass().getClassLoader();
     String filename = "";
     switch (database) {
