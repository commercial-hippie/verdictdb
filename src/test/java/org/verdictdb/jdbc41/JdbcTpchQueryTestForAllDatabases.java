package org.verdictdb.jdbc41;

import com.google.common.base.Charsets;
import com.google.common.io.Files;
import org.apache.commons.lang3.RandomStringUtils;
import org.junit.AfterClass;
import org.junit.BeforeClass;
import org.junit.Test;
import org.junit.runner.RunWith;
import org.junit.runners.Parameterized;
import org.verdictdb.commons.DatabaseConnectionHelpers;
import org.verdictdb.exception.VerdictDBDbmsException;

import java.io.File;
import java.io.IOException;
import java.sql.*;
import java.util.ArrayList;
import java.util.Collection;
import java.util.HashMap;
import java.util.Map;

import static org.junit.Assert.assertEquals;
import static org.junit.Assert.fail;

/** Created by Dong Young Yoon on 7/18/18. */
@RunWith(Parameterized.class)
public class JdbcTpchQueryTestForAllDatabases {

  private static Map<String, Connection> connMap = new HashMap<>();

  private static Map<String, Connection> vcMap = new HashMap<>();

  private static Map<String, String> schemaMap = new HashMap<>();

  private static final String MYSQL_HOST;

  private static final int MYSQL_TPCH_QUERY_COUNT = 21;

  private static final int TPCH_QUERY_COUNT = 22;

  private String database = "";

  private String query;

  // TODO: Add support for all four databases
  //  private static final String[] targetDatabases = {"mysql", "impala", "redshift", "postgresql"};
  private static final String[] targetDatabases = {"mysql", "impala", "redshift"};

  public JdbcTpchQueryTestForAllDatabases(String database, String query) {
    this.database = database;
    this.query = query;
  }

  static {
    String env = System.getenv("BUILD_ENV");
    if (env != null && (env.equals("GitLab") || env.equals("DockerCompose"))) {
      MYSQL_HOST = "mysql";
    } else {
      MYSQL_HOST = "localhost";
    }
  }

  private static final String MYSQL_DATABASE =
      "tpch_test_" + RandomStringUtils.randomAlphanumeric(4);

  private static final String MYSQL_USER = "root";

  private static final String MYSQL_PASSWORD = "";

  private static final String IMPALA_HOST;

  static {
    IMPALA_HOST = System.getenv("VERDICTDB_TEST_IMPALA_HOST");
  }

  private static final String IMPALA_DATABASE = "tpch_2_parquet";

  private static final String IMPALA_USER = "";

  private static final String IMPALA_PASSWORD = "";

  private static final String REDSHIFT_HOST;

  private static final String REDSHIFT_DATABASE = "dev";

  private static final String REDSHIFT_SCHEMA = "public";

  private static final String REDSHIFT_USER;

  private static final String REDSHIFT_PASSWORD;

  private static final String POSTGRES_HOST;

  private static final String POSTGRES_DATABASE = "test";

  private static final String POSTGRES_USER = "postgres";

  private static final String POSTGRES_PASSWORD = "";

  private static final String POSTGRES_SCHEMA = "";

  static {
    String env = System.getenv("BUILD_ENV");
    if (env != null && (env.equals("GitLab") || env.equals("DockerCompose"))) {
      POSTGRES_HOST = "postgres";
    } else {
      POSTGRES_HOST = "localhost";
    }
  }

  static {
    REDSHIFT_HOST = System.getenv("VERDICTDB_TEST_REDSHIFT_ENDPOINT");
    REDSHIFT_USER = System.getenv("VERDICTDB_TEST_REDSHIFT_USER");
    REDSHIFT_PASSWORD = System.getenv("VERDICTDB_TEST_REDSHIFT_PASSWORD");
  }

  private static final String TABLE_NAME = "mytable";

  private static VerdictConnection mysqlVc;

  @BeforeClass
  public static void setupDatabases() throws SQLException, VerdictDBDbmsException, IOException {
    setupMysql();
    setupImpala();
    setupRedshift();
    // TODO: Add below databases too
    //    setupPostgresql();
  }

  @AfterClass
  public static void tearDown() {
    // TODO: add clean up code for each database once it becomes possible to specify which
    // TODO: database/schema name to use in this unit test
  }

  @Parameterized.Parameters(name = "{0}_tpch_{1}")
  public static Collection<Object[]> databases() {
    Collection<Object[]> params = new ArrayList<>();

    for (String database : targetDatabases) {
      int queryCount = 0;
      switch (database) {
        case "mysql":
          queryCount = MYSQL_TPCH_QUERY_COUNT;
          break;
        case "impala":
        case "redshift":
          queryCount = TPCH_QUERY_COUNT;
          break;
      }
      for (int query = 1; query <= queryCount; ++query) {
        params.add(new Object[] {database, String.valueOf(query)});
      }
      if (database.equals("redshift")) {
        params.add(new Object[] {database, "e1"});
        params.add(new Object[] {database, "e2"});
        params.add(new Object[] {database, "e3"});
      }

      // Uncomment below lines to test a specific query
      //      params.clear();
      //      params.add(new Object[] {database, "15"});
    }
    return params;
  }

  private static Connection setupMysql() throws SQLException, VerdictDBDbmsException {
    String mysqlConnectionString =
        String.format("jdbc:mysql://%s?autoReconnect=true&useSSL=false", MYSQL_HOST);
    String vcMysqlConnectionString =
        String.format(
            "jdbc:verdict:mysql://%s/%s?autoReconnect=true&useSSL=false",
            MYSQL_HOST, MYSQL_DATABASE);
    Connection conn =
        DatabaseConnectionHelpers.setupMySql(
            mysqlConnectionString, MYSQL_USER, MYSQL_PASSWORD, MYSQL_DATABASE);
    Connection vc =
        DriverManager.getConnection(vcMysqlConnectionString, MYSQL_USER, MYSQL_PASSWORD);
    //    VerdictConnection vc =
    //        new VerdictConnection(vcMysqlConnectionString, MYSQL_USER, MYSQL_PASSWORD);
    conn.setCatalog(MYSQL_DATABASE);
    connMap.put("mysql", conn);
    vcMap.put("mysql", vc);
    schemaMap.put("mysql", MYSQL_DATABASE + ".");
    return conn;
  }

  private static Connection setupImpala() throws SQLException, VerdictDBDbmsException {
<<<<<<< HEAD
    String connectionString = String.format("jdbc:impala://%s", IMPALA_HOST);
    String verdictConnectionString = String.format("jdbc:verdict:impala://%s", IMPALA_HOST);
    Connection conn =
        DatabaseConnectionHelpers.setupImpala(
            connectionString, IMPALA_USER, IMPALA_PASSWORD, IMPALA_DATABASE);
    Connection vc =
        DriverManager.getConnection(verdictConnectionString, IMPALA_USER, IMPALA_PASSWORD);
    //    Connection vc = new VerdictConnection(connectionString, IMPALA_USER, IMPALA_PASSWORD);
=======
    String connectionString =
        String.format("jdbc:impala://%s/%s", IMPALA_HOST, IMPALA_DATABASE);
    Connection conn = DriverManager.getConnection(connectionString, IMPALA_USER, IMPALA_PASSWORD);
    VerdictConnection vc = new VerdictConnection(connectionString, IMPALA_USER, IMPALA_PASSWORD);
>>>>>>> ce7e0a84
    connMap.put("impala", conn);
    vcMap.put("impala", vc);
    schemaMap.put("impala", IMPALA_DATABASE + ".");
    return conn;
  }

  private static Connection setupRedshift()
      throws SQLException, VerdictDBDbmsException, IOException {
    String connectionString =
        String.format("jdbc:redshift://%s/%s", REDSHIFT_HOST, REDSHIFT_DATABASE);
    String verdictConnectionString =
        String.format("jdbc:verdict:redshift://%s/%s", REDSHIFT_HOST, REDSHIFT_DATABASE);
    Connection conn =
        DatabaseConnectionHelpers.setupRedshift(
            connectionString, REDSHIFT_USER, REDSHIFT_PASSWORD, REDSHIFT_SCHEMA);
    Connection vc =
        DriverManager.getConnection(verdictConnectionString, REDSHIFT_USER, REDSHIFT_PASSWORD);
    connMap.put("redshift", conn);
    vcMap.put("redshift", vc);
    schemaMap.put("redshift", "");
    return conn;
  }

  public static Connection setupPostgresql()
      throws SQLException, VerdictDBDbmsException, IOException {
    String connectionString =
        String.format("jdbc:postgresql://%s/%s", POSTGRES_HOST, POSTGRES_DATABASE);
    Connection conn =
        DatabaseConnectionHelpers.setupPostgresql(
            connectionString, POSTGRES_HOST, POSTGRES_PASSWORD, POSTGRES_SCHEMA);
    VerdictConnection vc =
        new VerdictConnection(connectionString, POSTGRES_USER, POSTGRES_PASSWORD);
    connMap.put("postgresql", conn);
    vcMap.put("postgresql", vc);
    schemaMap.put("postgresql", "");
    return conn;
  }

  @Test
  public void testTpch() throws IOException, SQLException, InterruptedException {
    ClassLoader classLoader = getClass().getClassLoader();
    String filename = "";
    switch (database) {
      case "mysql":
        filename = "companya/mysql_queries/tpchMySqlQuery" + query + ".sql";
        break;
      case "impala":
        filename = "companya/impala_queries/tpchImpalaQuery" + query + ".sql";
        break;
      case "redshift":
        filename = "companya/redshift_queries/" + query + ".sql";
        break;
      default:
        fail(String.format("Database '%s' not supported.", database));
    }
    File queryFile = new File(classLoader.getResource(filename).getFile());
    if (queryFile.exists()) {
      String sql = Files.toString(queryFile, Charsets.UTF_8);
      //      sql = "select * from tpch_2_parquet.lineitem limit 1000";

      Statement jdbcStmt = connMap.get(database).createStatement();
      Statement vcStmt = vcMap.get(database).createStatement();

      ResultSet jdbcRs = jdbcStmt.executeQuery(sql);
      ResultSet vcRs = vcStmt.executeQuery(sql);

      int columnCount = jdbcRs.getMetaData().getColumnCount();
      boolean jdbcNext = jdbcRs.next();
      boolean vcNext = vcRs.next();
      while (jdbcNext && vcNext) {
        assertEquals(jdbcNext, vcNext);
        for (int i = 1; i <= columnCount; ++i) {
          System.out.println(jdbcRs.getObject(i) + " : " + vcRs.getObject(i));
          assertEquals(jdbcRs.getObject(i), vcRs.getObject(i));
        }
        jdbcNext = jdbcRs.next();
        vcNext = vcRs.next();
      }
      assertEquals(jdbcNext, vcNext);
    } else {
      System.out.println(String.format("tpch%d does not exist.", query));
    }
  }
}<|MERGE_RESOLUTION|>--- conflicted
+++ resolved
@@ -186,7 +186,6 @@
   }
 
   private static Connection setupImpala() throws SQLException, VerdictDBDbmsException {
-<<<<<<< HEAD
     String connectionString = String.format("jdbc:impala://%s", IMPALA_HOST);
     String verdictConnectionString = String.format("jdbc:verdict:impala://%s", IMPALA_HOST);
     Connection conn =
@@ -195,12 +194,6 @@
     Connection vc =
         DriverManager.getConnection(verdictConnectionString, IMPALA_USER, IMPALA_PASSWORD);
     //    Connection vc = new VerdictConnection(connectionString, IMPALA_USER, IMPALA_PASSWORD);
-=======
-    String connectionString =
-        String.format("jdbc:impala://%s/%s", IMPALA_HOST, IMPALA_DATABASE);
-    Connection conn = DriverManager.getConnection(connectionString, IMPALA_USER, IMPALA_PASSWORD);
-    VerdictConnection vc = new VerdictConnection(connectionString, IMPALA_USER, IMPALA_PASSWORD);
->>>>>>> ce7e0a84
     connMap.put("impala", conn);
     vcMap.put("impala", vc);
     schemaMap.put("impala", IMPALA_DATABASE + ".");
@@ -240,7 +233,7 @@
   }
 
   @Test
-  public void testTpch() throws IOException, SQLException, InterruptedException {
+  public void testTpch() throws IOException, SQLException {
     ClassLoader classLoader = getClass().getClassLoader();
     String filename = "";
     switch (database) {
