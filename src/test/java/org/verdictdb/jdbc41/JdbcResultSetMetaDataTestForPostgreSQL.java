--- conflicted
+++ resolved
@@ -1,15 +1,11 @@
 package org.verdictdb.jdbc41;
 
-<<<<<<< HEAD
-import java.io.IOException;
 import java.sql.*;
-=======
 import static org.junit.Assert.assertEquals;
 import static org.junit.Assert.assertNotEquals;
 import static org.junit.Assert.assertNull;
 import static org.junit.Assert.fail;
 
->>>>>>> 55708533
 import java.sql.Connection;
 import java.sql.DriverManager;
 import java.sql.ResultSet;
@@ -59,7 +55,7 @@
         String.format("jdbc:postgresql://%s/%s", POSTGRESQL_HOST, POSTGRESQL_DATABASE);
     conn = DriverManager.getConnection(mysqlConnectionString, POSTGRESQL_USER, POSTGRESQL_PASSWORD);
     dbmsConn = new JdbcConnection(conn, new PostgresqlSyntax());
-    
+
     stmt = conn.createStatement();
     stmt.execute(String.format("DROP TABLE IF EXISTS %s", TABLE_NAME));
     stmt.execute(String.format(
