--- conflicted
+++ resolved
@@ -59,11 +59,6 @@
   // TODO: Add support for all four databases
   //  private static final String[] targetDatabases = {"mysql", "impala", "redshift", "postgresql"};
   private static final String[] targetDatabases = {"mysql", "impala", "redshift"};
-<<<<<<< HEAD
-//    private static final String[] targetDatabases = { "mysql" };
-=======
-  //  private static final String[] targetDatabases = {"redshift"};
->>>>>>> 7d29cfe8
 
   public JdbcTpchQueryForAllDatabasesTest(String database, String query) {
     this.database = database;
