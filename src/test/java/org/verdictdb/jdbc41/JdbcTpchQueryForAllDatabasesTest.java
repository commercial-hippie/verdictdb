--- conflicted
+++ resolved
@@ -1,20 +1,7 @@
 package org.verdictdb.jdbc41;
 
-import static org.junit.Assert.assertEquals;
-import static org.junit.Assert.fail;
-
-import java.io.File;
-import java.io.IOException;
-import java.sql.Connection;
-import java.sql.DriverManager;
-import java.sql.ResultSet;
-import java.sql.SQLException;
-import java.sql.Statement;
-import java.util.ArrayList;
-import java.util.Collection;
-import java.util.HashMap;
-import java.util.Map;
-
+import com.google.common.base.Charsets;
+import com.google.common.io.Files;
 import org.apache.commons.lang3.RandomStringUtils;
 import org.junit.AfterClass;
 import org.junit.BeforeClass;
@@ -24,8 +11,16 @@
 import org.verdictdb.commons.DatabaseConnectionHelpers;
 import org.verdictdb.exception.VerdictDBDbmsException;
 
-import com.google.common.base.Charsets;
-import com.google.common.io.Files;
+import java.io.File;
+import java.io.IOException;
+import java.sql.*;
+import java.util.ArrayList;
+import java.util.Collection;
+import java.util.HashMap;
+import java.util.Map;
+
+import static org.junit.Assert.assertEquals;
+import static org.junit.Assert.fail;
 
 /** Created by Dong Young Yoon on 7/18/18. */
 @RunWith(Parameterized.class)
@@ -50,7 +45,7 @@
   // TODO: Add support for all four databases
   //  private static final String[] targetDatabases = {"mysql", "impala", "redshift", "postgresql"};
   private static final String[] targetDatabases = {"mysql", "impala", "redshift"};
-//  private static final String[] targetDatabases = { "impala" };
+  //  private static final String[] targetDatabases = { "impala" };
 
   public JdbcTpchQueryForAllDatabasesTest(String database, String query) {
     this.database = database;
@@ -174,13 +169,8 @@
       }
 
       // Uncomment below lines to test a specific query
-<<<<<<< HEAD
       //      params.clear();
       //      params.add(new Object[] {database, "22"});
-=======
-//      params.clear();
-//      params.add(new Object[]{database, "13"});
->>>>>>> 846e33a4
     }
     return params;
   }
