--- conflicted
+++ resolved
@@ -209,8 +209,8 @@
     String connectionString = String.format("jdbc:impala://%s", IMPALA_HOST);
     String verdictConnectionString =
         String.format(
-            "jdbc:verdict:impala://%s;verdictdbmetaschema=%s;verdictdbtempschema=%s", IMPALA_HOST,
-            VERDICT_META_SCHEMA, VERDICT_TEMP_SCHEMA);
+            "jdbc:verdict:impala://%s;verdictdbmetaschema=%s;verdictdbtempschema=%s",
+            IMPALA_HOST, VERDICT_META_SCHEMA, VERDICT_TEMP_SCHEMA);
     Connection conn =
         DatabaseConnectionHelpers.setupImpala(
             connectionString, IMPALA_USER, IMPALA_PASSWORD, SCHEMA_NAME);
@@ -230,14 +230,9 @@
     String connectionString =
         String.format("jdbc:redshift://%s/%s", REDSHIFT_HOST, REDSHIFT_DATABASE);
     String verdictConnectionString =
-<<<<<<< HEAD
         String.format(
             "jdbc:verdict:redshift://%s/%s;verdictdbtempschema=%s",
             REDSHIFT_HOST, REDSHIFT_DATABASE, SCHEMA_NAME);
-=======
-        String.format("jdbc:verdict:redshift://%s/%s;verdictdbmetaschema=%s;verdictdbtempschema=%s",
-            REDSHIFT_HOST, REDSHIFT_DATABASE, VERDICT_META_SCHEMA, VERDICT_TEMP_SCHEMA);
->>>>>>> 6dcf207c
     Connection conn =
         DatabaseConnectionHelpers.setupRedshift(
             connectionString, REDSHIFT_USER, REDSHIFT_PASSWORD, SCHEMA_NAME);
