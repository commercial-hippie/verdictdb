<?xml version="1.0" encoding="UTF-8"?>

<<<<<<< HEAD
<configuration>
    <appender name="FILE" class="ch.qos.logback.core.FileAppender">
        <file>debug.log</file>
        <immediateFlush>true</immediateFlush>
        <encoder>
            <pattern>%-4relative [%thread] %-5level %logger{35} - %msg%n</pattern>
        </encoder>
    </appender>
=======
<configuration debug="false">
>>>>>>> 8b893352
    <appender name="STDOUT" class="ch.qos.logback.core.ConsoleAppender">
        <filter class="ch.qos.logback.classic.filter.ThresholdFilter">
            <level>INFO</level>
        </filter>
        <layout class="ch.qos.logback.classic.PatternLayout">
            <Pattern>%d{HH:mm:ss.SSS} [%thread] %-5level %logger{36} - %msg%n</Pattern>
        </layout>
    </appender>
<<<<<<< HEAD
    <statusListener class="ch.qos.logback.core.status.OnConsoleStatusListener"/>
    <root level="TRACE">
=======
    <!--<statusListener class="ch.qos.logback.core.status.OnConsoleStatusListener" />-->
    <statusListener class="ch.qos.logback.core.status.NopStatusListener" />
    <logger name="org.verdictdb" level="debug"/>
    <root level="error">
>>>>>>> 8b893352
        <appender-ref ref="STDOUT"/>
        <appender-ref ref="FILE"/>
    </root>
</configuration><|MERGE_RESOLUTION|>--- conflicted
+++ resolved
@@ -1,17 +1,14 @@
 <?xml version="1.0" encoding="UTF-8"?>
 
-<<<<<<< HEAD
 <configuration>
-    <appender name="FILE" class="ch.qos.logback.core.FileAppender">
-        <file>debug.log</file>
+
+    <appender name="DEBUG" class="ch.qos.logback.core.FileAppender">
+        <file>/tmp/verdictdb-debug.log</file>
         <immediateFlush>true</immediateFlush>
         <encoder>
-            <pattern>%-4relative [%thread] %-5level %logger{35} - %msg%n</pattern>
+            <Pattern>%d{HH:mm:ss.SSS} [%thread] %-5level %logger{36} - %msg%n</Pattern>
         </encoder>
     </appender>
-=======
-<configuration debug="false">
->>>>>>> 8b893352
     <appender name="STDOUT" class="ch.qos.logback.core.ConsoleAppender">
         <filter class="ch.qos.logback.classic.filter.ThresholdFilter">
             <level>INFO</level>
@@ -20,16 +17,11 @@
             <Pattern>%d{HH:mm:ss.SSS} [%thread] %-5level %logger{36} - %msg%n</Pattern>
         </layout>
     </appender>
-<<<<<<< HEAD
-    <statusListener class="ch.qos.logback.core.status.OnConsoleStatusListener"/>
-    <root level="TRACE">
-=======
     <!--<statusListener class="ch.qos.logback.core.status.OnConsoleStatusListener" />-->
-    <statusListener class="ch.qos.logback.core.status.NopStatusListener" />
+    <statusListener class="ch.qos.logback.core.status.NopStatusListener"/>
     <logger name="org.verdictdb" level="debug"/>
-    <root level="error">
->>>>>>> 8b893352
+    <root level="warn">
         <appender-ref ref="STDOUT"/>
-        <appender-ref ref="FILE"/>
+        <appender-ref ref="DEBUG"/>
     </root>
 </configuration>