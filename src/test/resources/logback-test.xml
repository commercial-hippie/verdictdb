<?xml version="1.0" encoding="UTF-8"?>

<configuration>
    <appender name="DEBUG" class="ch.qos.logback.core.FileAppender">
        <file>/tmp/verdictdb-debug.log</file>
        <immediateFlush>true</immediateFlush>
        <encoder>
            <Pattern>%d{HH:mm:ss.SSS} [%thread] %-5level %logger{36} - %msg%n</Pattern>
        </encoder>
    </appender>
    <appender name="ROOT_STDOUT" class="ch.qos.logback.core.ConsoleAppender">
        <filter class="ch.qos.logback.classic.filter.ThresholdFilter">
            <level>TRACE</level>
        </filter>
        <layout class="ch.qos.logback.classic.PatternLayout">
            <Pattern>%d{HH:mm:ss.SSS} [%thread] %-5level %logger{36} - %msg%n</Pattern>
        </layout>
        <filter class="ch.qos.logback.core.filter.EvaluatorFilter">
            <evaluator>
                <expression>return logger.startsWith("org.verdictdb");</expression>
            </evaluator>
            <OnMismatch>NEUTRAL</OnMismatch>
            <OnMatch>DENY</OnMatch>
        </filter>
    </appender>

    <appender name="VERDICTDB_STDOUT" class="ch.qos.logback.core.ConsoleAppender">
        <filter class="ch.qos.logback.classic.filter.ThresholdFilter">
<<<<<<< HEAD
            <level>"info"</level>
=======
            <level>info</level>
>>>>>>> 0659105f
        </filter>
        <layout class="ch.qos.logback.classic.PatternLayout">
            <Pattern>%d{HH:mm:ss.SSS} [%thread] %-5level %logger{36} - %msg%n</Pattern>
        </layout>
    </appender>

    <!--<statusListener class="ch.qos.logback.core.status.OnConsoleStatusListener" />-->
    <statusListener class="ch.qos.logback.core.status.NopStatusListener"/>
    <logger name="org.verdictdb" level="info">
        <appender-ref ref="VERDICTDB_STDOUT"/>
    </logger>
    <root level="ERROR">
        <appender-ref ref="ROOT_STDOUT"/>
        <appender-ref ref="DEBUG"/>
    </root>
</configuration><|MERGE_RESOLUTION|>--- conflicted
+++ resolved
@@ -26,11 +26,7 @@
 
     <appender name="VERDICTDB_STDOUT" class="ch.qos.logback.core.ConsoleAppender">
         <filter class="ch.qos.logback.classic.filter.ThresholdFilter">
-<<<<<<< HEAD
-            <level>"info"</level>
-=======
             <level>info</level>
->>>>>>> 0659105f
         </filter>
         <layout class="ch.qos.logback.classic.PatternLayout">
             <Pattern>%d{HH:mm:ss.SSS} [%thread] %-5level %logger{36} - %msg%n</Pattern>
