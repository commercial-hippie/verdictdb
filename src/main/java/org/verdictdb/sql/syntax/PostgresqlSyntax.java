package org.verdictdb.sql.syntax;

public class PostgresqlSyntax implements SyntaxAbstract {

  // The column index that stored meta information in the original database

  @Override
  public int getSchemaNameColumnIndex() {
    return 0;
  }

  @Override
  public int getTableNameColumnIndex() {
    return 0;
  }

  @Override
  public int getColumnNameColumnIndex() {
    return 0;
  }

  @Override
  public int getColumnTypeColumnIndex() {
    return 1;
  }


  @Override
  public String getQuoteString() {
    return "`";
  }

  @Override
  public void dropTable(String schema, String tablename) {

  }

  @Override
  public boolean doesSupportTablePartitioning() {
    return true;
  }

  @Override
  public String randFunction() {
    return "random()";
  }

  @Override
  public String getSchemaCommand() {
    return "select schema_name from information_schema.schemata";
  }

  @Override
  public String getTableCommand(String schema) {
    return "SELECT table_name FROM information_schema.tables " + "WHERE table_schema = '" + schema +"'";
  }

  @Override
  public String getColumnsCommand(String schema, String table) {
    return "select column_name, data_type " +
        "from INFORMATION_SCHEMA.COLUMNS where table_name = '" + table + "' and table_schema = '" + schema + "'";
  }

  @Override
  public String getPartitionCommand(String schema, String table) {
<<<<<<< HEAD
    return "select inhrelid::regclass " +
        "from pg_inherits " +
        "where inhparent = '" + schema + "." + table + "'::regclass";
=======
    return "select partattrs from pg_partitioned_table join pg_class on pg_class.relname='" + table + "' " +
        "and pg_class.oid = pg_partitioned_table.partrelid join information_schema.tables " +
        "on table_schema='" + schema + "' and table_name = '" + table + "'";
>>>>>>> bbe6e99e
  }
}<|MERGE_RESOLUTION|>--- conflicted
+++ resolved
@@ -63,14 +63,8 @@
 
   @Override
   public String getPartitionCommand(String schema, String table) {
-<<<<<<< HEAD
-    return "select inhrelid::regclass " +
-        "from pg_inherits " +
-        "where inhparent = '" + schema + "." + table + "'::regclass";
-=======
     return "select partattrs from pg_partitioned_table join pg_class on pg_class.relname='" + table + "' " +
         "and pg_class.oid = pg_partitioned_table.partrelid join information_schema.tables " +
         "on table_schema='" + schema + "' and table_name = '" + table + "'";
->>>>>>> bbe6e99e
   }
 }