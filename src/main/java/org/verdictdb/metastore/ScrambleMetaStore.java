--- conflicted
+++ resolved
@@ -241,7 +241,7 @@
       insertSqls.append("; ");
       replacedString = insertSqls.toString().replace(" 'timestamp  ", " timestamp '");
     }
-    conn.execute(replacedString );
+    conn.execute(replacedString);
   }
 
   private CreateTableDefinitionQuery createScrambleMetaStoreTableStatement() {
@@ -274,11 +274,10 @@
     String scrambleSchema = meta.getSchemaName();
     String scrambleTable = meta.getTableName();
     String scrambleMethod = meta.getMethod();
-<<<<<<< HEAD
-    String timeStamp = new SimpleDateFormat(TIMESTAMP_FORMAT).format(new Date());
-=======
-    String timeStamp = conn.getSyntax().getTimestampPrefix() + " " + (new SimpleDateFormat("yyyy-MM-dd HH:mm:ss").format(new Date()));
->>>>>>> 28848a27
+    String timeStamp =
+        conn.getSyntax().getTimestampPrefix()
+            + " "
+            + (new SimpleDateFormat(TIMESTAMP_FORMAT).format(new Date()));
     String jsonString = meta.toJsonString();
     query.setValues(
         Arrays.<Object>asList(
