--- conflicted
+++ resolved
@@ -43,14 +43,13 @@
   private final long serialNumber;
 
   private enum QueryType {
-<<<<<<< HEAD
-    select, scrambling, set_default_schema, unknown, show_databases, show_tables, describe_table
-=======
     select,
     scrambling,
     set_default_schema,
-    unknown
->>>>>>> 53df6199
+    unknown,
+    show_databases,
+    show_tables,
+    describe_table
   }
 
   /**
@@ -94,22 +93,18 @@
     } else if (queryType.equals(QueryType.set_default_schema)) {
       updateDefaultSchemaFromQuery(query);
       return null;
-<<<<<<< HEAD
     } else if (queryType.equals(QueryType.show_databases)) {
       return generateShowSchemaResultFromQuery();
     } else if (queryType.equals(QueryType.show_tables)) {
       return generateShowTablesResultFromQuery(query);
     } else if (queryType.equals(QueryType.describe_table)) {
       return generateDesribeTableResultFromQuery(query);
-=======
-
->>>>>>> 53df6199
     } else {
       throw new VerdictDBTypeException("Unexpected type of query: " + query);
     }
   }
 
-<<<<<<< HEAD
+
   private VerdictResultStream generateShowSchemaResultFromQuery() throws VerdictDBException {
     VerdictSingleResultFromListData result = new VerdictSingleResultFromListData((List)context.getConnection().getSchemas());
     return new VerdictResultStreamFromSingleResult(result);
@@ -127,9 +122,7 @@
     DbmsQueryResult queryResult = context.getConnection().execute(query);
     return new VerdictResultStreamFromSingleResult(new VerdictSingleResultFromDbmsQueryResult(queryResult));
   }
-  
-=======
->>>>>>> 53df6199
+
   private void updateDefaultSchemaFromQuery(String query) {
     VerdictSQLParser parser = NonValidatingSQLParser.parserOf(query);
     String schema = parser.use_statement().database.getText();
@@ -146,7 +139,6 @@
 
   private QueryType identifyQueryType(String query) {
     VerdictSQLParser parser = NonValidatingSQLParser.parserOf(query);
-<<<<<<< HEAD
     
     VerdictSQLParserBaseVisitor<QueryType> visitor = new VerdictSQLParserBaseVisitor<QueryType>() {
       
@@ -181,29 +173,6 @@
       }
     };
     
-=======
-
-    VerdictSQLParserBaseVisitor<QueryType> visitor =
-        new VerdictSQLParserBaseVisitor<QueryType>() {
-
-          @Override
-          public QueryType visitSelect_statement(VerdictSQLParser.Select_statementContext ctx) {
-            return QueryType.select;
-          }
-
-          @Override
-          public QueryType visitCreate_scramble_statement(
-              VerdictSQLParser.Create_scramble_statementContext ctx) {
-            return QueryType.scrambling;
-          }
-
-          @Override
-          public QueryType visitUse_statement(VerdictSQLParser.Use_statementContext ctx) {
-            return QueryType.set_default_schema;
-          }
-        };
-
->>>>>>> 53df6199
     QueryType type = visitor.visit(parser.verdict_statement());
     return type;
   }
