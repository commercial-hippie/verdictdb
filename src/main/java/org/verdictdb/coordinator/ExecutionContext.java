--- conflicted
+++ resolved
@@ -29,6 +29,7 @@
 import org.verdictdb.connection.DbmsConnection;
 import org.verdictdb.core.resulthandler.ExecutionResultReader;
 import org.verdictdb.core.scrambling.ScrambleMeta;
+import org.verdictdb.core.scrambling.ScrambleMetaSet;
 import org.verdictdb.core.sqlobject.BaseTable;
 import org.verdictdb.core.sqlobject.CreateScrambleQuery;
 import org.verdictdb.exception.VerdictDBDbmsException;
@@ -48,6 +49,8 @@
 public class ExecutionContext {
 
   private DbmsConnection conn;
+  
+  private ScrambleMetaSet scrambleMetaSet;
 
   private QueryContext queryContext;
   
@@ -76,8 +79,9 @@
    * @param options
    */
   public ExecutionContext(
-      DbmsConnection conn, String contextId, long serialNumber, VerdictOption options) {
+      DbmsConnection conn, ScrambleMetaSet scrambleMetaSet, String contextId, long serialNumber, VerdictOption options) {
     this.conn = conn;
+    this.scrambleMetaSet = scrambleMetaSet;
     this.serialNumber = serialNumber;
     this.queryContext = new QueryContext(contextId, serialNumber);
     this.options = options;
@@ -127,13 +131,12 @@
 
     if (queryType.equals(QueryType.select)) {
       LOG.debug("Query type: select");
-<<<<<<< HEAD
       SelectQueryCoordinator coordinator =
-          new SelectQueryCoordinator(context.getCopiedConnection(), context.getScrambleMetaSet(), options);
+          new SelectQueryCoordinator(conn, scrambleMetaSet, options);
       runningCoordinator = coordinator;
-=======
-      SelectQueryCoordinator coordinator = new SelectQueryCoordinator(conn, options);
->>>>>>> 7d29cfe8
+//=======
+//      SelectQueryCoordinator coordinator = new SelectQueryCoordinator(conn, options);
+//>>>>>>> origin/master
       ExecutionResultReader reader = coordinator.process(query, queryContext);
       VerdictResultStream stream = new VerdictResultStreamFromExecutionResultReader(reader, this);
       return stream;
