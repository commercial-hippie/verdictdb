--- conflicted
+++ resolved
@@ -16,21 +16,17 @@
 
 package org.verdictdb.coordinator;
 
-import static org.verdictdb.coordinator.VerdictSingleResultFromListData.createWithSingleColumn;
-
-import java.util.ArrayList;
-import java.util.Arrays;
-import java.util.List;
-
 import org.apache.commons.lang3.tuple.ImmutablePair;
 import org.apache.commons.lang3.tuple.Pair;
 import org.verdictdb.VerdictContext;
 import org.verdictdb.commons.VerdictDBLogger;
-import org.verdictdb.connection.JdbcConnection;
+import org.verdictdb.connection.DbmsConnection;
+import org.verdictdb.connection.DbmsQueryResult;
 import org.verdictdb.core.resulthandler.ExecutionResultReader;
 import org.verdictdb.core.scrambling.ScrambleMeta;
 import org.verdictdb.core.sqlobject.BaseTable;
 import org.verdictdb.core.sqlobject.CreateScrambleQuery;
+import org.verdictdb.exception.VerdictDBDbmsException;
 import org.verdictdb.exception.VerdictDBException;
 import org.verdictdb.exception.VerdictDBTypeException;
 import org.verdictdb.metastore.ScrambleMetaStore;
@@ -39,18 +35,12 @@
 import org.verdictdb.sqlreader.NonValidatingSQLParser;
 import org.verdictdb.sqlreader.RelationGen;
 
-<<<<<<< HEAD
-import java.sql.ResultSet;
-import java.sql.SQLException;
-import java.sql.Statement;
 import java.util.ArrayList;
 import java.util.Arrays;
 import java.util.List;
 
 import static org.verdictdb.coordinator.VerdictSingleResultFromListData.createWithSingleColumn;
 
-=======
->>>>>>> 8712a6a0
 /**
  * Stores the context for a single query execution. Includes both scrambling query and select query.
  *
@@ -109,16 +99,10 @@
     if (queryType.equals(QueryType.select)) {
       LOG.debug("Query type: select");
       SelectQueryCoordinator coordinator =
-<<<<<<< HEAD
           new SelectQueryCoordinator(context.getCopiedConnection());
       ExecutionResultReader reader = coordinator.process(query, queryContext);
-=======
-          new SelectQueryCoordinator(context.getCopiedConnection(), context.getScrambleMetaSet());
-      ExecutionResultReader reader = coordinator.process(query);
->>>>>>> 8712a6a0
       VerdictResultStream stream = new VerdictResultStreamFromExecutionResultReader(reader, this);
       return stream;
-      
     } else if (queryType.equals(QueryType.scrambling)) {
       LOG.debug("Query type: scrambling");
       CreateScrambleQuery scrambleQuery = generateScrambleQuery(query);
@@ -143,7 +127,6 @@
       ScrambleMetaStore metaStore = new ScrambleMetaStore(context.getConnection());
       metaStore.addToStore(meta);
       return null;
-      
     } else if (queryType.equals(QueryType.set_default_schema)) {
       LOG.debug("Query type: set_default_schema");
       updateDefaultSchemaFromQuery(query);
@@ -263,28 +246,29 @@
    *
    * <p>This method also removes all temporary tables created by this ExecutionContext.
    */
-  public void terminate() throws SQLException {
-    JdbcConnection conn = context.getJdbcConnection();
-    String schema = conn.getDefaultSchema();
-    Statement stmt = conn.getConnection().createStatement();
-    stmt.execute(String.format("use %s", schema));
-
-    String tempTablePrefix =
-        String.format("verdictdbtemptable_%s_%d", context.getContextId(), this.serialNumber);
-    List<String> tempTableList = new ArrayList<>();
-
-    ResultSet rs = stmt.executeQuery("show tables");
-    while (rs.next()) {
-      String tableName = rs.getString(1);
-      if (tableName.startsWith(tempTablePrefix)) {
-        tempTableList.add(tableName);
+  public void terminate() {
+    try {
+      DbmsConnection conn = context.getCopiedConnection();
+      String schema = conn.getDefaultSchema();
+      conn.execute(String.format("use %s", schema));
+      String tempTablePrefix =
+          String.format("verdictdbtemptable_%s_%d", context.getContextId(), this.serialNumber);
+      List<String> tempTableList = new ArrayList<>();
+
+      DbmsQueryResult rs = conn.execute("show tables");
+      while (rs.next()) {
+        String tableName = rs.getString(0);
+        if (tableName.startsWith(tempTablePrefix)) {
+          tempTableList.add(tableName);
+        }
       }
-    }
-
-    for (String tempTable : tempTableList) {
-      stmt.executeUpdate(String.format("DROP TABLE IF EXISTS %s", tempTable));
-    }
-    stmt.close();
+
+      for (String tempTable : tempTableList) {
+        conn.execute(String.format("DROP TABLE IF EXISTS %s", tempTable));
+      }
+    } catch (VerdictDBDbmsException e) {
+      e.printStackTrace();
+    }
   }
 
   private QueryType identifyQueryType(String query) {
