/*
 *    Copyright 2018 University of Michigan
 *
 *    Licensed under the Apache License, Version 2.0 (the "License");
 *    you may not use this file except in compliance with the License.
 *    You may obtain a copy of the License at
 *
 *        http://www.apache.org/licenses/LICENSE-2.0
 *
 *    Unless required by applicable law or agreed to in writing, software
 *    distributed under the License is distributed on an "AS IS" BASIS,
 *    WITHOUT WARRANTIES OR CONDITIONS OF ANY KIND, either express or implied.
 *    See the License for the specific language governing permissions and
 *    limitations under the License.
 */

package org.verdictdb.coordinator;

import org.verdictdb.connection.DbmsQueryResult;
import org.verdictdb.core.resulthandler.ExecutionResultReader;

<<<<<<< HEAD
public abstract class VerdictResultStream implements Iterable<VerdictSingleResult>, Iterator<VerdictSingleResult> {
  
=======
import java.util.Iterator;

public class VerdictResultStream
    implements Iterable<VerdictSingleResult>, Iterator<VerdictSingleResult> {

  ExecutionResultReader reader;

  ExecutionContext execContext;

  public VerdictResultStream(ExecutionResultReader reader, ExecutionContext execContext) {
    this.reader = reader;
    this.execContext = execContext;
  }

>>>>>>> 53df6199
  // TODO
  public abstract VerdictResultStream create(VerdictSingleResult singleResult);

  @Override
  public abstract boolean hasNext();

  @Override
  public abstract VerdictSingleResult next();

  @Override
<<<<<<< HEAD
  public abstract Iterator<VerdictSingleResult> iterator();
  
  @Override
  public abstract void remove();

  public abstract void close();
  
=======
  public Iterator<VerdictSingleResult> iterator() {
    return this;
  }

  @Override
  public void remove() {}

  public void close() {}
>>>>>>> 53df6199
}<|MERGE_RESOLUTION|>--- conflicted
+++ resolved
@@ -19,10 +19,6 @@
 import org.verdictdb.connection.DbmsQueryResult;
 import org.verdictdb.core.resulthandler.ExecutionResultReader;
 
-<<<<<<< HEAD
-public abstract class VerdictResultStream implements Iterable<VerdictSingleResult>, Iterator<VerdictSingleResult> {
-  
-=======
 import java.util.Iterator;
 
 public class VerdictResultStream
@@ -37,26 +33,24 @@
     this.execContext = execContext;
   }
 
->>>>>>> 53df6199
   // TODO
-  public abstract VerdictResultStream create(VerdictSingleResult singleResult);
+  public VerdictResultStream create(VerdictSingleResult singleResult) {
+    return null;
+  }
 
   @Override
-  public abstract boolean hasNext();
+  public boolean hasNext() {
+    return reader.hasNext();
+  }
 
   @Override
-  public abstract VerdictSingleResult next();
+  public VerdictSingleResult next() {
+    DbmsQueryResult internalResult = reader.next();
+    VerdictSingleResult result = new VerdictSingleResult(internalResult);
+    return result;
+  }
 
   @Override
-<<<<<<< HEAD
-  public abstract Iterator<VerdictSingleResult> iterator();
-  
-  @Override
-  public abstract void remove();
-
-  public abstract void close();
-  
-=======
   public Iterator<VerdictSingleResult> iterator() {
     return this;
   }
@@ -65,5 +59,4 @@
   public void remove() {}
 
   public void close() {}
->>>>>>> 53df6199
 }