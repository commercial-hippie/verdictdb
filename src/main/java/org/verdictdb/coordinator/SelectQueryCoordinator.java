--- conflicted
+++ resolved
@@ -33,7 +33,7 @@
   DbmsConnection conn;
 
   ScrambleMetaSet scrambleMetaSet;
-  
+
   String scratchpadSchema;
 
   public SelectQueryCoordinator(DbmsConnection conn) {
@@ -43,7 +43,7 @@
   public SelectQueryCoordinator(DbmsConnection conn, ScrambleMetaSet scrambleMetaSet) {
     this(conn, scrambleMetaSet, conn.getDefaultSchema());
   }
-  
+
   public SelectQueryCoordinator(DbmsConnection conn, ScrambleMetaSet scrambleMetaSet, String scratchpadSchema) {
     this.conn = conn;
     this.scrambleMetaSet = scrambleMetaSet;
@@ -64,11 +64,7 @@
 
     // make plan
     // if the plan does not include any aggregates, it will simply be a parsed structure of the original query.
-<<<<<<< HEAD
-    QueryExecutionPlan plan = QueryExecutionPlanFactory.create("verdictdb_temp", scrambleMetaSet, selectQuery);
-=======
-    QueryExecutionPlan plan = new QueryExecutionPlan(scratchpadSchema, scrambleMetaSet, selectQuery);
->>>>>>> c7783bba
+    QueryExecutionPlan plan = QueryExecutionPlanFactory.create(scratchpadSchema, scrambleMetaSet, selectQuery);
 
     // convert it to an asynchronous plan
     // if the plan does not include any aggregates, this operation should not alter the original plan.
