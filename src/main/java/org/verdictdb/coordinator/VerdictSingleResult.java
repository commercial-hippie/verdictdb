--- conflicted
+++ resolved
@@ -27,22 +27,23 @@
  *
  * @author Yongjoo Park
  */
-public abstract class VerdictSingleResult extends AttributeValueRetrievalHelper {
+public class VerdictSingleResult extends AttributeValueRetrievalHelper {
 
-<<<<<<< HEAD
-  public abstract boolean isEmpty();
-=======
   private Optional<DbmsQueryResult> result;
 
   // used to support wasnull()
   private Object lastValueRead;
->>>>>>> 53df6199
 
-  public abstract long getRowCount();
+  public VerdictSingleResult(DbmsQueryResult result) {
+    if (result == null) {
+      this.result = Optional.absent();
+    } else {
+      DbmsQueryResult copied = copyResult(result);
+      copied.rewind();
+      this.result = Optional.of(copied);
+    }
+  }
 
-<<<<<<< HEAD
-  public abstract DbmsQueryResultMetaData getMetaData();
-=======
   public VerdictSingleResult(DbmsQueryResult result, boolean asIs) {
     // If result contains objects that cannot be serialized (e.g., BLOB, CLOB in H2),
     // it is just copied as-is (i.e., shallow copy) as opposed to deep copy.
@@ -95,22 +96,42 @@
   public DbmsQueryResultMetaData getMetaData() {
     return result.isPresent() ? result.get().getMetaData() : null;
   }
->>>>>>> 53df6199
 
   @Override
-  public abstract int getColumnCount();
+  public int getColumnCount() {
+    if (result.isPresent() == false) {
+      return 0;
+    } else {
+      return result.get().getColumnCount();
+    }
+  }
 
   @Override
-  public abstract String getColumnName(int index);
+  public String getColumnName(int index) {
+    if (result.isPresent() == false) {
+      throw new RuntimeException("An empty result is accessed.");
+    } else {
+      return result.get().getColumnName(index);
+    }
+  }
 
-  public abstract int getColumnType(int index);
+  public int getColumnType(int index) {
+    if (result.isPresent() == false) {
+      throw new RuntimeException("An empty result is accessed.");
+    } else {
+      return result.get().getColumnType(index);
+    }
+  }
+
+  public long getRowCount() {
+    if (result.isPresent() == false) {
+      return 0;
+    } else {
+      return result.get().getRowCount();
+    }
+  }
 
   @Override
-<<<<<<< HEAD
-  public abstract Object getValue(int index);
-
-  public abstract boolean wasNull();
-=======
   public Object getValue(int index) {
     if (result.isPresent() == false) {
       throw new RuntimeException("An empty result is accessed.");
@@ -124,18 +145,18 @@
   public boolean wasNull() {
     return lastValueRead == null;
   }
->>>>>>> 53df6199
 
-  public abstract boolean next();
+  public boolean next() {
+    if (result.isPresent() == false) {
+      return false;
+    } else {
+      return result.get().next();
+    }
+  }
 
-<<<<<<< HEAD
-  public abstract void rewind();
-
-=======
   public void rewind() {
     if (result.isPresent()) {
       result.get().rewind();
     }
   }
->>>>>>> 53df6199
 }