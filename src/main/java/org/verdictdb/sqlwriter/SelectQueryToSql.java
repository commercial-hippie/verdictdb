/*
 *    Copyright 2018 University of Michigan
 *
 *    Licensed under the Apache License, Version 2.0 (the "License");
 *    you may not use this file except in compliance with the License.
 *    You may obtain a copy of the License at
 *
 *        http://www.apache.org/licenses/LICENSE-2.0
 *
 *    Unless required by applicable law or agreed to in writing, software
 *    distributed under the License is distributed on an "AS IS" BASIS,
 *    WITHOUT WARRANTIES OR CONDITIONS OF ANY KIND, either express or implied.
 *    See the License for the specific language governing permissions and
 *    limitations under the License.
 */

package org.verdictdb.sqlwriter;

import java.util.List;
import java.util.Set;

import org.verdictdb.core.sqlobject.AbstractRelation;
import org.verdictdb.core.sqlobject.AliasReference;
import org.verdictdb.core.sqlobject.AliasedColumn;
import org.verdictdb.core.sqlobject.AsteriskColumn;
import org.verdictdb.core.sqlobject.BaseColumn;
import org.verdictdb.core.sqlobject.BaseTable;
import org.verdictdb.core.sqlobject.ColumnOp;
import org.verdictdb.core.sqlobject.ConstantColumn;
import org.verdictdb.core.sqlobject.GroupingAttribute;
import org.verdictdb.core.sqlobject.JoinTable;
import org.verdictdb.core.sqlobject.OrderbyAttribute;
import org.verdictdb.core.sqlobject.SelectItem;
import org.verdictdb.core.sqlobject.SelectQuery;
import org.verdictdb.core.sqlobject.SetOperationRelation;
import org.verdictdb.core.sqlobject.SubqueryColumn;
import org.verdictdb.core.sqlobject.UnnamedColumn;
import org.verdictdb.exception.VerdictDBException;
import org.verdictdb.exception.VerdictDBTypeException;
import org.verdictdb.exception.VerdictDBValueException;
import org.verdictdb.sqlsyntax.MysqlSyntax;
import org.verdictdb.sqlsyntax.PostgresqlSyntax;
import org.verdictdb.sqlsyntax.PrestoHiveSyntax;
import org.verdictdb.sqlsyntax.SqlSyntax;

import com.google.common.base.Optional;
import com.google.common.collect.Sets;

public class SelectQueryToSql {

  SqlSyntax syntax;

  Set<String> opTypeNotRequiringParentheses =
      Sets.newHashSet(
          "sum",
          "avg",
          "count",
          "max",
          "min",
          "std",
          "sqrt",
          "is_not_null",
          "is_null",
          "rand",
          "floor",
<<<<<<< HEAD
          "hash");
=======
          "interval");
>>>>>>> dd284e0d

  public SelectQueryToSql(SqlSyntax syntax) {
    this.syntax = syntax;
  }

  public String toSql(AbstractRelation relation) throws VerdictDBException {
    if (!(relation instanceof SelectQuery)) {
      throw new VerdictDBTypeException("Unexpected type: " + relation.getClass().toString());
    }
    return selectQueryToSql((SelectQuery) relation);
  }

  String selectItemToSqlPart(SelectItem item) throws VerdictDBException {
    if (item instanceof AliasedColumn) {
      return aliasedColumnToSqlPart((AliasedColumn) item);
    } else if (item instanceof UnnamedColumn) {
      return unnamedColumnToSqlPart((UnnamedColumn) item);
    } else {
      throw new VerdictDBTypeException("Unexpceted argument type: " + item.getClass().toString());
    }
  }

  String aliasedColumnToSqlPart(AliasedColumn acolumn) throws VerdictDBException {
    String aliasName = acolumn.getAliasName();
    return unnamedColumnToSqlPart(acolumn.getColumn()) + " as " + quoteName(aliasName);
  }

  String groupingAttributeToSqlPart(GroupingAttribute column) throws VerdictDBException {
    if (column instanceof AsteriskColumn) {
      throw new VerdictDBTypeException("asterisk is not expected in the groupby clause.");
    }
    if (column instanceof AliasReference) {
      AliasReference aliasedColumn = (AliasReference) column;
      return (aliasedColumn.getTableAlias() != null)
          ? quoteName(aliasedColumn.getTableAlias()) + "." + quoteName(aliasedColumn.getAliasName())
          : quoteName(aliasedColumn.getAliasName());
    } else {
      return unnamedColumnToSqlPart((UnnamedColumn) column);
    }
  }

  String unnamedColumnToSqlPart(UnnamedColumn column) throws VerdictDBException {
    if (column instanceof BaseColumn) {
      BaseColumn base = (BaseColumn) column;
      if (base.getTableSourceAlias() == null) {
        return quoteName(base.getColumnName());
      }
      if (base.getTableSourceAlias().equals("")) {
        return quoteName(base.getColumnName());
      } else {
        return base.getTableSourceAlias() + "." + quoteName(base.getColumnName());
      }
    } else if (column instanceof ConstantColumn) {
      return ((ConstantColumn) column).getValue().toString();
    } else if (column instanceof AsteriskColumn) {
      return "*";
    } 
    
    else if (column instanceof ColumnOp) {
      ColumnOp columnOp = (ColumnOp) column;
      if (columnOp.getOpType().equals("avg")) {
        return "avg(" + unnamedColumnToSqlPart(columnOp.getOperand()) + ")";
      } else if (columnOp.getOpType().equals("sum")) {
        return "sum(" + unnamedColumnToSqlPart(columnOp.getOperand()) + ")";
      } else if (columnOp.getOpType().equals("count")) {
        if (columnOp.getOperands().isEmpty()) return "count(*)";
        else return "count(" + unnamedColumnToSqlPart(columnOp.getOperand(0)) + ")";
      } else if (columnOp.getOpType().equals("stddev_pop")) {
        String stddevPopulationFunctionName = syntax.getStddevPopulationFunctionName();
        return String.format("%s(", stddevPopulationFunctionName)
            + unnamedColumnToSqlPart(columnOp.getOperand())
            + ")";
      } else if (columnOp.getOpType().equals("sqrt")) {
        return "sqrt(" + unnamedColumnToSqlPart(columnOp.getOperand()) + ")";
      } else if (columnOp.getOpType().equals("add")) {
        return withParentheses(columnOp.getOperand(0))
            + " + "
            + withParentheses(columnOp.getOperand(1));
      } else if (columnOp.getOpType().equals("subtract")) {
        return withParentheses(columnOp.getOperand(0))
            + " - "
            + withParentheses(columnOp.getOperand(1));
      } else if (columnOp.getOpType().equals("multiply")) {
        return withParentheses(columnOp.getOperand(0))
            + " * "
            + withParentheses(columnOp.getOperand(1));
      } else if (columnOp.getOpType().equals("divide")) {
        return withParentheses(columnOp.getOperand(0))
            + " / "
            + withParentheses(columnOp.getOperand(1));
      } else if (columnOp.getOpType().equals("pow")) {
        return "pow("
            + unnamedColumnToSqlPart(columnOp.getOperand(0))
            + ", "
            + unnamedColumnToSqlPart(columnOp.getOperand(1))
            + ")";
      } else if (columnOp.getOpType().equals("equal")) {
        return withParentheses(columnOp.getOperand(0))
            + " = "
            + withParentheses(columnOp.getOperand(1));
      } else if (columnOp.getOpType().equals("and")) {
        return withParentheses(columnOp.getOperand(0))
            + " and "
            + withParentheses(columnOp.getOperand(1));
      } else if (columnOp.getOpType().equals("or")) {
        return withParentheses(columnOp.getOperand(0))
            + " or "
            + withParentheses(columnOp.getOperand(1));
      } else if (columnOp.getOpType().equals("not")) {
        return "not " + withParentheses(columnOp.getOperand(0));
      } else if (columnOp.getOpType().equals("casewhen")) {
        StringBuilder sql = new StringBuilder();
        sql.append("case");
        for (int i = 0; i < columnOp.getOperands().size() - 1; i = i + 2) {
          sql.append(
              " when "
                  + withParentheses(columnOp.getOperand(i))
                  + " then "
                  + withParentheses(columnOp.getOperand(i + 1)));
        }
        sql.append(
            " else "
                + withParentheses(columnOp.getOperand(columnOp.getOperands().size() - 1))
                + " end");
        return sql.toString();
      } else if (columnOp.getOpType().equals("notequal")) {
        return withParentheses(columnOp.getOperand(0))
            + " <> "
            + withParentheses(columnOp.getOperand(1));
      } else if (columnOp.getOpType().equals("notand")) {
        return "not ("
            + withParentheses(columnOp.getOperand(0))
            + " and "
            + withParentheses(columnOp.getOperand(1))
            + ")";
      } else if (columnOp.getOpType().equals("isnull")) {
        return "isnull(" + withParentheses(columnOp.getOperand(0)) + ")";
      } else if (columnOp.getOpType().equals("is_null")) {
        return withParentheses(columnOp.getOperand(0)) + " is null";
      } else if (columnOp.getOpType().equals("is_not_null")) {
        return withParentheses(columnOp.getOperand(0)) + " is not null";
      } else if (columnOp.getOpType().equals("interval")) {
        return "interval "
            + withParentheses(columnOp.getOperand(0))
            + " "
            + withParentheses(columnOp.getOperand(1));
      } else if (columnOp.getOpType().equals("date")) {
        if (syntax instanceof PrestoHiveSyntax) {
          return "date(" + withParentheses(columnOp.getOperand()) + ")";
        } else {
          return "date " + withParentheses(columnOp.getOperand());
        }
      } else if (columnOp.getOpType().equals("greater")) {
        return withParentheses(columnOp.getOperand(0))
            + " > "
            + withParentheses(columnOp.getOperand(1));
      } else if (columnOp.getOpType().equals("less")) {
        return withParentheses(columnOp.getOperand(0))
            + " < "
            + withParentheses(columnOp.getOperand(1));
      } else if (columnOp.getOpType().equals("greaterequal")) {
        return withParentheses(columnOp.getOperand(0))
            + " >= "
            + withParentheses(columnOp.getOperand(1));
      } else if (columnOp.getOpType().equals("lessequal")) {
        return withParentheses(columnOp.getOperand(0))
            + " <= "
            + withParentheses(columnOp.getOperand(1));
      } else if (columnOp.getOpType().equals("min")) {
        return "min(" + selectItemToSqlPart(columnOp.getOperand()) + ")";
      } else if (columnOp.getOpType().equals("max")) {
        return "max(" + selectItemToSqlPart(columnOp.getOperand()) + ")";
      } else if (columnOp.getOpType().equals("min")) {
        return "max(" + selectItemToSqlPart(columnOp.getOperand()) + ")";
      } else if (columnOp.getOpType().equals("floor")) {
        return "floor(" + selectItemToSqlPart(columnOp.getOperand()) + ")";
        //      } else if (columnOp.getOpType().equals("is")) {
        //        return withParentheses(columnOp.getOperand(0)) + " is " +
        // withParentheses(columnOp.getOperand(1));
      } else if (columnOp.getOpType().equals("like")) {
        return withParentheses(columnOp.getOperand(0))
            + " like "
            + withParentheses(columnOp.getOperand(1));
      } else if (columnOp.getOpType().equals("notlike")) {
        return withParentheses(columnOp.getOperand(0))
            + " not like "
            + withParentheses(columnOp.getOperand(1));
      } else if (columnOp.getOpType().equals("rlike")) {
        return withParentheses(columnOp.getOperand(0))
            + " rlike "
            + withParentheses(columnOp.getOperand(1));
      } else if (columnOp.getOpType().equals("notrlike")) {
        return withParentheses(columnOp.getOperand(0))
            + " not rlike "
            + withParentheses(columnOp.getOperand(1));
      } else if (columnOp.getOpType().equals("exists")) {
        return "exists " + withParentheses(columnOp.getOperand());
      } else if (columnOp.getOpType().equals("notexists")) {
        return "not exists " + withParentheses(columnOp.getOperand());
      } else if (columnOp.getOpType().equals("between")) {
        return withParentheses(columnOp.getOperand(0))
            + " between "
            + withParentheses(columnOp.getOperand(1))
            + " and "
            + withParentheses(columnOp.getOperand(2));
      } else if (columnOp.getOpType().equals("in")) {
        List<UnnamedColumn> columns = columnOp.getOperands();
        if (columns.size() == 2 && columns.get(1) instanceof SubqueryColumn) {
          return withParentheses(columns.get(0)) + " in " + withParentheses(columns.get(1));
        }
        String temp = "";
        for (int i = 1; i < columns.size(); i++) {
          if (i != columns.size() - 1) {
            temp = temp + withParentheses(columns.get(i)) + ", ";
          } else temp = temp + withParentheses(columns.get(i));
        }
        return withParentheses(columns.get(0)) + " in (" + temp + ")";
      } else if (columnOp.getOpType().equals("notin")) {
        List<UnnamedColumn> columns = columnOp.getOperands();
        if (columns.size() == 2 && columns.get(1) instanceof SubqueryColumn) {
          return withParentheses(columns.get(0)) + " not in " + withParentheses(columns.get(1));
        }
        String temp = "";
        for (int i = 1; i < columns.size(); i++) {
          if (i != columns.size() - 1) {
            temp = temp + withParentheses(columns.get(i)) + ", ";
          } else temp = temp + withParentheses(columns.get(i));
        }
        return withParentheses(columns.get(0)) + " not in (" + temp + ")";
      } else if (columnOp.getOpType().equals("countdistinct")) {
        return "count(distinct " + withParentheses(columnOp.getOperand()) + ")";
      } else if (columnOp.getOpType().equals("approx_countdistinct")) {
        return syntax.getApproximateCountDistinct(withParentheses(columnOp.getOperand()));
      } else if (columnOp.getOpType().equals("substr")) {
        if (columnOp.getOperands().size() == 3) {
          return "substr("
              + withParentheses(columnOp.getOperand(0))
              + ", "
              + withParentheses(columnOp.getOperand(1))
              + ", "
              + withParentheses(columnOp.getOperand(2))
              + ")";
        } else {
          return "substr("
              + withParentheses(columnOp.getOperand(0))
              + ", "
              + withParentheses(columnOp.getOperand(1))
              + ")";
        }
      } else if (columnOp.getOpType().equals("rand")) {
        return syntax.randFunction();
      } else if (columnOp.getOpType().equals("hash")) {
        return syntax.hashFunction(withParentheses(columnOp.getOperand()));
      } else if (columnOp.getOpType().equals("cast")) {
        // MySQL cast as int should be replaced by cast as unsigned
        if (syntax instanceof MysqlSyntax
            && columnOp.getOperand(1) instanceof ConstantColumn
            && ((ConstantColumn) columnOp.getOperand(1)).getValue().toString().equals("int")) {
          return "cast(" + withParentheses(columnOp.getOperand(0)) + " as " + "unsigned" + ")";
        } else
          return "cast("
              + withParentheses(columnOp.getOperand(0))
              + " as "
              + withParentheses(columnOp.getOperand(1))
              + ")";
      } else if (columnOp.getOpType().equals("extract")) {
        return "extract("
            + withParentheses(columnOp.getOperand(0))
            + " from "
            + withParentheses(columnOp.getOperand(1))
            + ")";
      } else if (columnOp.getOpType().equals("||")
          || columnOp.getOpType().equals("|")
          || columnOp.getOpType().equals("&")
          || columnOp.getOpType().equals("#")
          || columnOp.getOpType().equals(">>")
          || columnOp.getOpType().equals("<<")) {
        return withParentheses(columnOp.getOperand(0))
            + " "
            + columnOp.getOpType()
            + " "
            + withParentheses(columnOp.getOperand(1));
      } else if (columnOp.getOpType().equals("overlay")) {
        return "overlay("
            + withParentheses(columnOp.getOperand(0))
            + " placing "
            + withParentheses(columnOp.getOperand(1))
            + " from "
            + withParentheses(columnOp.getOperand(2))
            + ")";
      } else if (columnOp.getOpType().equals("substring") && (syntax instanceof PostgresqlSyntax)) {
        String temp =
            "substring("
                + withParentheses(columnOp.getOperand(0))
                + " from "
                + withParentheses(columnOp.getOperand(1));
        if (columnOp.getOperands().size() == 2) {
          return temp + ")";
        } else {
          return temp + " for " + withParentheses(columnOp.getOperand(2)) + ")";
        }
      } else if (columnOp.getOpType().equals("timestampwithoutparentheses")) {
        return "timestamp " + withParentheses(columnOp.getOperand(0));
      } else if (columnOp.getOpType().equals("dateadd")) {
        return "dateadd("
            + withParentheses(columnOp.getOperand(0))
            + ", "
            + withParentheses(columnOp.getOperand(1))
            + ", "
            + withParentheses(columnOp.getOperand(2))
            + ")";
      } else {
        List<UnnamedColumn> columns = columnOp.getOperands();
        String temp = columnOp.getOpType() + "(";
        for (int i = 0; i < columns.size(); i++) {
          if (i != columns.size() - 1) {
            temp = temp + withParentheses(columns.get(i)) + ", ";
          } else temp = temp + withParentheses(columns.get(i));
        }
        return temp + ")";
      }
      // else {
      //  throw new VerdictDBTypeException("Unexpceted opType of column: " +
      // columnOp.getOpType().toString());
      // }
    } else if (column instanceof SubqueryColumn) {
      return "(" + selectQueryToSql(((SubqueryColumn) column).getSubquery()) + ")";
    } else if (column instanceof AliasReference) {
      return groupingAttributeToSqlPart(column);
    }
    throw new VerdictDBTypeException("Unexpceted argument type: " + column.getClass().toString());
  }

  String withParentheses(UnnamedColumn column) throws VerdictDBException {
    String sql = unnamedColumnToSqlPart(column);
    if (column instanceof ColumnOp
        && !opTypeNotRequiringParentheses.contains(((ColumnOp) column).getOpType())) {
      sql = "(" + sql + ")";
    }
    return sql;
  }

  String selectQueryToSql(SelectQuery sel) throws VerdictDBException {
    StringBuilder sql = new StringBuilder();

    // select
    sql.append("select");
    List<SelectItem> columns = sel.getSelectList();
    boolean isFirstColumn = true;
    for (SelectItem a : columns) {
      if (isFirstColumn) {
        sql.append(" " + selectItemToSqlPart(a));
        isFirstColumn = false;
      } else {
        sql.append(", " + selectItemToSqlPart(a));
      }
    }

    // from
    List<AbstractRelation> rels = sel.getFromList();
    if (rels.size() > 0) {
      sql.append(" from");
      boolean isFirstRel = true;
      for (AbstractRelation r : rels) {
        if (isFirstRel) {
          sql.append(" " + relationToSqlPart(r));
          isFirstRel = false;
        } else {
          sql.append(", " + relationToSqlPart(r));
        }
      }
    }

    // where
    Optional<UnnamedColumn> filter = sel.getFilter();
    if (filter.isPresent()) {
      sql.append(" where ");
      sql.append(unnamedColumnToSqlPart(filter.get()));
    }

    // groupby
    List<GroupingAttribute> groupby = sel.getGroupby();
    boolean isFirstGroup = true;
    for (GroupingAttribute a : groupby) {
      if (isFirstGroup) {
        sql.append(" group by ");
        sql.append(groupingAttributeToSqlPart(a));
        isFirstGroup = false;
      } else {
        sql.append(", " + groupingAttributeToSqlPart(a));
      }
    }

    // having
    Optional<UnnamedColumn> having = sel.getHaving();
    if (having.isPresent()) {
      sql.append(" having ");
      sql.append(unnamedColumnToSqlPart(having.get()));
    }

    // orderby
    List<OrderbyAttribute> orderby = sel.getOrderby();
    boolean isFirstOrderby = true;
    for (OrderbyAttribute a : orderby) {
      if (isFirstOrderby) {
        sql.append(" order by ");
        sql.append(groupingAttributeToSqlPart(a.getAttribute()));
        sql.append(" " + a.getOrder());
        if (!a.getNullsOrder().isEmpty()) {
          sql.append(" " + a.getNullsOrder());
        }
        isFirstOrderby = false;
      } else {
        sql.append(", " + groupingAttributeToSqlPart(a.getAttribute()));
        sql.append(" " + a.getOrder());
        if (!a.getNullsOrder().isEmpty()) {
          sql.append(" " + a.getNullsOrder());
        }
      }
    }

    // Limit
    Optional<UnnamedColumn> limit = sel.getLimit();
    if (limit.isPresent()) {
      sql.append(" limit " + unnamedColumnToSqlPart(limit.get()));
    }

    return sql.toString();
  }

  String relationToSqlPart(AbstractRelation relation) throws VerdictDBException {
    StringBuilder sql = new StringBuilder();

    if (relation instanceof BaseTable) {
      BaseTable base = (BaseTable) relation;
      if (base.getSchemaName().isEmpty()) {
        sql.append(quoteName(base.getTableName()));
      } else {
        sql.append(quoteName(base.getSchemaName()) + "." + quoteName(base.getTableName()));
      }
      if (base.getAliasName().isPresent()) {
        sql.append(" as " + base.getAliasName().get());
      }
      return sql.toString();
    }

    if (relation instanceof JoinTable) {
      // sql.append("(");
      sql.append(relationToSqlPart(((JoinTable) relation).getJoinList().get(0)));
      for (int i = 1; i < ((JoinTable) relation).getJoinList().size(); i++) {
        if (((JoinTable) relation).getJoinTypeList().get(i - 1).equals(JoinTable.JoinType.inner)) {
          sql.append(" inner join ");
        } else if (((JoinTable) relation)
            .getJoinTypeList()
            .get(i - 1)
            .equals(JoinTable.JoinType.outer)) {
          sql.append(" outer join ");
        } else if (((JoinTable) relation)
            .getJoinTypeList()
            .get(i - 1)
            .equals(JoinTable.JoinType.left)) {
          sql.append(" left join ");
        } else if (((JoinTable) relation)
            .getJoinTypeList()
            .get(i - 1)
            .equals(JoinTable.JoinType.leftouter)) {
          sql.append(" left outer join ");
        } else if (((JoinTable) relation)
            .getJoinTypeList()
            .get(i - 1)
            .equals(JoinTable.JoinType.right)) {
          sql.append(" right join ");
        } else if (((JoinTable) relation)
            .getJoinTypeList()
            .get(i - 1)
            .equals(JoinTable.JoinType.rightouter)) {
          sql.append(" right outer join ");
        } else if (((JoinTable) relation)
            .getJoinTypeList()
            .get(i - 1)
            .equals(JoinTable.JoinType.cross)) {
          sql.append(" cross join ");
        }
        sql.append(relationToSqlPart(((JoinTable) relation).getJoinList().get(i)));
        if (((JoinTable) relation).getCondition().get(i - 1) != null)
          sql.append(" on " + withParentheses(((JoinTable) relation).getCondition().get(i - 1)));
      }
      // sql.append(")");
      if (((JoinTable) relation).getAliasName().isPresent()) {
        sql.append(" as " + ((JoinTable) relation).getAliasName().toString());
      }
      return sql.toString();
    }
    if (relation instanceof SetOperationRelation) {
      sql.append("(");
      sql.append(selectQueryToSql((SelectQuery) ((SetOperationRelation) relation).getLeft()));
      sql.append(" ");
      sql.append(((SetOperationRelation) relation).getSetOpType());
      sql.append(" ");
      sql.append(selectQueryToSql((SelectQuery) ((SetOperationRelation) relation).getRight()));
      sql.append(")");
      if (relation.getAliasName().isPresent()) {
        sql.append(" as " + relation.getAliasName().get());
      }
      return sql.toString();
    }

    if (!(relation instanceof SelectQuery)) {
      throw new VerdictDBTypeException(
          "Unexpected relation type: " + relation.getClass().toString());
    }

    SelectQuery sel = (SelectQuery) relation;
    Optional<String> aliasName = sel.getAliasName();
    if (!aliasName.isPresent()) {
      throw new VerdictDBValueException("An inner select query must be aliased.");
    }

    return "(" + selectQueryToSql(sel) + ") as " + aliasName.get();
  }

  String quoteName(String name) {
    String quoteString = syntax.getQuoteString();
    // already quoted
    if (name.startsWith(quoteString) && name.endsWith(quoteString)) {
      return name;
    } else return quoteString + name + quoteString;
  }
}<|MERGE_RESOLUTION|>--- conflicted
+++ resolved
@@ -63,11 +63,8 @@
           "is_null",
           "rand",
           "floor",
-<<<<<<< HEAD
-          "hash");
-=======
+          "hash",
           "interval");
->>>>>>> dd284e0d
 
   public SelectQueryToSql(SqlSyntax syntax) {
     this.syntax = syntax;
