--- conflicted
+++ resolved
@@ -16,14 +16,11 @@
 
 package org.verdictdb.sqlsyntax;
 
-<<<<<<< HEAD
 import com.google.common.collect.Lists;
 
+import java.util.ArrayList;
 import java.util.Collection;
-=======
-import java.util.ArrayList;
 import java.util.Collections;
->>>>>>> 6657c95f
 import java.util.List;
 
 public class MysqlSyntax extends SqlSyntax {
@@ -65,17 +62,16 @@
   @Override
   public String getPartitionByInCreateTable(
       List<String> partitionColumns, List<Integer> partitionCounts) {
-    
+
     for (int count : partitionCounts) {
       if (count == 0) {
         return "";
       }
     }
-    
-    
+
     StringBuilder sql = new StringBuilder();
     sql.append("partition by list columns (");
-    
+
     // use a single column
     for (int i = 0; i < partitionColumns.size(); i++) {
       if (i != 0) {
@@ -84,14 +80,14 @@
       sql.append(String.format("`%s`", partitionColumns.get(i)));
     }
     sql.append(") (");
-    
+
     // add list
     List<Integer> currentPart = new ArrayList<>(Collections.nCopies(partitionCounts.size(), 0));
     int partNum = 0;
     while (true) {
-//      System.out.println(sql.toString());
-//      System.out.println(partitionCounts);
-      
+      //      System.out.println(sql.toString());
+      //      System.out.println(partitionCounts);
+
       if (partNum != 0) {
         sql.append(", ");
       }
@@ -104,18 +100,18 @@
         } else {
           sql.append(",");
         }
-        
+
         sql.append(String.format("%d", currentPart.get(i)));
-        
-        if (i == currentPart.size()-1 && currentPart.size() > 1) {
+
+        if (i == currentPart.size() - 1 && currentPart.size() > 1) {
           sql.append(")");
         }
       }
       sql.append(")");
-      
+
       // increase currentPart by one
       boolean carry = true;
-      for (int j = partitionCounts.size()-1; j >= 0; j--) {
+      for (int j = partitionCounts.size() - 1; j >= 0; j--) {
         if (carry) {
           currentPart.set(j, currentPart.get(j) + 1);
           carry = false;
@@ -125,15 +121,15 @@
           currentPart.set(j, 0);
         }
       }
-      
+
       // overflow
       if (carry) {
         break;
       }
-      
+
       partNum += 1;
     }
-    
+
     sql.append(")");
     return sql.toString();
   }
