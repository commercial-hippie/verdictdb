--- conflicted
+++ resolved
@@ -16,15 +16,12 @@
 
 package org.verdictdb.sqlsyntax;
 
+import com.google.common.collect.Lists;
+
 import java.util.Collection;
 import java.util.HashMap;
 import java.util.List;
 import java.util.Map;
-<<<<<<< HEAD
-
-import com.google.common.collect.Lists;
-=======
->>>>>>> 1ac3781f
 
 public class RedshiftSyntax extends SqlSyntax {
 
@@ -73,9 +70,11 @@
   public String getColumnsCommand(String schema, String table) {
     StringBuilder sql = new StringBuilder();
     sql.append(String.format("SET search_path to '%s'; ", schema));
-    sql.append(String.format("select \"column\", \"type\" "
-        + "from PG_TABLE_DEF where tablename = '%s' and schemaname = '%s';",
-        table, schema));
+    sql.append(
+        String.format(
+            "select \"column\", \"type\" "
+                + "from PG_TABLE_DEF where tablename = '%s' and schemaname = '%s';",
+            table, schema));
     return sql.toString();
   }
 
