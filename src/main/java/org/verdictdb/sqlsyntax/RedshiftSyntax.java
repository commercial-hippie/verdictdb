--- conflicted
+++ resolved
@@ -197,16 +197,14 @@
   public String randFunction() {
     return "random()";
   }
-<<<<<<< HEAD
+
+  @Override
+  public String getGenericStringDataTypeName() {
+    return "VARCHAR(MAX)";
+  }
 
   @Override
   public String getApproximateCountDistinct(String column) {
     return String.format("approximate count(distinct %s)", column);
-=======
-  
-  @Override
-  public String getGenericStringDataTypeName() {
-    return "VARCHAR(MAX)";
->>>>>>> 66296f28
   }
 }