--- conflicted
+++ resolved
@@ -138,16 +138,14 @@
     String newType = typeMap.get(type.toLowerCase());
     return (newType != null) ? newType : type;
   }
-<<<<<<< HEAD
+
+  @Override
+  public String getGenericStringDataTypeName() {
+    return "STRING";
+  }
 
   @Override
   public String getApproximateCountDistinct(String column) {
     return String.format("ndv(%s)", column);
-=======
-  
-  @Override
-  public String getGenericStringDataTypeName() {
-    return "STRING";
->>>>>>> 66296f28
   }
 }