--- conflicted
+++ resolved
@@ -16,12 +16,9 @@
 
 package org.verdictdb.sqlsyntax;
 
-<<<<<<< HEAD
 import com.google.common.collect.Lists;
 
 import java.util.Collection;
-=======
->>>>>>> 6657c95f
 import java.util.List;
 
 public class H2Syntax extends SqlSyntax {
@@ -31,7 +28,6 @@
     List<String> candidates = Lists.newArrayList("org.h2.Driver");
     return candidates;
   }
-
 
   // The column index that stored meta information in the original database
   @Override
