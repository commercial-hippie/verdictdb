package org.verdictdb.core.logical_query;

import java.util.ArrayList;
import java.util.List;
import java.util.Optional;

<<<<<<< HEAD
public class SelectQueryOp implements AbstractRelation {
    
    List<SelectItem> selectList = new ArrayList<>();
    
    List<AbstractRelation> fromList = new ArrayList<>();
    
    Optional<UnnamedColumn> filter = Optional.empty();
    
    List<GroupingAttribute> groupby = new ArrayList<>();

    List<OrderbyAttribute> orderby = new ArrayList<>();

    Optional<UnnamedColumn> having = Optional.empty();

    Optional<UnnamedColumn> limit = Optional.empty();
    
    Optional<String> aliasName = Optional.empty();
    
    public SelectQueryOp() {}
    
    public static SelectQueryOp getSelectQueryOp(List<SelectItem> columns, AbstractRelation relation) {
        SelectQueryOp sel = new SelectQueryOp();
        for (SelectItem c : columns) {
            sel.addSelectItem(c);
        }
        sel.addTableSource(relation);
        return sel;
    }

    public static SelectQueryOp getSelectQueryOp(List<SelectItem> columns, List<AbstractRelation> relation) {
        SelectQueryOp sel = new SelectQueryOp();
        for (SelectItem c : columns) {
            sel.addSelectItem(c);
        }
        for (AbstractRelation r : relation) {
            sel.addTableSource(r);
        }
        return sel;
    }

    public static SelectQueryOp getSelectQueryOp(List<SelectItem> columns, AbstractRelation relation, UnnamedColumn predicate) {
        SelectQueryOp sel = new SelectQueryOp();
        for (SelectItem c : columns) {
            sel.addSelectItem(c);
        }
        sel.addTableSource(relation);
        sel.filter = Optional.of(predicate);
        return sel;
    }
    
    public void addSelectItem(SelectItem column) {
        selectList.add(column);
    }
    
    public void addTableSource(AbstractRelation relation) {
        fromList.add(relation);
    }
    
    public void addFilterByAnd(UnnamedColumn predicate) {
        if (!filter.isPresent()) {
            filter = Optional.of(predicate);
        }
        else {
            filter = Optional.<UnnamedColumn>of(ColumnOp.and(filter.get(), predicate));
        }
    }
    
    public void setAliasName(String aliasName) {
        this.aliasName = Optional.of(aliasName);
    }
    
    public void addGroupby(GroupingAttribute column) {
        groupby.add(column);
    }

    public void addGroupby(List<GroupingAttribute> columns){
        groupby.addAll(columns);
    }

    public void addOrderby(OrderbyAttribute column) {
        orderby.add(column);
    }

    public void addOrderby(List<OrderbyAttribute> columns) {orderby.addAll(columns); }

    public void addHavingByAnd(UnnamedColumn predicate) {
        if (!having.isPresent()) {
            having = Optional.of(predicate);
        }
        else {
            having = Optional.<UnnamedColumn>of(ColumnOp.and(having.get(), predicate));
        }
    }

    public void addLimit(UnnamedColumn limit) {this.limit = Optional.of(limit); }

    public List<SelectItem> getSelectList() {
        return selectList;
    }
=======
import org.apache.commons.lang3.builder.EqualsBuilder;
import org.apache.commons.lang3.builder.HashCodeBuilder;
import org.apache.commons.lang3.builder.ToStringBuilder;

public class SelectQueryOp extends AbstractRelation {
>>>>>>> 0f534862

  List<SelectItem> selectList = new ArrayList<>();

  List<AbstractRelation> fromList = new ArrayList<>();

  Optional<UnnamedColumn> filter = Optional.empty();

  List<GroupingAttribute> groupby = new ArrayList<>();

//  Optional<String> aliasName = Optional.empty();

  public SelectQueryOp() {}

  public static SelectQueryOp getSelectQueryOp(List<SelectItem> columns, AbstractRelation relation) {
    SelectQueryOp sel = new SelectQueryOp();
    for (SelectItem c : columns) {
      sel.addSelectItem(c);
    }
    sel.addTableSource(relation);
    return sel;
  }

  public void addSelectItem(SelectItem column) {
    selectList.add(column);
  }

  public void addTableSource(AbstractRelation relation) {
    fromList.add(relation);
  }

  public void addFilterByAnd(UnnamedColumn predicate) {
    if (!filter.isPresent()) {
      filter = Optional.of(predicate);
    }
<<<<<<< HEAD

    public List<OrderbyAttribute> getOrderby() {
        return orderby;
    }
    
    public Optional<String> getAliasName() {
        return aliasName;
=======
    else {
      filter = Optional.<UnnamedColumn>of(ColumnOp.and(filter.get(), predicate));
>>>>>>> 0f534862
    }
  }
  
  public void clearSelectList() {
    this.selectList = new ArrayList<>();
  }

  public void clearFilters() {
    this.filter = Optional.empty();
  }

  public void clearFromList() {
    this.fromList = new ArrayList<>();
  }
  
  public void clearGroupby() {
    this.groupby = new ArrayList<>();
  }

//  public void setAliasName(String aliasName) {
//    this.aliasName = Optional.of(aliasName);
//  }

  public void addGroupby(GroupingAttribute column) {
    groupby.add(column);
  }

  public List<SelectItem> getSelectList() {
    return selectList;
  }

  public List<AbstractRelation> getFromList() {
    return fromList;
  }

  public Optional<UnnamedColumn> getFilter() {
    return filter;
  }

  public List<GroupingAttribute> getGroupby() {
    return groupby;
  }

  @Override
  public int hashCode() {
      return HashCodeBuilder.reflectionHashCode(this);
  }

  @Override
  public boolean equals(Object obj) {
      return EqualsBuilder.reflectionEquals(this, obj);
  }
  
  @Override
  public String toString() {
      return ToStringBuilder.reflectionToString(this);
  }

    public Optional<UnnamedColumn> getLimit() {return limit; }

    public Optional<UnnamedColumn> getHaving() {return having;}

}<|MERGE_RESOLUTION|>--- conflicted
+++ resolved
@@ -4,125 +4,12 @@
 import java.util.List;
 import java.util.Optional;
 
-<<<<<<< HEAD
-public class SelectQueryOp implements AbstractRelation {
-    
-    List<SelectItem> selectList = new ArrayList<>();
-    
-    List<AbstractRelation> fromList = new ArrayList<>();
-    
-    Optional<UnnamedColumn> filter = Optional.empty();
-    
-    List<GroupingAttribute> groupby = new ArrayList<>();
-
-    List<OrderbyAttribute> orderby = new ArrayList<>();
-
-    Optional<UnnamedColumn> having = Optional.empty();
-
-    Optional<UnnamedColumn> limit = Optional.empty();
-    
-    Optional<String> aliasName = Optional.empty();
-    
-    public SelectQueryOp() {}
-    
-    public static SelectQueryOp getSelectQueryOp(List<SelectItem> columns, AbstractRelation relation) {
-        SelectQueryOp sel = new SelectQueryOp();
-        for (SelectItem c : columns) {
-            sel.addSelectItem(c);
-        }
-        sel.addTableSource(relation);
-        return sel;
-    }
-
-    public static SelectQueryOp getSelectQueryOp(List<SelectItem> columns, List<AbstractRelation> relation) {
-        SelectQueryOp sel = new SelectQueryOp();
-        for (SelectItem c : columns) {
-            sel.addSelectItem(c);
-        }
-        for (AbstractRelation r : relation) {
-            sel.addTableSource(r);
-        }
-        return sel;
-    }
-
-    public static SelectQueryOp getSelectQueryOp(List<SelectItem> columns, AbstractRelation relation, UnnamedColumn predicate) {
-        SelectQueryOp sel = new SelectQueryOp();
-        for (SelectItem c : columns) {
-            sel.addSelectItem(c);
-        }
-        sel.addTableSource(relation);
-        sel.filter = Optional.of(predicate);
-        return sel;
-    }
-    
-    public void addSelectItem(SelectItem column) {
-        selectList.add(column);
-    }
-    
-    public void addTableSource(AbstractRelation relation) {
-        fromList.add(relation);
-    }
-    
-    public void addFilterByAnd(UnnamedColumn predicate) {
-        if (!filter.isPresent()) {
-            filter = Optional.of(predicate);
-        }
-        else {
-            filter = Optional.<UnnamedColumn>of(ColumnOp.and(filter.get(), predicate));
-        }
-    }
-    
-    public void setAliasName(String aliasName) {
-        this.aliasName = Optional.of(aliasName);
-    }
-    
-    public void addGroupby(GroupingAttribute column) {
-        groupby.add(column);
-    }
-
-    public void addGroupby(List<GroupingAttribute> columns){
-        groupby.addAll(columns);
-    }
-
-    public void addOrderby(OrderbyAttribute column) {
-        orderby.add(column);
-    }
-
-    public void addOrderby(List<OrderbyAttribute> columns) {orderby.addAll(columns); }
-
-    public void addHavingByAnd(UnnamedColumn predicate) {
-        if (!having.isPresent()) {
-            having = Optional.of(predicate);
-        }
-        else {
-            having = Optional.<UnnamedColumn>of(ColumnOp.and(having.get(), predicate));
-        }
-    }
-
-    public void addLimit(UnnamedColumn limit) {this.limit = Optional.of(limit); }
-
-    public List<SelectItem> getSelectList() {
-        return selectList;
-    }
-=======
 import org.apache.commons.lang3.builder.EqualsBuilder;
 import org.apache.commons.lang3.builder.HashCodeBuilder;
 import org.apache.commons.lang3.builder.ToStringBuilder;
 
+
 public class SelectQueryOp extends AbstractRelation {
->>>>>>> 0f534862
-
-  List<SelectItem> selectList = new ArrayList<>();
-
-  List<AbstractRelation> fromList = new ArrayList<>();
-
-  Optional<UnnamedColumn> filter = Optional.empty();
-
-  List<GroupingAttribute> groupby = new ArrayList<>();
-
-//  Optional<String> aliasName = Optional.empty();
-
-  public SelectQueryOp() {}
 
   public static SelectQueryOp getSelectQueryOp(List<SelectItem> columns, AbstractRelation relation) {
     SelectQueryOp sel = new SelectQueryOp();
@@ -133,6 +20,81 @@
     return sel;
   }
 
+  public static SelectQueryOp getSelectQueryOp(List<SelectItem> columns, AbstractRelation relation, UnnamedColumn predicate) {
+    SelectQueryOp sel = new SelectQueryOp();
+    for (SelectItem c : columns) {
+      sel.addSelectItem(c);
+    }
+    sel.addTableSource(relation);
+    sel.filter = Optional.of(predicate);
+    return sel;
+  }
+
+  public static SelectQueryOp getSelectQueryOp(List<SelectItem> columns, List<AbstractRelation> relation) {
+    SelectQueryOp sel = new SelectQueryOp();
+    for (SelectItem c : columns) {
+      sel.addSelectItem(c);
+    }
+    for (AbstractRelation r : relation) {
+      sel.addTableSource(r);
+    }
+    return sel;
+  }
+
+  List<SelectItem> selectList = new ArrayList<>();
+
+  List<AbstractRelation> fromList = new ArrayList<>();
+
+  Optional<UnnamedColumn> filter = Optional.empty();
+
+  List<GroupingAttribute> groupby = new ArrayList<>();
+
+  List<OrderbyAttribute> orderby = new ArrayList<>();
+
+  Optional<UnnamedColumn> having = Optional.empty();
+
+  Optional<UnnamedColumn> limit = Optional.empty();
+
+  Optional<String> aliasName = Optional.empty();
+
+  public SelectQueryOp() {}
+
+  public void addFilterByAnd(UnnamedColumn predicate) {
+    if (!filter.isPresent()) {
+      filter = Optional.of(predicate);
+    }
+    else {
+      filter = Optional.<UnnamedColumn>of(ColumnOp.and(filter.get(), predicate));
+    }
+  }
+
+  public void addGroupby(GroupingAttribute column) {
+    groupby.add(column);
+  }
+
+  public void addGroupby(List<GroupingAttribute> columns){
+    groupby.addAll(columns);
+  }
+
+  public void addHavingByAnd(UnnamedColumn predicate) {
+    if (!having.isPresent()) {
+      having = Optional.of(predicate);
+    }
+    else {
+      having = Optional.<UnnamedColumn>of(ColumnOp.and(having.get(), predicate));
+    }
+  }
+
+  public void addLimit(UnnamedColumn limit) {this.limit = Optional.of(limit); }
+
+  public void addOrderby(List<OrderbyAttribute> columns) {
+    orderby.addAll(columns);
+  }
+
+  public void addOrderby(OrderbyAttribute column) {
+    orderby.add(column);
+  }
+
   public void addSelectItem(SelectItem column) {
     selectList.add(column);
   }
@@ -141,82 +103,71 @@
     fromList.add(relation);
   }
 
-  public void addFilterByAnd(UnnamedColumn predicate) {
-    if (!filter.isPresent()) {
-      filter = Optional.of(predicate);
-    }
-<<<<<<< HEAD
-
-    public List<OrderbyAttribute> getOrderby() {
-        return orderby;
-    }
-    
-    public Optional<String> getAliasName() {
-        return aliasName;
-=======
-    else {
-      filter = Optional.<UnnamedColumn>of(ColumnOp.and(filter.get(), predicate));
->>>>>>> 0f534862
-    }
+  public void clearFilters() {
+    this.filter = Optional.empty();
   }
   
+  public void clearFromList() {
+    this.fromList = new ArrayList<>();
+  }
+
+  public void clearGroupby() {
+    this.groupby = new ArrayList<>();
+  }
+
   public void clearSelectList() {
     this.selectList = new ArrayList<>();
   }
 
-  public void clearFilters() {
-    this.filter = Optional.empty();
+  public Optional<String> getAliasName() {
+    return aliasName;
   }
 
-  public void clearFromList() {
-    this.fromList = new ArrayList<>();
-  }
-  
-  public void clearGroupby() {
-    this.groupby = new ArrayList<>();
+  public Optional<UnnamedColumn> getFilter() {
+    return filter;
   }
 
-//  public void setAliasName(String aliasName) {
-//    this.aliasName = Optional.of(aliasName);
-//  }
+  public List<AbstractRelation> getFromList() {
+    return fromList;
+  }
 
-  public void addGroupby(GroupingAttribute column) {
-    groupby.add(column);
+  //  public void setAliasName(String aliasName) {
+    //    this.aliasName = Optional.of(aliasName);
+    //  }
+
+  public List<GroupingAttribute> getGroupby() {
+    return groupby;
+  }
+
+  public Optional<UnnamedColumn> getHaving() {return having;}
+
+  public Optional<UnnamedColumn> getLimit() {return limit; }
+
+  public List<OrderbyAttribute> getOrderby() {
+    return orderby;
   }
 
   public List<SelectItem> getSelectList() {
     return selectList;
   }
 
-  public List<AbstractRelation> getFromList() {
-    return fromList;
+  public void setAliasName(String aliasName) {
+    this.aliasName = Optional.of(aliasName);
   }
 
-  public Optional<UnnamedColumn> getFilter() {
-    return filter;
-  }
-
-  public List<GroupingAttribute> getGroupby() {
-    return groupby;
+  @Override
+  public boolean equals(Object obj) {
+    return EqualsBuilder.reflectionEquals(this, obj);
   }
 
   @Override
   public int hashCode() {
-      return HashCodeBuilder.reflectionHashCode(this);
+    return HashCodeBuilder.reflectionHashCode(this);
   }
 
   @Override
-  public boolean equals(Object obj) {
-      return EqualsBuilder.reflectionEquals(this, obj);
-  }
-  
-  @Override
   public String toString() {
-      return ToStringBuilder.reflectionToString(this);
+    return ToStringBuilder.reflectionToString(this);
   }
 
-    public Optional<UnnamedColumn> getLimit() {return limit; }
-
-    public Optional<UnnamedColumn> getHaving() {return having;}
-
 }