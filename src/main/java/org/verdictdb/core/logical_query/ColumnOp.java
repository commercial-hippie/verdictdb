--- conflicted
+++ resolved
@@ -82,8 +82,6 @@
         return operands;
     }
 
-    public List<UnnamedColumn> getOperands() {return operands;}
-
     public void setOperand(List<UnnamedColumn> operands) {
         this.operands = operands;
     }
@@ -100,6 +98,10 @@
         return new ColumnOp("and", Arrays.asList(predicate1, predicate2));
     }
     
+    public static ColumnOp count() {
+      return new ColumnOp("count");
+  }
+    
     public static ColumnOp equal(UnnamedColumn column1, UnnamedColumn column2) {
         return new ColumnOp("equal", Arrays.asList(column1, column2));
     }
@@ -108,8 +110,7 @@
         return new ColumnOp("notequal", Arrays.asList(column1, column2));
     }
     
-<<<<<<< HEAD
-=======
+
     public static ColumnOp notgreaterthan(UnnamedColumn column1, UnnamedColumn column2) {
         return new ColumnOp("notgreaterthan", Arrays.asList(column1, column2));
     }
@@ -122,7 +123,6 @@
         return new ColumnOp("add", Arrays.asList(column1, column2));
     }
     
->>>>>>> 0f534862
     public static ColumnOp multiply(UnnamedColumn column1, UnnamedColumn column2) {
         return new ColumnOp("multiply", Arrays.asList(column1, column2));
     }
