/*
 *    Copyright 2018 University of Michigan
 *
 *    Licensed under the Apache License, Version 2.0 (the "License");
 *    you may not use this file except in compliance with the License.
 *    You may obtain a copy of the License at
 *
 *        http://www.apache.org/licenses/LICENSE-2.0
 *
 *    Unless required by applicable law or agreed to in writing, software
 *    distributed under the License is distributed on an "AS IS" BASIS,
 *    WITHOUT WARRANTIES OR CONDITIONS OF ANY KIND, either express or implied.
 *    See the License for the specific language governing permissions and
 *    limitations under the License.
 */

package org.verdictdb.core.execplan;

import java.lang.reflect.InvocationTargetException;
import java.lang.reflect.Method;
import java.util.ArrayList;
import java.util.Arrays;
import java.util.List;
import java.util.Map;
import java.util.Map.Entry;

import org.verdictdb.commons.VerdictDBLogger;
import org.verdictdb.connection.CachedDbmsConnection;
import org.verdictdb.connection.DbmsConnection;
import org.verdictdb.connection.DbmsQueryResult;
import org.verdictdb.connection.JdbcConnection;
import org.verdictdb.connection.SparkConnection;
import org.verdictdb.core.querying.ExecutableNodeBase;
import org.verdictdb.core.querying.SelectAggExecutionNode;
import org.verdictdb.core.querying.ola.AsyncAggExecutionNode;
import org.verdictdb.core.querying.ola.SelectAsyncAggExecutionNode;
import org.verdictdb.core.querying.simplifier.ConsolidatedExecutionNode;
import org.verdictdb.core.sqlobject.SqlConvertible;
import org.verdictdb.exception.VerdictDBDbmsException;
import org.verdictdb.exception.VerdictDBException;
import org.verdictdb.exception.VerdictDBValueException;
import org.verdictdb.sqlsyntax.MysqlSyntax;
import org.verdictdb.sqlwriter.QueryToSql;

public class ExecutableNodeRunner implements Runnable {

  DbmsConnection conn;

  ExecutableNode node;

  int successSourceCount = 0;

  int dependentCount;

  int executionCount = 0;

//  private boolean isAborted = false;

  /**
   * initiated: node is created but has not started running running: currently running aborted: node
   * running cancelled while running cancelled: nod running cancelled before running completed: node
   * running successfully finished
   */
  enum NodeRunningStatus {
    initiated, running, aborted, cancelled, completed, failed;
  }

  private NodeRunningStatus status = NodeRunningStatus.initiated;

  private VerdictDBLogger log = VerdictDBLogger.getLogger(this.getClass());

  private Thread runningTask = null;

  private List<ExecutableNodeRunner> childRunners = new ArrayList<>();

  public void markComplete() {
    status = NodeRunningStatus.completed;
    clearRunningTask();
  }

  public void markFailure() {
    status = NodeRunningStatus.failed;
    clearRunningTask();
  }

  public void markInitiated() {
    status = NodeRunningStatus.initiated;
    clearRunningTask();
  }

  private void clearRunningTask() {
    this.runningTask = null;
  }

  public ExecutableNodeRunner(DbmsConnection conn, ExecutableNode node) {
    this.conn = conn;
    node.registerNodeRunner(this);
    this.node = node;
    this.dependentCount = node.getDependentNodeCount();
  }

  public static ExecutionInfoToken execute(DbmsConnection conn, ExecutableNode node)
      throws VerdictDBException {
    return execute(conn, node, Arrays.<ExecutionInfoToken>asList());
  }

  public static ExecutionInfoToken execute(
      DbmsConnection conn, ExecutableNode node, List<ExecutionInfoToken> tokens)
      throws VerdictDBException {
    return (new ExecutableNodeRunner(conn, node)).execute(tokens);
  }

  public NodeRunningStatus getStatus() {
    return status;
  }

  /**
   * Set aborted to the status of this node.
   */
  public void setAborted() {
    //    isAborted = true;   // this will effectively end the loop within run().
    status = NodeRunningStatus.aborted;
    //    for (ExecutableNodeRunner runner : ((ExecutableNodeBase) node) ) {
    //      runner.setAborted();
    //    }
  }

  public boolean alreadyRunning() {
    return status == NodeRunningStatus.running;
  }

  public boolean noNeedToRun() {
    return status == NodeRunningStatus.aborted
        || status == NodeRunningStatus.cancelled
        || status == NodeRunningStatus.completed
        || status == NodeRunningStatus.failed;
  }

  /**
   * Aborts this node.
   */
  public void abort() {
    log.trace(String.format("Aborts running this node %s", node.toString()));
    setAborted();
    if (node instanceof SelectAsyncAggExecutionNode) {
      ((SelectAsyncAggExecutionNode) node).abort();
    }
    conn.abort();
    //    for (ExecutableNodeRunner runner : childRunners) {
    //      runner.abort();
    //    }
  }

  public boolean runThisAndDependents() {
    // first run all children on separate threads
    // this function may be called again when run() is triggered upon a completion of one of 
    // child nodes. Therefore, runChildren() is responsible for ensuring the same node does not
    // run again.
    runDependents();
    return runOnThread();
  }

  private boolean doesThisNodeContainAsyncAggExecutionNode() {
    ExecutableNodeBase leafOfThis = (ExecutableNodeBase) node;
    while (leafOfThis instanceof ConsolidatedExecutionNode) {
      leafOfThis = ((ConsolidatedExecutionNode) leafOfThis).getChildNode();
    }
    return leafOfThis instanceof AsyncAggExecutionNode;
  }

  public boolean runOnThread() {
    log.trace(String.format("Invoked to run: %s", node.toString()));

    // https://stackoverflow.com/questions/11165852/java-singleton-and-synchronization
    Thread runningTask = this.runningTask;
    if (runningTask == null) {
      synchronized (this) {
        runningTask = this.runningTask;

        if (runningTask == null) {
          if (noNeedToRun()) {
            log.trace(String.format("No need to run: %s", node.toString()));
            return false;
          }
          status = NodeRunningStatus.running;

          runningTask = new Thread(this);
          this.runningTask = runningTask;
          runningTask.start();

          return true;
          // this.runningTask is set to null at the end of run()
        }
      }
    }

    return false;
  }

  private int getMaxNumberOfRunningNode() {
    if ((conn instanceof JdbcConnection && conn.getSyntax() instanceof MysqlSyntax)
        || (conn instanceof CachedDbmsConnection
          && ((CachedDbmsConnection)conn).getOriginalConnection() instanceof JdbcConnection)
          && ((CachedDbmsConnection)conn).getOriginalConnection().getSyntax() instanceof MysqlSyntax) {
      // For MySQL, issue query one by one.
      if (node instanceof SelectAsyncAggExecutionNode || node instanceof AsyncAggExecutionNode) {
        return 1;
      } else {
        return 1;
      }
    } else if (((conn instanceof SparkConnection) || (conn instanceof CachedDbmsConnection
            && ((CachedDbmsConnection) conn).getOriginalConnection() instanceof SparkConnection))
            && !(node instanceof SelectAsyncAggExecutionNode)) {
      // Since abort() does not work for Spark (or I don't know how to do so), we issue query
      // one by one.
      return 1;
    } else {
      return 10;
    }
  }

  private void runDependents() {
    if (doesThisNodeContainAsyncAggExecutionNode()) {
      int maxNumberOfRunningNode = getMaxNumberOfRunningNode();
      int currentlyRunningOrCompleteNodeCount = childRunners.size();

      // check the number of currently running nodes
      int runningChildCount = 0;
      int completedChildCount = 0;
      for (ExecutableNodeRunner r : childRunners) {
        if (r.getStatus() == NodeRunningStatus.running) {
          runningChildCount++;
        } else if (r.getStatus() == NodeRunningStatus.completed) {
          completedChildCount++;
        }
      }
      log.debug(String.format(
          "Running child: %d, Completed Child: %d, Success token received: %d",
          runningChildCount, completedChildCount, successSourceCount));

      // maintain the number of running nodes to a certain number
      List<ExecutableNodeBase> childNodes = ((ExecutableNodeBase) node).getSources();
      int moreToRun = Math.min(
          maxNumberOfRunningNode - runningChildCount,
          ((ExecutableNodeBase) node).getSourceCount() - currentlyRunningOrCompleteNodeCount);
      for (int i = currentlyRunningOrCompleteNodeCount;
          i < currentlyRunningOrCompleteNodeCount + moreToRun; i++) {
        ExecutableNodeBase child = childNodes.get(i);

        ExecutableNodeRunner runner = child.getRegisteredRunner();
        boolean started = runner.runThisAndDependents();
        if (started) {
          childRunners.add(runner);
        }
      }
    } else {
      // by default, run every child
      for (ExecutableNodeBase child : ((ExecutableNodeBase) node).getSources()) {
        ExecutableNodeRunner runner = child.getRegisteredRunner();
        boolean started = runner.runThisAndDependents();
        if (started) {
          childRunners.add(runner);
        }
      }
    }
  }

  /**
   * A single run of this method consumes all combinations of the tokens in the queue.
   */
  @Override
  public synchronized void run() {
    //    String nodeType = node.getClass().getSimpleName();
    //    int nodeGroupId = ((ExecutableNodeBase) node).getGroupId();

    if (noNeedToRun()) {
      log.debug(String.format("This node (%s) has been aborted; do not run.", node.toString()));
      clearRunningTask();
      return;
    }

    // no dependency exists
    if (node.getSourceQueues().size() == 0) {
      log.debug(String.format("No dependency exists. Simply run %s", node.toString()));
      try {
        executeAndBroadcast(Arrays.<ExecutionInfoToken>asList());
        broadcastAndTriggerRun(ExecutionInfoToken.successToken());
        markComplete();
        //clearRunningTask();
        return;
      } catch (Exception e) {
        if (noNeedToRun()) {
          // do nothing
          return;
        } else {
          e.printStackTrace();
          broadcastAndTriggerRun(ExecutionInfoToken.failureToken(e));
        }
      }
      markFailure();
      //      clearRunningTask();
      return;
    }

    // dependency exists
    while (!noNeedToRun()) {
      // not enough source nodes are finished (i.e., tokens = null)
      // then, this loop immediately terminates.
      // this function will be called again whenever a child node completes.
      List<ExecutionInfoToken> tokens = retrieve();
      if (tokens == null) {
        log.debug("Not enough source nodes are finished, loop terminates");
        //        markInitiated();
        clearRunningTask();
        return;
      }

      log.debug(String.format("Attempts to process %s (%s)", node.toString(), status));

      ExecutionInfoToken failureToken = getFailureTokenIfExists(tokens);
      if (failureToken != null) {
        log.trace(String.format("One or more dependent nodes failed for %s", node.toString()));
        broadcastAndTriggerRun(failureToken);
        //        clearRunningTask();
        markFailure();
        return;
      }
      if (areAllSuccess(tokens)) {
        log.trace(String.format("All dependent nodes are finished for %s", node.toString()));
        broadcastAndTriggerRun(ExecutionInfoToken.successToken());
        //clearRunningTask();
        markComplete();
        return;
      }

      // This happens because some of the children (e.g., individual agg blocks)
      // finished their processing (with parts of blocks).
      // Since there still are other children to process, we continue operation.
      if (areAllStatusTokens(tokens)) {
        continue;
      }

      // actual processing
      try {
        log.debug(
            String.format("Main processing starts for %s with token: %s", node.toString(), tokens));
        executeAndBroadcast(tokens);
      } catch (Exception e) {
        if (noNeedToRun()) {
          // do nothing
          return;
        } else {
          e.printStackTrace();
          broadcastAndTriggerRun(ExecutionInfoToken.failureToken(e));
          markFailure();
          //          clearRunningTask();
          return;
        }
      }
    }
  }

  synchronized List<ExecutionInfoToken> retrieve() {
    Map<Integer, ExecutionTokenQueue> sourceChannelAndQueues = node.getSourceQueues();

    for (ExecutionTokenQueue queue : sourceChannelAndQueues.values()) {
      ExecutionInfoToken rs = queue.peek();
      if (rs == null) {
        return null;
      }
    }

    // all results available now
    List<ExecutionInfoToken> results = new ArrayList<>();
    for (Entry<Integer, ExecutionTokenQueue> channelAndQueue : sourceChannelAndQueues.entrySet()) {
      int channel = channelAndQueue.getKey();
      ExecutionInfoToken rs = channelAndQueue.getValue().take();
      rs.setKeyValue("channel", channel);
      results.add(rs);
    }

    return results;
  }

  void broadcastAndTriggerRun(ExecutionInfoToken token) {
    if (noNeedToRun() && !areAllStatusTokens(Arrays.asList(token))) {
      log.trace(
          String.format(
              "This node (%s) has been aborted. Do not broadcast: %s", this.toString(), token));
      return;
    }

    // for understandable logs
    synchronized (VerdictDBLogger.class) {
      VerdictDBLogger logger = VerdictDBLogger.getLogger(this.getClass());
      logger.trace(String.format("[%s] Broadcasting:", node.toString()));
      logger.trace(token.toString());
      for (ExecutableNode dest : node.getSubscribers()) {
        logger.trace(String.format("  -> %s", dest.toString()));
      }
      //      logger.trace(token.toString());
    }

    if (node instanceof SelectAggExecutionNode && areAllStatusTokens(Arrays.asList(token))) {
      status = NodeRunningStatus.completed;
    }

    for (ExecutableNode dest : node.getSubscribers()) {
      ExecutionInfoToken copiedToken = token.deepcopy();
      if (areAllStatusTokens(Arrays.asList(copiedToken))
          && node.getRegisteredRunner().getStatus()!=NodeRunningStatus.completed) {
        node.getRegisteredRunner().status = NodeRunningStatus.completed;
      } else if (areAllStatusTokens(Arrays.asList(copiedToken))) {
        log.debug("Broadcast success token");
      }
      dest.getNotified(node, copiedToken);

      // signal the runner of the broadcasted node so that its associated runner performs
      // execution if necessary.
      ExecutableNodeRunner runner = dest.getRegisteredRunner();
      if (runner != null) {
        //        runner.runOnThread();
        log.debug("Broadcast: status " + status);
        runner.runThisAndDependents(); // this is needed due to async node.
      }
    }
  }

  void executeAndBroadcast(List<ExecutionInfoToken> tokens) throws VerdictDBException {
    ExecutionInfoToken resultToken = execute(tokens);
    if (resultToken != null) {
      broadcastAndTriggerRun(resultToken);
    }
  }

  /**
   * Execute the associated node. This method is synchronized on object level, assuming that
   * every node has its own associated ExecutableNodeRunner, which is actually the case.
   * 
   * @param tokens Contains information from the downstream nodes.
   * @return Information for the upstream nodes.
   * @throws VerdictDBException
   */
  public ExecutionInfoToken execute(List<ExecutionInfoToken> tokens) 
      throws VerdictDBException {
    if (tokens.size() > 0 && tokens.get(0).isStatusToken()) {
      return null;
    }

    // basic operations: execute a query and creates a token based on that result.
    SqlConvertible sqlObj = node.createQuery(tokens);
    DbmsQueryResult intermediate = null;
    if (sqlObj != null) {
      String sql = QueryToSql.convert(conn.getSyntax(), sqlObj);
      try {
        intermediate = conn.execute(sql);
      } catch (VerdictDBDbmsException e) {
        if (noNeedToRun()) {
          // the errors from the underlying dbms are expected if the query is cancelled.
        } else {
          throw e;
        }
      }
    }
    ExecutionInfoToken token = node.createToken(intermediate);

    // extended operations: if the node has additional method invocation list, we perform the method
    // calls
    // on DbmsConnection and sets its results in the token.
    if (token == null) {
      token = new ExecutionInfoToken();
    }
    Map<String, MethodInvocationInformation> tokenKeysAndmethodsToInvoke =
        node.getMethodsToInvokeOnConnection();
    for (Entry<String, MethodInvocationInformation> keyAndMethod :
        tokenKeysAndmethodsToInvoke.entrySet()) {
      String tokenKey = keyAndMethod.getKey();
      MethodInvocationInformation methodInfo = keyAndMethod.getValue();
      String methodName = methodInfo.getMethodName();
      Class<?>[] methodParameters = methodInfo.getMethodParameters();
      Object[] methodArguments = methodInfo.getArguments();

      try {
        Method method = conn.getClass().getMethod(methodName, methodParameters);
        Object ret = method.invoke(conn, methodArguments);
        token.setKeyValue(tokenKey, ret);

      } catch (NoSuchMethodException
          | IllegalAccessException
          | IllegalArgumentException
          | InvocationTargetException e) {
        e.printStackTrace();
        throw new VerdictDBValueException(e);
      }
    }

    synchronized ((Object)executionCount) {
      executionCount++;
    }
    return token;
  }

  ExecutionInfoToken getFailureTokenIfExists(List<ExecutionInfoToken> tokens) {
    for (ExecutionInfoToken t : tokens) {
      //      System.out.println(t);
      if (t.isFailureToken()) {
        //        System.out.println("yes");
        return t;
      }
    }
    return null;
  }

  boolean areAllStatusTokens(List<ExecutionInfoToken> tokens) {
    for (ExecutionInfoToken t : tokens) {
      if (!t.isStatusToken()) {
        return false;
      }
    }
    return true;
  }

  boolean areAllSuccess(List<ExecutionInfoToken> tokens) {
    for (ExecutionInfoToken t : tokens) {
<<<<<<< HEAD
          if (t.isSuccessToken()) {
            synchronized ((Object) successSourceCount) {
              successSourceCount++;
            }
            log.debug(String.format("Success count of %s: %d", node.toString(), successSourceCount));
          } else {
            return false;
=======
      if (t.isSuccessToken()) {
        successSourceCount++;
        log.debug(String.format("Success count of %s: %d", node.toString(), successSourceCount));
      } else {
        return false;
>>>>>>> a5592dac
      }
    }

    if (successSourceCount == dependentCount) {
      log.debug(String.format("Success: %d, execution count: %d", successSourceCount, executionCount));
      return true;
    } else {
      return false;
    }
  }
}<|MERGE_RESOLUTION|>--- conflicted
+++ resolved
@@ -234,7 +234,7 @@
           completedChildCount++;
         }
       }
-      log.debug(String.format(
+      log.trace(String.format(
           "Running child: %d, Completed Child: %d, Success token received: %d",
           runningChildCount, completedChildCount, successSourceCount));
 
@@ -281,7 +281,7 @@
 
     // no dependency exists
     if (node.getSourceQueues().size() == 0) {
-      log.debug(String.format("No dependency exists. Simply run %s", node.toString()));
+      log.trace(String.format("No dependency exists. Simply run %s", node.toString()));
       try {
         executeAndBroadcast(Arrays.<ExecutionInfoToken>asList());
         broadcastAndTriggerRun(ExecutionInfoToken.successToken());
@@ -309,13 +309,13 @@
       // this function will be called again whenever a child node completes.
       List<ExecutionInfoToken> tokens = retrieve();
       if (tokens == null) {
-        log.debug("Not enough source nodes are finished, loop terminates");
+        log.trace("Not enough source nodes are finished, loop terminates");
         //        markInitiated();
         clearRunningTask();
         return;
       }
 
-      log.debug(String.format("Attempts to process %s (%s)", node.toString(), status));
+      log.trace(String.format("Attempts to process %s (%s)", node.toString(), status));
 
       ExecutionInfoToken failureToken = getFailureTokenIfExists(tokens);
       if (failureToken != null) {
@@ -342,7 +342,7 @@
 
       // actual processing
       try {
-        log.debug(
+        log.trace(
             String.format("Main processing starts for %s with token: %s", node.toString(), tokens));
         executeAndBroadcast(tokens);
       } catch (Exception e) {
@@ -411,7 +411,7 @@
           && node.getRegisteredRunner().getStatus()!=NodeRunningStatus.completed) {
         node.getRegisteredRunner().status = NodeRunningStatus.completed;
       } else if (areAllStatusTokens(Arrays.asList(copiedToken))) {
-        log.debug("Broadcast success token");
+        log.trace("Broadcast success token");
       }
       dest.getNotified(node, copiedToken);
 
@@ -420,7 +420,7 @@
       ExecutableNodeRunner runner = dest.getRegisteredRunner();
       if (runner != null) {
         //        runner.runOnThread();
-        log.debug("Broadcast: status " + status);
+        log.trace("Broadcast: status " + status);
         runner.runThisAndDependents(); // this is needed due to async node.
       }
     }
@@ -522,26 +522,18 @@
 
   boolean areAllSuccess(List<ExecutionInfoToken> tokens) {
     for (ExecutionInfoToken t : tokens) {
-<<<<<<< HEAD
           if (t.isSuccessToken()) {
             synchronized ((Object) successSourceCount) {
               successSourceCount++;
             }
-            log.debug(String.format("Success count of %s: %d", node.toString(), successSourceCount));
+            log.trace(String.format("Success count of %s: %d", node.toString(), successSourceCount));
           } else {
             return false;
-=======
-      if (t.isSuccessToken()) {
-        successSourceCount++;
-        log.debug(String.format("Success count of %s: %d", node.toString(), successSourceCount));
-      } else {
-        return false;
->>>>>>> a5592dac
-      }
+          }
     }
 
     if (successSourceCount == dependentCount) {
-      log.debug(String.format("Success: %d, execution count: %d", successSourceCount, executionCount));
+      log.trace(String.format("Success: %d, execution count: %d", successSourceCount, executionCount));
       return true;
     } else {
       return false;
