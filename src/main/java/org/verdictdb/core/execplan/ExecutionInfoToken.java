/*
 *    Copyright 2018 University of Michigan
 *
 *    Licensed under the Apache License, Version 2.0 (the "License");
 *    you may not use this file except in compliance with the License.
 *    You may obtain a copy of the License at
 *
 *        http://www.apache.org/licenses/LICENSE-2.0
 *
 *    Unless required by applicable law or agreed to in writing, software
 *    distributed under the License is distributed on an "AS IS" BASIS,
 *    WITHOUT WARRANTIES OR CONDITIONS OF ANY KIND, either express or implied.
 *    See the License for the specific language governing permissions and
 *    limitations under the License.
 */

<<<<<<< HEAD
import java.io.Serializable;
import java.util.HashMap;
import java.util.Map;
=======
package org.verdictdb.core.execplan;
>>>>>>> 44b7f49a

import com.rits.cloning.Cloner;
import org.apache.commons.lang3.builder.ToStringBuilder;
import org.apache.commons.lang3.builder.ToStringStyle;

import java.io.*;
import java.util.HashMap;
import java.util.Map;

public class ExecutionInfoToken implements Serializable {

  private static final long serialVersionUID = 4467660505348718275L;

  Map<String, Object> data = new HashMap<>();

  public static ExecutionInfoToken empty() {
    return new ExecutionInfoToken();
  }

  public boolean isStatusToken() {
    return data.containsKey("status");
  }

  public static ExecutionInfoToken successToken() {
    ExecutionInfoToken token = new ExecutionInfoToken();
    token.setKeyValue("status", "success");
    return token;
  }

  public static ExecutionInfoToken failureToken() {
    ExecutionInfoToken token = new ExecutionInfoToken();
    token.setKeyValue("status", "failed");
    return token;
  }

  public static ExecutionInfoToken failureToken(Exception e) {
    ExecutionInfoToken token = new ExecutionInfoToken();
    token.setKeyValue("status", "failed");
    token.setKeyValue("errorMessage", e);
    return token;
  }

  public boolean isSuccessToken() {
    if (data.containsKey("status") && data.get("status").equals("success")) {
      return true;
    } else {
      return false;
    }
  }

  public boolean isFailureToken() {
    if (data.containsKey("status") && data.get("status").equals("failed")) {
      return true;
    } else {
      return false;
    }
  }

  public Object getValue(String key) {
    return data.get(key);
  }

  public void setKeyValue(String key, Object value) {
    data.put(key, value);
  }

  @Override
  public String toString() {
    return ToStringBuilder.reflectionToString(this, ToStringStyle.SHORT_PREFIX_STYLE);
  }

  public Iterable<Map.Entry<String, Object>> entrySet() {
    return data.entrySet();
  }

  public boolean containsKey(String key) {
    return data.containsKey(key);
  }

  public ExecutionInfoToken deepcopy() {
<<<<<<< HEAD
    return new Cloner().deepClone(this);
=======
    try {
      ByteArrayOutputStream bos = new ByteArrayOutputStream();
      ObjectOutputStream out = new ObjectOutputStream(bos);
      out.writeObject(this);
      out.flush();
      out.close();

      ObjectInputStream in = new ObjectInputStream(new ByteArrayInputStream(bos.toByteArray()));
      ExecutionInfoToken copiedToken = (ExecutionInfoToken) in.readObject();
      return copiedToken;

    } catch (ClassNotFoundException e) {
      // TODO Auto-generated catch block
      e.printStackTrace();
    } catch (NotSerializableException e) {
      // TODO: handle this case
      e.printStackTrace();
    } catch (IOException e) {
      e.printStackTrace();
    }
    return null;

    //    ExecutionInfoToken newToken = new ExecutionInfoToken();
    //
    //    for (Entry<String, Object> entry : data.entrySet()) {
    //      String key = entry.getKey();
    //      Object value = entry.getValue();
    //
    //      try {
    //        ByteArrayOutputStream bos = new ByteArrayOutputStream();
    //        ObjectOutputStream out = new ObjectOutputStream(bos);
    //        out.writeObject(value);
    //        out.flush();
    //        out.close();
    //
    //        ObjectInputStream in = new ObjectInputStream(
    //            new ByteArrayInputStream(bos.toByteArray()));
    //        Object copedValue = in.readObject();
    //        newToken.setKeyValue(key, copedValue);
    //
    //      } catch (ClassNotFoundException | IOException e) {
    //        e.printStackTrace();
    //      }
    //    }
    //
    //    return newToken;
>>>>>>> 44b7f49a
  }
}<|MERGE_RESOLUTION|>--- conflicted
+++ resolved
@@ -14,15 +14,8 @@
  *    limitations under the License.
  */
 
-<<<<<<< HEAD
-import java.io.Serializable;
-import java.util.HashMap;
-import java.util.Map;
-=======
 package org.verdictdb.core.execplan;
->>>>>>> 44b7f49a
 
-import com.rits.cloning.Cloner;
 import org.apache.commons.lang3.builder.ToStringBuilder;
 import org.apache.commons.lang3.builder.ToStringStyle;
 
@@ -87,6 +80,10 @@
     data.put(key, value);
   }
 
+  //  public Map<String, Object> getData() {
+  //    return data;
+  //  }
+
   @Override
   public String toString() {
     return ToStringBuilder.reflectionToString(this, ToStringStyle.SHORT_PREFIX_STYLE);
@@ -101,9 +98,6 @@
   }
 
   public ExecutionInfoToken deepcopy() {
-<<<<<<< HEAD
-    return new Cloner().deepClone(this);
-=======
     try {
       ByteArrayOutputStream bos = new ByteArrayOutputStream();
       ObjectOutputStream out = new ObjectOutputStream(bos);
@@ -150,6 +144,5 @@
     //    }
     //
     //    return newToken;
->>>>>>> 44b7f49a
   }
 }