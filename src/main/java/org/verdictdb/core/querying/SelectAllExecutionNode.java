/*
 *    Copyright 2018 University of Michigan
 *
 *    Licensed under the Apache License, Version 2.0 (the "License");
 *    you may not use this file except in compliance with the License.
 *    You may obtain a copy of the License at
 *
 *        http://www.apache.org/licenses/LICENSE-2.0
 *
 *    Unless required by applicable law or agreed to in writing, software
 *    distributed under the License is distributed on an "AS IS" BASIS,
 *    WITHOUT WARRANTIES OR CONDITIONS OF ANY KIND, either express or implied.
 *    See the License for the specific language governing permissions and
 *    limitations under the License.
 */

package org.verdictdb.core.querying;

import org.apache.commons.lang3.tuple.Pair;
import org.verdictdb.connection.DbmsQueryResult;
import org.verdictdb.core.execplan.ExecutionInfoToken;
import org.verdictdb.core.sqlobject.AsteriskColumn;
import org.verdictdb.core.sqlobject.BaseTable;
import org.verdictdb.core.sqlobject.SelectQuery;
import org.verdictdb.core.sqlobject.SqlConvertible;
import org.verdictdb.exception.VerdictDBException;
import org.verdictdb.exception.VerdictDBValueException;

import java.util.List;

/** @author Yongjoo Park */
public class SelectAllExecutionNode extends QueryNodeWithPlaceHolders {
<<<<<<< HEAD
  
  public SelectAllExecutionNode(SelectQuery query){
=======

  private SelectAllExecutionNode(SelectQuery query) {
>>>>>>> 68f965cf
    super(query);
  }

  public static SelectAllExecutionNode create(IdCreator namer, SelectQuery query)
      throws VerdictDBValueException {
    SelectAllExecutionNode selectAll = new SelectAllExecutionNode(null);
    Pair<BaseTable, SubscriptionTicket> baseAndSubscriptionTicket =
        selectAll.createPlaceHolderTable("t");
    SelectQuery selectQuery =
        SelectQuery.create(new AsteriskColumn(), baseAndSubscriptionTicket.getLeft());
    selectQuery.addOrderby(query.getOrderby());
    if (query.getLimit().isPresent()) selectQuery.addLimit(query.getLimit().get());
    selectAll.setSelectQuery(selectQuery);

    //    Pair<String, String> tempTableFullName = plan.generateTempTableName();
    //    String schemaName = tempTableFullName.getLeft();
    //    String tableName = tempTableFullName.getRight();

    if (query.isSupportedAggregate()) {
      AggExecutionNode dependent = AggExecutionNode.create(namer, query);
      dependent.registerSubscriber(baseAndSubscriptionTicket.getRight());
      //      selectAll.addDependency(dependent);
    } else {
      ProjectionNode dependent = ProjectionNode.create(namer, query);
      dependent.registerSubscriber(baseAndSubscriptionTicket.getRight());
      //      selectAll.addDependency(dependent);
    }

    return selectAll;
  }

  @Override
  public SqlConvertible createQuery(List<ExecutionInfoToken> tokens) throws VerdictDBException {
    return super.createQuery(tokens);
  }

  @Override
  public ExecutionInfoToken createToken(DbmsQueryResult result) {
    ExecutionInfoToken token = new ExecutionInfoToken();
    token.setKeyValue("queryResult", result);
    return token;
  }

  //  @Override
  //  public ExecutionInfoToken executeNode(DbmsConnection conn, List<ExecutionInfoToken>
  // downstreamResults)
  //      throws VerdictDBException {
  //    super.executeNode(conn, downstreamResults);
  //    try {
  //      String sql = QueryToSql.convert(conn.getSyntax(), selectQuery);
  //      DbmsQueryResult queryResult = conn.executeQuery(sql);
  //      ExecutionInfoToken result = new ExecutionInfoToken();
  //      result.setKeyValue("queryResult", queryResult);
  //      return result;
  //
  //    } catch (VerdictDBException e) {
  //      e.printStackTrace();
  //    }
  //    return ExecutionInfoToken.empty();
  //  }

  @Override
  public ExecutableNodeBase deepcopy() {
    SelectAllExecutionNode node = new SelectAllExecutionNode(selectQuery);
    copyFields(this, node);
    return node;
  }

  void copyFields(CreateTableAsSelectNode from, CreateTableAsSelectNode to) {
    super.copyFields(from, to);
  }
}<|MERGE_RESOLUTION|>--- conflicted
+++ resolved
@@ -30,13 +30,8 @@
 
 /** @author Yongjoo Park */
 public class SelectAllExecutionNode extends QueryNodeWithPlaceHolders {
-<<<<<<< HEAD
-  
-  public SelectAllExecutionNode(SelectQuery query){
-=======
 
   private SelectAllExecutionNode(SelectQuery query) {
->>>>>>> 68f965cf
     super(query);
   }
 
