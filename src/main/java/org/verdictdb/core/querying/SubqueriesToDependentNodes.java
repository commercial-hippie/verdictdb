--- conflicted
+++ resolved
@@ -26,15 +26,6 @@
 public class SubqueriesToDependentNodes {
 
   /**
-<<<<<<< HEAD
-   * @param query A query that may include subqueries. The subqueries of this query will be replaced by
-   *              placeholders.
-   * @param node
-   */
-  public static void convertSubqueriesToDependentNodes(
-      SelectQuery query,
-      CreateTableAsSelectNode node) {
-=======
    * @param query A query that may include subqueries. The subqueries of this query will be replaced
    *     by placeholders.
    * @param node
@@ -42,7 +33,6 @@
    */
   public static void convertSubqueriesToDependentNodes(
       SelectQuery query, CreateTableAsSelectNode node) {
->>>>>>> 68f965cf
     IdCreator namer = node.getNamer();
 
     // from list
@@ -64,11 +54,7 @@
             node.createPlaceHolderTable(source.getAliasName().get());
         query.getFromList().set(index, baseAndSubscriptionTicket.getLeft());
         dep.registerSubscriber(baseAndSubscriptionTicket.getRight());
-<<<<<<< HEAD
-//        dep.addBroadcastingQueue(baseAndQueue.getRight());
-=======
         //        dep.addBroadcastingQueue(baseAndQueue.getRight());
->>>>>>> 68f965cf
       } else if (source instanceof JoinTable) {
         for (AbstractRelation s : ((JoinTable) source).getJoinList()) {
           int joinindex = ((JoinTable) source).getJoinList().indexOf(s);
@@ -108,13 +94,9 @@
         if (filter instanceof SubqueryColumn) {
           Pair<BaseTable, SubscriptionTicket> baseAndSubscriptionTicket;
           if (((SubqueryColumn) filter).getSubquery().getAliasName().isPresent()) {
-<<<<<<< HEAD
-            baseAndSubscriptionTicket = node.createPlaceHolderTable(((SubqueryColumn) filter).getSubquery().getAliasName().get());
-=======
             baseAndSubscriptionTicket =
                 node.createPlaceHolderTable(
                     ((SubqueryColumn) filter).getSubquery().getAliasName().get());
->>>>>>> 68f965cf
           } else {
             //            baseAndQueue =
             // node.createPlaceHolderTable("filterPlaceholder"+filterPlaceholderNum++);
@@ -132,19 +114,6 @@
             //            node.addDependency(dep);
           }
           dep.registerSubscriber(baseAndSubscriptionTicket.getRight());
-<<<<<<< HEAD
-//          dep.addBroadcastingQueue(baseAndQueue.getRight());
-
-          // To replace the subquery, we use the selectlist of the subquery and tempTable to create a new non-aggregate subquery
-          List<SelectItem> newSelectItem = new ArrayList<>();
-          for (SelectItem item : subquery.getSelectList()) {
-            if (item instanceof AliasedColumn) {
-              newSelectItem.add(new AliasedColumn(
-                  new BaseColumn(
-                      base.getSchemaName(), base.getAliasName().get(),
-                      ((AliasedColumn) item).getAliasName()),
-                  ((AliasedColumn) item).getAliasName()));
-=======
           //          dep.addBroadcastingQueue(baseAndQueue.getRight());
 
           // To replace the subquery, we use the selectlist of the subquery and tempTable to create
@@ -159,7 +128,6 @@
                           base.getAliasName().get(),
                           ((AliasedColumn) item).getAliasName()),
                       ((AliasedColumn) item).getAliasName()));
->>>>>>> 68f965cf
             } else if (item instanceof AsteriskColumn) {
               newSelectItem.add(new AsteriskColumn());
             }
@@ -175,9 +143,5 @@
         }
       }
     }
-<<<<<<< HEAD
-
-=======
->>>>>>> 68f965cf
   }
 }