--- conflicted
+++ resolved
@@ -1,13 +1,6 @@
 package org.verdictdb.core.querying.simplifier;
 
-<<<<<<< HEAD
 import com.google.common.base.Optional;
-=======
-import java.util.ArrayList;
-import java.util.List;
-import java.util.Map.Entry;
-
->>>>>>> c705372e
 import org.verdictdb.connection.DbmsQueryResult;
 import org.verdictdb.core.execplan.ExecutionInfoToken;
 import org.verdictdb.core.querying.*;
@@ -20,17 +13,16 @@
 /**
  * Used for simplifying two nodes into one. This class may be used in a recursively way to simplify
  * an arbitrary deep nodes into a single node (as long as the condition is satisfied).
- * 
- * This class relines on an important assumption:
- * 1. The token of a child node must not rely on its query results.
- * 
- * The logic based on the above assumption can be found in the createQuery() method. Traditionally,
- * createToken() must use the result of createQuery(); however, based on the assumption, the token
- * of the child is created without actually running its query. Note that the child's select query
- * is consolidated into the parent query as a subquery.
- * 
+ *
+ * <p>This class relines on an important assumption: 1. The token of a child node must not rely on
+ * its query results.
+ *
+ * <p>The logic based on the above assumption can be found in the createQuery() method.
+ * Traditionally, createToken() must use the result of createQuery(); however, based on the
+ * assumption, the token of the child is created without actually running its query. Note that the
+ * child's select query is consolidated into the parent query as a subquery.
+ *
  * @author Yongjoo Park
- *
  */
 public class DirectRetrievalExecutionNode extends QueryNodeWithPlaceHolders {
 
@@ -194,24 +186,14 @@
   @Override
   public SqlConvertible createQuery(List<ExecutionInfoToken> tokens) throws VerdictDBException {
     // this will replace the placeholders contained the subquery.
-<<<<<<< HEAD
-
-    // dyoon: after simplified, tokens can be empty, yet childNode may require non-empty tokens
-    // This added check prevents such case.
-    if (!tokens.isEmpty()) {
-      childNode.createQuery(tokens);
-    }
-    parentNode.createQuery(tokens);
-=======
     childNode.createQuery(tokens);
     ExecutionInfoToken childToken = childNode.createToken(null);
-    
+
     // also pass the tokens possibly created by child.
     List<ExecutionInfoToken> newTokens = new ArrayList<>();
     newTokens.addAll(tokens);
     newTokens.add(childToken);
     parentNode.createQuery(newTokens);
->>>>>>> c705372e
     return selectQuery;
   }
 
