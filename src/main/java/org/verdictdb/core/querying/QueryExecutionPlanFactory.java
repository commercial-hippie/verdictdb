/*
 *    Copyright 2018 University of Michigan
 *
 *    Licensed under the Apache License, Version 2.0 (the "License");
 *    you may not use this file except in compliance with the License.
 *    You may obtain a copy of the License at
 *
 *        http://www.apache.org/licenses/LICENSE-2.0
 *
 *    Unless required by applicable law or agreed to in writing, software
 *    distributed under the License is distributed on an "AS IS" BASIS,
 *    WITHOUT WARRANTIES OR CONDITIONS OF ANY KIND, either express or implied.
 *    See the License for the specific language governing permissions and
 *    limitations under the License.
 */

package org.verdictdb.core.querying;

import org.apache.commons.lang3.tuple.Pair;
import org.verdictdb.core.scrambling.ScrambleMetaSet;
import org.verdictdb.core.sqlobject.*;
import org.verdictdb.exception.VerdictDBException;

import java.util.ArrayList;
import java.util.List;

public class QueryExecutionPlanFactory {

  /**
   * Creates a node tree and return it as an instance of QueryExecutionPlan.
   *
   * @param query
   * @return
   */
  public static QueryExecutionPlan create(
      String scratchpadSchemaName) {
    QueryExecutionPlan queryExecutionPlan = new QueryExecutionPlan();
    queryExecutionPlan.idCreator = new TempIdCreatorInScratchpadSchema(scratchpadSchemaName);
    return queryExecutionPlan;
  }

  public static QueryExecutionPlan create(
      String scratchpadSchemaName,
      ScrambleMetaSet scrambleMeta) {
    QueryExecutionPlan queryExecutionPlan = new QueryExecutionPlan();
    queryExecutionPlan.idCreator = new TempIdCreatorInScratchpadSchema(scratchpadSchemaName);
    queryExecutionPlan.scrambleMeta = scrambleMeta;
    return queryExecutionPlan;
  }

  public static QueryExecutionPlan create(
      String scratchpadSchemaName,
      ScrambleMetaSet scrambleMeta,
      SelectQuery query) {
    QueryExecutionPlan queryExecutionPlan = new QueryExecutionPlan();
    queryExecutionPlan.idCreator = new TempIdCreatorInScratchpadSchema(scratchpadSchemaName);
    queryExecutionPlan.scrambleMeta = scrambleMeta;
    queryExecutionPlan.root = createRootAndItsDependents(queryExecutionPlan.idCreator, query);
    return queryExecutionPlan;
  }

  public static QueryExecutionPlan create(
      String scratchpadSchemaName,
      ExecutableNodeBase root) {
    QueryExecutionPlan queryExecutionPlan = create(scratchpadSchemaName);
    queryExecutionPlan.root = root;
    return queryExecutionPlan;
  }
<<<<<<< HEAD
  
  static ExecutableNodeBase createRootAndItsDependents(IdCreator idCreator, SelectQuery query) {
    if (query.isSupportedAggregate()) {
      return createSelectAllExecutionNodeAndItsDependents(idCreator, query);
    } else {
      // Currently, the behaviour is the same.
      return createSelectAllExecutionNodeAndItsDependents(idCreator, query);
    }
  }
  
  static SelectAllExecutionNode createSelectAllExecutionNodeAndItsDependents(IdCreator idCreator, SelectQuery query) {
    SelectAllExecutionNode selectAll = new SelectAllExecutionNode(null);
    Pair<BaseTable, SubscriptionTicket> baseAndSubscriptionTicket = selectAll.createPlaceHolderTable("t");
    SelectQuery selectQuery = SelectQuery.create(new AsteriskColumn(), baseAndSubscriptionTicket.getLeft());
    selectQuery.addOrderby(query.getOrderby());
    if (query.getLimit().isPresent()) selectQuery.addLimit(query.getLimit().get());
    selectAll.setSelectQuery(selectQuery);

    if (query.isSupportedAggregate()) {
      AggExecutionNode dependent = createAggExecutionNodeAndItsDependents(idCreator, query);
      dependent.registerSubscriber(baseAndSubscriptionTicket.getRight());
//      selectAll.addDependency(dependent);
    }
    else {
      ProjectionNode dependent = createProjectionNodeAndItsDependents(idCreator, query);
      dependent.registerSubscriber(baseAndSubscriptionTicket.getRight());
//      selectAll.addDependency(dependent);
    }

    return selectAll;
  }
  
  static AggExecutionNode createAggExecutionNodeAndItsDependents(IdCreator idCreator, SelectQuery query) {
    AggExecutionNode node = new AggExecutionNode(idCreator, null);
    generateNodeDependents(query, node);
    node.setSelectQuery(query);

    return node;
  }

  static ProjectionNode createProjectionNodeAndItsDependents(IdCreator idCreator, SelectQuery query) {
    ProjectionNode node = new ProjectionNode(idCreator, null);
    generateNodeDependents(query, node);
    node.setSelectQuery(query);
    return node;
  }

  /**
   *
   * @param query A query that may include subqueries. The subqueries of this query will be replaced by
   * placeholders.
   * @param node
   */
  static void generateNodeDependents(
      SelectQuery query,
      CreateTableAsSelectNode node) {
    IdCreator namer = node.getNamer();

    // from list
    for (AbstractRelation source : query.getFromList()) {
      int index = query.getFromList().indexOf(source);

      // If the table is subquery, we need to add it to dependency
      if (source instanceof SelectQuery) {
        CreateTableAsSelectNode dep;
        if (source.isSupportedAggregate()) {
          dep = AggExecutionNode.create(namer, (SelectQuery) source);
        } else {
          dep = ProjectionNode.create(namer, (SelectQuery) source);
        }
//        node.addDependency(dep);

        // use placeholders to mark the locations whose names will be updated in the future
        Pair<BaseTable, SubscriptionTicket> baseAndSubscriptionTicket = node.createPlaceHolderTable(source.getAliasName().get());
        query.getFromList().set(index, baseAndSubscriptionTicket.getLeft());
        dep.registerSubscriber(baseAndSubscriptionTicket.getRight());
//        dep.addBroadcastingQueue(baseAndQueue.getRight());
      } else if (source instanceof JoinTable) {
        for (AbstractRelation s : ((JoinTable) source).getJoinList()) {
          int joinindex = ((JoinTable) source).getJoinList().indexOf(s);

          // If the table is subquery, we need to add it to dependency
          if (s instanceof SelectQuery) {
            CreateTableAsSelectNode dep;
            if (s.isSupportedAggregate()) {
              dep = AggExecutionNode.create(namer, (SelectQuery) s);
            } else {
              dep = ProjectionNode.create(namer, (SelectQuery) s);
            }
//            node.addDependency(dep);

            // use placeholders to mark the locations whose names will be updated in the future
            Pair<BaseTable, SubscriptionTicket> baseAndSubscriptionTicket = node.createPlaceHolderTable(s.getAliasName().get());
            ((JoinTable) source).getJoinList().set(joinindex, baseAndSubscriptionTicket.getLeft());
            dep.registerSubscriber(baseAndSubscriptionTicket.getRight());
//            dep.addBroadcastingQueue(baseAndQueue.getRight());
          }
        }
      }
    }

//    int filterPlaceholderNum = 0;
    // Filter
    if (query.getFilter().isPresent()) {
      UnnamedColumn where = query.getFilter().get();
      List<UnnamedColumn> filters = new ArrayList<>();
      filters.add(where);
      while (!filters.isEmpty()) {
        UnnamedColumn filter = filters.get(0);
        filters.remove(0);

        // If filter is a subquery, we need to add it to dependency
        if (filter instanceof SubqueryColumn) {
          Pair<BaseTable, SubscriptionTicket> baseAndSubscriptionTicket;
          if (((SubqueryColumn) filter).getSubquery().getAliasName().isPresent()) {
            baseAndSubscriptionTicket = node.createPlaceHolderTable(((SubqueryColumn) filter).getSubquery().getAliasName().get());
          } else {
//            baseAndQueue = node.createPlaceHolderTable("filterPlaceholder"+filterPlaceholderNum++);
            baseAndSubscriptionTicket = node.createPlaceHolderTable(namer.generateAliasName());
          }
          BaseTable base = baseAndSubscriptionTicket.getLeft();

          CreateTableAsSelectNode dep;
          SelectQuery subquery = ((SubqueryColumn) filter).getSubquery();
          if (subquery.isSupportedAggregate()) {
            dep = AggExecutionNode.create(namer, subquery);
//            node.addDependency(dep);
          } else {
            dep = ProjectionNode.create(namer, subquery);
//            node.addDependency(dep);
          }
          dep.registerSubscriber(baseAndSubscriptionTicket.getRight());
//          dep.addBroadcastingQueue(baseAndQueue.getRight());

          // To replace the subquery, we use the selectlist of the subquery and tempTable to create a new non-aggregate subquery
          List<SelectItem> newSelectItem = new ArrayList<>();
          for (SelectItem item : subquery.getSelectList()) {
            if (item instanceof AliasedColumn) {
              newSelectItem.add(new AliasedColumn(
                  new BaseColumn(
                      base.getSchemaName(), base.getAliasName().get(),
                      ((AliasedColumn) item).getAliasName()),
                  ((AliasedColumn) item).getAliasName()));
            } else if (item instanceof AsteriskColumn) {
              newSelectItem.add(new AsteriskColumn());
            }
          }
          SelectQuery newSubquery = SelectQuery.create(newSelectItem, base);
          if (((SubqueryColumn) filter).getSubquery().getAliasName().isPresent()) {
            newSubquery.setAliasName(((SubqueryColumn) filter).getSubquery().getAliasName().get());
          }
          ((SubqueryColumn) filter).setSubquery(newSubquery);
          node.getPlaceholderTablesinFilter().add((SubqueryColumn) filter);
        } else if (filter instanceof ColumnOp) {
          filters.addAll(((ColumnOp) filter).getOperands());
        }
      }
    }

  }
=======

  static ExecutableNodeBase createRootAndItsDependents(SelectQuery query) {

    // identify the query type and calls an appropriate function defined below.

    return null;
  }

  static SelectAllExecutionNode createSelectAllExecutionNodeAndItsDependents(SelectQuery query) {
    // move an existing static create() factory method here.
    return null;
  }

  // create more functions like this.
>>>>>>> 68f965cf

}<|MERGE_RESOLUTION|>--- conflicted
+++ resolved
@@ -66,7 +66,6 @@
     queryExecutionPlan.root = root;
     return queryExecutionPlan;
   }
-<<<<<<< HEAD
   
   static ExecutableNodeBase createRootAndItsDependents(IdCreator idCreator, SelectQuery query) {
     if (query.isSupportedAggregate()) {
@@ -76,7 +75,7 @@
       return createSelectAllExecutionNodeAndItsDependents(idCreator, query);
     }
   }
-  
+
   static SelectAllExecutionNode createSelectAllExecutionNodeAndItsDependents(IdCreator idCreator, SelectQuery query) {
     SelectAllExecutionNode selectAll = new SelectAllExecutionNode(null);
     Pair<BaseTable, SubscriptionTicket> baseAndSubscriptionTicket = selectAll.createPlaceHolderTable("t");
@@ -227,21 +226,5 @@
     }
 
   }
-=======
-
-  static ExecutableNodeBase createRootAndItsDependents(SelectQuery query) {
-
-    // identify the query type and calls an appropriate function defined below.
-
-    return null;
-  }
-
-  static SelectAllExecutionNode createSelectAllExecutionNodeAndItsDependents(SelectQuery query) {
-    // move an existing static create() factory method here.
-    return null;
-  }
-
-  // create more functions like this.
->>>>>>> 68f965cf
 
 }