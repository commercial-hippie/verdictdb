/*
 *    Copyright 2018 University of Michigan
 *
 *    Licensed under the Apache License, Version 2.0 (the "License");
 *    you may not use this file except in compliance with the License.
 *    You may obtain a copy of the License at
 *
 *        http://www.apache.org/licenses/LICENSE-2.0
 *
 *    Unless required by applicable law or agreed to in writing, software
 *    distributed under the License is distributed on an "AS IS" BASIS,
 *    WITHOUT WARRANTIES OR CONDITIONS OF ANY KIND, either express or implied.
 *    See the License for the specific language governing permissions and
 *    limitations under the License.
 */

package org.verdictdb.core.querying.ola;

import com.google.common.base.Optional;
import com.google.common.collect.ImmutableMap;
import org.apache.commons.lang3.tuple.ImmutablePair;
import org.apache.commons.lang3.tuple.Pair;
import org.apache.commons.lang3.tuple.Triple;
import org.verdictdb.connection.DbmsQueryResult;
import org.verdictdb.core.execplan.ExecutionInfoToken;
import org.verdictdb.core.querying.*;
import org.verdictdb.core.scrambling.ScrambleMeta;
import org.verdictdb.core.scrambling.ScrambleMetaSet;
import org.verdictdb.core.sqlobject.*;
import org.verdictdb.exception.VerdictDBException;
import org.verdictdb.exception.VerdictDBValueException;

import java.util.*;
import java.util.Map.Entry;

/**
 * Represents an "progressive" execution of a single aggregate query (without nested components).
 *
 * <p>Steps: 1. identify agg and nonagg columns of a given select agg query. 2. convert the query
 * into multiple block-agg queries. 3. issue those block-agg queries one by one. 4. combine the
 * results of those block-agg queries as the answers to those queries arrive. 5. depending on the
 * interface, call an appropriate result handler.
 *
 * @author Yongjoo Park
 */
public class AsyncAggExecutionNode extends ProjectionNode {

  private static final long serialVersionUID = -1829554239432075523L;

  private static final String INNER_RAW_AGG_TABLE_ALIAS = "verdictdb_internal_before_scaling";

  private static final String TIER_CONSOLIDATED_TABLE_ALIAS =
      "verdictdb_internal_tier_consolidated";

  private static final String HAVING_CONDITION_ALIAS = "verdictdb_having_cond";

  private static final String GROUP_BY_ALIAS = "verdictdb_group_by";

  private static final String ORDER_BY_ALIAS = "verdictdb_order_by";

  //  private static final String SCRAMBLE_META_STORE_KEY = "scrambleMeta";

  private ScrambleMetaSet scrambleMeta;

  //  private String newTableSchemaName;
  //
  //  private String newTableName;

  // This is the list of aggregate columns contained in the selectQuery field.
  private List<ColumnOp> aggColumns;

  private Map<Integer, String> scrambledTableTierInfo;

  /**
   * This is the Map that maps the aggregation alias to its column contents. For example, if one
   * basic aggregate column in the aggregate node is sum(value) as agg0, it will record [agg0,
   * sum(value)].
   */
  HashMap<String, UnnamedColumn> aggContents = new HashMap<>();

  int tableNum = 1;

  private AsyncAggExecutionNode(IdCreator idCreator) {
    super(idCreator, null);
  }

  /**
   * A factory method for AsyncAggExecutionNode.
   *
   * <p>This static method performs the following operations: 1. Link individual aggregate nodes and
   * combiners appropriately. 2. Create a base table which includes several placeholders - scale
   * factor placeholder - temp table placeholder
   *
   * @param idCreator
   * @param individualAggs
   * @param combiners
   * @param meta
   * @param aggNodeBlock
   * @return
   */
  public static AsyncAggExecutionNode create(
      IdCreator idCreator,
      List<AggExecutionNodeBlock> aggblocks,
      List<ExecutableNodeBase> combiners,
      ScrambleMetaSet meta,
      AggExecutionNodeBlock aggNodeBlock) {

    AsyncAggExecutionNode node = new AsyncAggExecutionNode(idCreator);

    // this placeholder base table is used for query construction later
    String alias = INNER_RAW_AGG_TABLE_ALIAS;
    Pair<BaseTable, SubscriptionTicket> tableAndTicket = node.createPlaceHolderTable(alias);
    BaseTable placeholderTable = tableAndTicket.getLeft();
    SubscriptionTicket ticket = tableAndTicket.getRight();

    // first agg -> root
    AggExecutionNode firstSource = (AggExecutionNode) aggblocks.get(0).getBlockRootNode();
    firstSource.registerSubscriber(ticket);
    //    node.subscribeTo(individualAggs.get(0), 0);

    // combiners -> root
    for (ExecutableNodeBase c : combiners) {
      c.registerSubscriber(ticket);
      //      node.subscribeTo(c, 0);
    }
<<<<<<< HEAD

    // agg -> next agg (to enfore the execution order)
    for (int i = 0; i < individualAggs.size() - 1; i++) {
      AggExecutionNode thisNode = (AggExecutionNode) individualAggs.get(i);
      AggExecutionNode nextNode = (AggExecutionNode) individualAggs.get(i + 1);
      int channel = thisNode.getId();
      nextNode.subscribeTo(thisNode, channel);
=======
    
    
    // make the leaf nodes dependent on the aggroot of the previous iteration
    // this will make all the operations on the (i+1)-th block performed after the operations
    // on the i-th block.
    for (int i = 0; i < aggblocks.size(); i++) {
      if (i > 0) {
        AggExecutionNodeBlock aggblock = aggblocks.get(i);
        List<ExecutableNodeBase> leafNodes = aggblock.getLeafNodes();
        ExecutableNodeBase prevAggRoot = aggblocks.get(i-1).getBlockRootNode();
        for (ExecutableNodeBase leaf : leafNodes) {
          leaf.subscribeTo(prevAggRoot, prevAggRoot.getId());
        }
      }
>>>>>>> c705372e
    }
    
//    // agg -> next agg (to enfore the execution order)
//    for (int i = 0; i < individualAggs.size()-1; i++) {
//      AggExecutionNode thisNode = (AggExecutionNode) individualAggs.get(i);
//      AggExecutionNode nextNode = (AggExecutionNode) individualAggs.get(i+1);
//      int channel = thisNode.getId();
//      nextNode.subscribeTo(thisNode, channel);
//    }

    node.setScrambleMetaSet(meta); // the scramble meta must be not be shared; thus, thread-safe
    node.setNamer(idCreator); // the name can be shared

    // creates a base query that contain placeholders
    AggMeta sourceAggMeta = firstSource.getAggMeta();
    List<SelectItem> sourceSelectList = firstSource.getSelectQuery().getSelectList();
    Triple<List<ColumnOp>, SqlConvertible, Map<Integer, String>> aggColumnsAndQuery =
        createBaseQueryForReplacement(sourceAggMeta, sourceSelectList, placeholderTable, meta);
    node.aggColumns = aggColumnsAndQuery.getLeft();
    SelectQuery subquery = (SelectQuery) aggColumnsAndQuery.getMiddle();
    Pair<SelectQuery, HashMap<String, UnnamedColumn>> pair =
        sumUpTierGroup(subquery, sourceAggMeta);
    node.selectQuery = pair.getLeft();
    node.aggContents = pair.getRight();
    node.scrambledTableTierInfo =
        new ImmutableMap.Builder<Integer, String>().putAll(aggColumnsAndQuery.getRight()).build();

    // add (1) order-by, (2) limit, (3) having clauses to the select query
    QueryNodeBase aggRoot = (QueryNodeBase) aggNodeBlock.getBlockRootNode();
    SelectQuery originalAggQuery = aggRoot.getSelectQuery();
    int orderByCount = 1;
    for (OrderbyAttribute orderBy : originalAggQuery.getOrderby()) {
      String aliasName = ORDER_BY_ALIAS + (orderByCount++);
      //      if (orderBy.getAttribute() instanceof AliasedColumn) {
      //        aliasName = ((AliasedColumn) orderBy.getAttribute()).getAliasName();
      //      } else if (orderBy.getAttribute() instanceof AliasReference) {
      //        aliasName = ((AliasReference) orderBy.getAttribute()).getAliasName();
      //      } else {
      //        // TODO
      //        return null;
      //      }
      BaseColumn col = new BaseColumn(TIER_CONSOLIDATED_TABLE_ALIAS, aliasName);
      node.selectQuery.addOrderby(
          new OrderbyAttribute(col, orderBy.getOrder(), orderBy.getNullsOrder()));
    }

    //    node.selectQuery.addOrderby(originalAggQuery.getOrderby());
    if (originalAggQuery.getLimit().isPresent()) {
      node.selectQuery.addLimit(originalAggQuery.getLimit().get());
    }
    if (originalAggQuery.getHaving().isPresent()) {
      //      node.selectQuery.addHavingByAnd(originalAggQuery.getHaving().get());
      // Add Having from its select list
      for (SelectItem item : node.selectQuery.getSelectList()) {
        if (item instanceof AliasedColumn) {
          AliasedColumn ac = (AliasedColumn) item;
          if (ac.getAliasName().startsWith(HAVING_CONDITION_ALIAS)) {
            node.selectQuery.addHavingByAnd(
                ColumnOp.equal(
                    BaseColumn.create(TIER_CONSOLIDATED_TABLE_ALIAS, ac.getAliasName()),
                    ConstantColumn.valueOf("TRUE")));
          }
        }
      }
    }

    return node;
  }

  @Override
  public SqlConvertible createQuery(List<ExecutionInfoToken> tokens) throws VerdictDBException {
    //    super.createQuery(tokens);

    //    System.out.println("Starts the processing of AsyncAggNode.");
    //    System.out.println(selectQuery);

    ExecutionInfoToken token = tokens.get(0);
    AggMeta sourceAggMeta = (AggMeta) token.getValue("aggMeta");

    // First, calculate the scale factor and use it to replace the scale factor placeholder
    List<Pair<UnnamedColumn, Double>> conditionToScaleFactor =
        composeScaleFactorForTierCombinations(sourceAggMeta, INNER_RAW_AGG_TABLE_ALIAS);

    // update the agg column scaling factor
    List<UnnamedColumn> scalingOperands = new ArrayList<>();
    for (Pair<UnnamedColumn, Double> condToScale : conditionToScaleFactor) {
      UnnamedColumn cond = condToScale.getKey();
      double scale = condToScale.getValue();
      scalingOperands.add(cond);
      scalingOperands.add(ConstantColumn.valueOf(scale));
    }
    scalingOperands.add(ConstantColumn.valueOf(1.0)); // default scaling factor is always 1.0
    ColumnOp scalingColumn = ColumnOp.casewhen(scalingOperands);
    for (ColumnOp aggcol : aggColumns) {
      aggcol.setOperand(0, scalingColumn);
    }

    selectQuery = replaceWithOriginalSelectList(selectQuery, sourceAggMeta);

    //    System.out.println("Finished composing a query in AsyncAggNode.");
    //    System.out.println(selectQuery);

    return super.createQuery(tokens);
  }

  /**
   * Compose pairs of tier indicator and its associated scaling factor. The function generates the
   * operands needed for writing (by the caller) the following case-when clause: "case when cond1
   * then scale1 when cond2 else scale2 end" clause.
   *
   * @param sourceAggMeta The aggmeta of the downstream node
   * @return Map of a filtering condition to the scaling factor; the filtering conditions correspond
   *     to cond1, cond2, etc.; the scaling factors correspond to scale1, scale2, etc.
   */
  private List<Pair<UnnamedColumn, Double>> composeScaleFactorForTierCombinations(
      AggMeta sourceAggMeta, String sourceTableAlias) {
    List<Pair<UnnamedColumn, Double>> scalingFactorPerTier = new ArrayList<>();

    Map<TierCombination, Double> scaleFactors = sourceAggMeta.computeScaleFactors();
    Map<ScrambleMeta, String> tierColums = sourceAggMeta.getTierColumnForScramble();

    // each iteration of this loop generates a single condition-then part
    for (Entry<TierCombination, Double> tierScale : scaleFactors.entrySet()) {
      UnnamedColumn tierCombinationCondition = null;
      TierCombination combination = tierScale.getKey();
      double scale = tierScale.getValue();

      // each iteration of this loop generates a condition that must be AND-connected
      // to compose the condition for an entire tier combination.
      for (Entry<Pair<String, String>, Integer> perTable : combination) {
        Pair<String, String> table = perTable.getKey();
        Integer tier = perTable.getValue();
        String aliasName = findScrambleAlias(tierColums, table);

        UnnamedColumn part =
            ColumnOp.equal(
                new BaseColumn(sourceTableAlias, aliasName), ConstantColumn.valueOf(tier));

        if (tierCombinationCondition == null) {
          tierCombinationCondition = part;
        } else {
          tierCombinationCondition = ColumnOp.and(tierCombinationCondition, part);
        }
      }

      scalingFactorPerTier.add(new ImmutablePair<>(tierCombinationCondition, scale));
    }

    return scalingFactorPerTier;
  }

  private String findScrambleAlias(
      Map<ScrambleMeta, String> tierColums, Pair<String, String> table) {

    for (Entry<ScrambleMeta, String> metaToAlias : tierColums.entrySet()) {
      ScrambleMeta meta = metaToAlias.getKey();
      String aliasName = metaToAlias.getValue();
      if (meta.getSchemaName().equals(table.getLeft())
          && meta.getTableName().equals(table.getRight())) {
        return aliasName;
      }
    }
    return null;
  }

  @Override
  public ExecutionInfoToken createToken(DbmsQueryResult result) {
    ExecutionInfoToken token = super.createToken(result);
    return token;
  }

  public ScrambleMetaSet getScrambleMeta() {
    //    return (ScrambleMetaSet) retrieveStoredObjectThreadSafely(SCRAMBLE_META_STORE_KEY);
    return scrambleMeta;
  }

  public void setScrambleMetaSet(ScrambleMetaSet meta) {
    //    storeObjectThreadSafely(SCRAMBLE_META_STORE_KEY, meta);
    this.scrambleMeta = meta;
  }

  /**
   * @param sourceAggMeta AggMeta instance passed from a downstream node (either an individual
   *     aggregate node or a combiner node). This object contains what are the tier columns for the
   *     scrambled tables they cover and what aggregates are being computed.
   * @return Key: aggregate column list
   */
  private static Triple<List<ColumnOp>, SqlConvertible, Map<Integer, String>>
      createBaseQueryForReplacement(
          AggMeta sourceAggMeta,
          List<SelectItem> sourceSelectList,
          BaseTable placeholderTable,
          ScrambleMetaSet metaSet) {

    Map<Integer, String> multipleTierTableTierInfo = new HashMap<>();
    List<ColumnOp> aggColumnlist = new ArrayList<>();
    //    ScrambleMetaSet scrambleMetaSet = getScrambleMeta();

    List<HyperTableCube> cubes = sourceAggMeta.getCubes();
    //    SelectQuery dependentQuery = (SelectQuery) token.getValue("dependentQuery");

    //    dependentQuery.deepcopy().getSelectList();
    List<SelectItem> newSelectList = new ArrayList<>(sourceSelectList);
    //    AggMeta aggMeta = (AggMeta) token.getValue("aggMeta");

    for (SelectItem selectItem : newSelectList) {
      if (selectItem instanceof AliasedColumn) {
        AliasedColumn aliasedColumn = (AliasedColumn) selectItem;
        int index = newSelectList.indexOf(selectItem);
        UnnamedColumn col = aliasedColumn.getColumn();

        if (sourceAggMeta.getAggAlias().contains(aliasedColumn.getAliasName())) {
          ColumnOp aggColumn =
              ColumnOp.multiply(
                  ConstantColumn.valueOf(1.0),
                  new BaseColumn(INNER_RAW_AGG_TABLE_ALIAS, aliasedColumn.getAliasName()));
          aggColumnlist.add(aggColumn);
          newSelectList.set(index, new AliasedColumn(aggColumn, aliasedColumn.getAliasName()));
        } else if (sourceAggMeta
            .getMaxminAggAlias()
            .keySet()
            .contains(aliasedColumn.getAliasName())) {
          newSelectList.set(
              index,
              new AliasedColumn(
                  new BaseColumn(INNER_RAW_AGG_TABLE_ALIAS, aliasedColumn.getAliasName()),
                  aliasedColumn.getAliasName()));
        } else {
          // Looking for tier column
          //          if (!Initiated && col instanceof BaseColumn) {
          if (col instanceof BaseColumn) {
            String schemaName = ((BaseColumn) col).getSchemaName();
            String tableName = ((BaseColumn) col).getTableName();
            if (metaSet.isScrambled(schemaName, tableName)
                && ((BaseColumn) col)
                    .getColumnName()
                    .equals(metaSet.getTierColumn(schemaName, tableName))) {
              for (Dimension d : cubes.get(0).getDimensions()) {
                if (d.getTableName().equals(tableName) && d.getSchemaName().equals(schemaName)) {
                  multipleTierTableTierInfo.put(
                      cubes.get(0).getDimensions().indexOf(d), aliasedColumn.getAliasName());
                  break;
                }
              }
            }
          }

          newSelectList.set(
              index,
              new AliasedColumn(
                  new BaseColumn(INNER_RAW_AGG_TABLE_ALIAS, aliasedColumn.getAliasName()),
                  aliasedColumn.getAliasName()));
        }
      }
    }

    // Setup from table
    SelectQuery query = SelectQuery.create(newSelectList, placeholderTable);

    return Triple.of(aggColumnlist, (SqlConvertible) query, multipleTierTableTierInfo);
  }

  /**
   * Currently, assume block size is uniform
   *
   * @return Return tier permutation list and its scale factor
   */
  private HashMap<List<Integer>, Double> calculateScaleFactor(
      AggMeta sourceAggMeta, Map<Integer, String> multipleTierTableTierInfo)
      throws VerdictDBValueException {

    List<HyperTableCube> cubes = sourceAggMeta.getCubes();
    ScrambleMetaSet scrambleMetaSet = this.getScrambleMeta();
    List<ScrambleMeta> metaForTablesList = new ArrayList<>();
    List<Integer> blockCountList = new ArrayList<>();
    List<Pair<Integer, Integer>> scrambleTableTierInfo =
        new ArrayList<>(); // block span index for each table

    for (Dimension d : cubes.get(0).getDimensions()) {
      ScrambleMeta scrambleMeta =
          scrambleMetaSet.getSingleMeta(d.getSchemaName(), d.getTableName());

      blockCountList.add(
          scrambleMetaSet.getAggregationBlockCount(d.getSchemaName(), d.getTableName()));
      metaForTablesList.add(scrambleMeta);
      scrambleTableTierInfo.add(
          new ImmutablePair<>(
              cubes.get(0).getDimensions().indexOf(d),
              scrambleMetaSet
                  .getSingleMeta(d.getSchemaName(), d.getTableName())
                  .getNumberOfTiers()));

      //      if (scrambleMeta.getNumberOfTiers() > 1 && !Initiated) {
      if (scrambleMeta.getNumberOfTiers() > 1) {
        //        ScrambleMeta meta = scrambleMetaSet.getSingleMeta(d.getSchemaName(),
        // d.getTableName());
        Map<ScrambleMeta, String> scrambleTableTierColumnAlias =
            sourceAggMeta.getTierColumnForScramble();

        if (scrambleTableTierColumnAlias.containsKey(scrambleMeta) == false) {
          throw new VerdictDBValueException("The metadata for a scrambled table is not found.");
        }

        // TODO: move this somewhere
        //        multipleTierTableTierInfo.put(
        //            cubes.get(0).getDimensions().indexOf(d),
        //            tierColumnForScramble.get(scrambleMeta));

        //        if (tierColumnForScramble.containsKey(meta)) {
        //
        //        }
        //        else {
        //          multipleTierTableTierInfo.put(
        //              cubes.get(0).getDimensions().indexOf(d),
        //              scrambleMeta.getSingleMeta(d.getSchemaName(),
        // d.getTableName()).getTierColumn());
        //        }
      }
    }

    List<List<Integer>> tierPermuation = generateTierPermuation(scrambleTableTierInfo);
    HashMap<List<Integer>, Double> scaleFactor = new HashMap<>();
    for (List<Integer> tierlist : tierPermuation) {
      double total = 0;
      for (HyperTableCube cube : cubes) {
        double scale = 1;
        for (int i = 0; i < tierlist.size(); i++) {
          int tier = tierlist.get(i);
          Dimension d = cube.getDimensions().get(i);

          double prob;
          if (d.getBegin() == 0) {
            prob = metaForTablesList.get(i).getCumulativeDistributionForTier(tier).get(d.getEnd());
          } else {
            prob =
                metaForTablesList.get(i).getCumulativeDistributionForTier(tier).get(d.getEnd())
                    - metaForTablesList
                        .get(i)
                        .getCumulativeDistributionForTier(tier)
                        .get(d.getBegin() - 1);
          }

          scale = scale * prob;
        }
        total += scale;
      }

      if (total == 0) {
        scaleFactor.put(tierlist, 0.0);
      } else {
        scaleFactor.put(tierlist, 1.0 / total);
      }
    }
    return scaleFactor;
  }

  /**
   * Generate the permuation of multiple tiers
   *
   * @param scrambleTableTierInfo
   * @return
   */
  private List<List<Integer>> generateTierPermuation(
      List<Pair<Integer, Integer>> scrambleTableTierInfo) {
    if (scrambleTableTierInfo.size() == 1) {
      List<List<Integer>> res = new ArrayList<>();
      for (int tier = 0; tier < scrambleTableTierInfo.get(0).getRight(); tier++) {
        res.add(Arrays.asList(tier));
      }
      return res;
    } else {
      List<Pair<Integer, Integer>> next =
          scrambleTableTierInfo.subList(1, scrambleTableTierInfo.size());
      List<List<Integer>> subres = generateTierPermuation(next);
      List<List<Integer>> res = new ArrayList<>();
      for (int tier = 0; tier < scrambleTableTierInfo.get(0).getRight(); tier++) {
        for (List<Integer> tierlist : subres) {
          List<Integer> newTierlist = new ArrayList<>();
          for (int i : tierlist) {
            newTierlist.add(Integer.valueOf(i));
          }
          newTierlist.add(0, tier);
          res.add(newTierlist);
        }
      }
      return res;
    }
  }

  private UnnamedColumn generateCaseCondition(
      List<Integer> tierlist, Map<Integer, String> multipleTierTableTierInfo) {

    Optional<ColumnOp> col = Optional.absent();
    for (Map.Entry<Integer, String> entry : multipleTierTableTierInfo.entrySet()) {
      BaseColumn tierColumn = new BaseColumn(INNER_RAW_AGG_TABLE_ALIAS, entry.getValue());
      ColumnOp equation =
          new ColumnOp(
              "equal",
              Arrays.asList(tierColumn, ConstantColumn.valueOf(tierlist.get(entry.getKey()))));
      if (col.isPresent()) {
        col = Optional.of(new ColumnOp("and", Arrays.<UnnamedColumn>asList(equation, col.get())));
      } else {
        col = Optional.of(equation);
      }
    }
    return col.get();
  }

  /**
   * Replace the scaled select list with original select list
   *
   * @param queryToReplace, aggMeta
   * @return replaced original select list
   */
  private SelectQuery replaceWithOriginalSelectList(SelectQuery queryToReplace, AggMeta aggMeta) {
    List<SelectItem> originalSelectList = aggMeta.getOriginalSelectList();
    Map<SelectItem, List<ColumnOp>> aggColumn = aggMeta.getAggColumn();
    /*  HashMap<String, UnnamedColumn> aggContents = new HashMap<>();
    for (SelectItem sel : queryToReplace.getSelectList()) {
      // this column is a basic aggregate column
      if (sel instanceof AliasedColumn
          && aggMeta.getAggAlias().contains(((AliasedColumn) sel).getAliasName())) {
        aggContents.put(((AliasedColumn) sel).getAliasName(), ((AliasedColumn) sel).getColumn());
      } else if (sel instanceof AliasedColumn
          && aggMeta.getMaxminAggAlias().keySet().contains(((AliasedColumn) sel).getAliasName())) {
        aggContents.put(((AliasedColumn) sel).getAliasName(), ((AliasedColumn) sel).getColumn());
      }
    }*/

    for (SelectItem sel : originalSelectList) {
      // Case 1: aggregate column
      if (aggColumn.containsKey(sel)) {
        List<ColumnOp> columnOps = aggColumn.get(sel);
        for (ColumnOp col : columnOps) {
          // If it is count or sum, set col to be aggContents
          if (col.getOpType().equals("count") || col.getOpType().equals("sum")) {
            String aliasName;
            if (col.getOpType().equals("count")) {
              aliasName =
                  aggMeta
                      .getAggColumnAggAliasPair()
                      .get(
                          new ImmutablePair<>(
                              col.getOpType(), (UnnamedColumn) new AsteriskColumn()));
            } else
              aliasName =
                  aggMeta
                      .getAggColumnAggAliasPair()
                      .get(new ImmutablePair<>(col.getOpType(), col.getOperand(0)));
            ColumnOp aggContent = (ColumnOp) aggContents.get(aliasName);
            col.setOpType(aggContent.getOpType());
            col.setOperand(aggContent.getOperands());
          } else if (col.getOpType().equals("max") || col.getOpType().equals("min")) {
            String aliasName =
                aggMeta
                    .getAggColumnAggAliasPairOfMaxMin()
                    .get(new ImmutablePair<>(col.getOpType(), col.getOperand(0)));
            if (aggContents.get(aliasName) instanceof BaseColumn) {
              BaseColumn aggContent = (BaseColumn) aggContents.get(aliasName);
              col.setOpType("multiply");
              col.setOperand(Arrays.asList(ConstantColumn.valueOf(1), aggContent));
            } else {
              ColumnOp aggContent = (ColumnOp) aggContents.get(aliasName);
              col.setOpType(aggContent.getOpType());
              col.setOperand(aggContent.getOperands());
            }
          }
          // If it is avg, set col to be divide columnOp
          else if (col.getOpType().equals("avg")) {
            String aliasNameSum =
                aggMeta
                    .getAggColumnAggAliasPair()
                    .get(new ImmutablePair<>("sum", col.getOperand(0)));
            ColumnOp aggContentSum = (ColumnOp) aggContents.get(aliasNameSum);
            String aliasNameCount =
                aggMeta
                    .getAggColumnAggAliasPair()
                    .get(new ImmutablePair<>("count", (UnnamedColumn) new AsteriskColumn()));
            ColumnOp aggContentCount = (ColumnOp) aggContents.get(aliasNameCount);
            col.setOpType("divide");
            col.setOperand(Arrays.<UnnamedColumn>asList(aggContentSum, aggContentCount));
          }
        }
      }
      // Case 2: non-aggregate column
      // this non-aggregate column must exist in the column list of the scaled table
      else if (sel instanceof AliasedColumn) {
        ((AliasedColumn) sel)
            .setColumn(
                new BaseColumn(
                    TIER_CONSOLIDATED_TABLE_ALIAS, ((AliasedColumn) sel).getAliasName()));
        ((AliasedColumn) sel).setAliasName(((AliasedColumn) sel).getAliasName());
      }
    }
    queryToReplace.clearSelectList();
    queryToReplace.getSelectList().addAll(originalSelectList);
    return queryToReplace;
  }

  /**
   * Create a sum-up query that sum the results from all tier permutations
   *
   * @param subquery
   * @return select a pair that key is the query that sum all the tier results and value is the
   *     aggContents that record the aggregation column alias and the column itself
   */
  private static Pair<SelectQuery, HashMap<String, UnnamedColumn>> sumUpTierGroup(
      SelectQuery subquery, AggMeta sourceAggMeta) {

    List<String> aggAlias = sourceAggMeta.getAggAlias();
    Set<String> tierColumnAliases = sourceAggMeta.getAllTierColumnAliases();
    HashMap<String, UnnamedColumn> aggContents = new HashMap<>();

    List<GroupingAttribute> groupby = new ArrayList<>();
    List<SelectItem> newSelectlist = new ArrayList<>();
    for (SelectItem sel : subquery.getSelectList()) {
      if (sel instanceof AliasedColumn) {
        // If this is a basic aggregation, we need to sum up
        if (aggAlias.contains(((AliasedColumn) sel).getAliasName())) {
          UnnamedColumn col =
              ColumnOp.sum(
                  new BaseColumn(
                      TIER_CONSOLIDATED_TABLE_ALIAS, ((AliasedColumn) sel).getAliasName()));
          newSelectlist.add(new AliasedColumn(col, ((AliasedColumn) sel).getAliasName()));
          aggContents.put(((AliasedColumn) sel).getAliasName(), col);
        }
        // If it is a max/min aggregation, we need to maximize/minimize
        else if (sourceAggMeta
            .getMaxminAggAlias()
            .keySet()
            .contains(((AliasedColumn) sel).getAliasName())) {
          String opType =
              sourceAggMeta.getMaxminAggAlias().get(((AliasedColumn) sel).getAliasName());
          UnnamedColumn col =
              new ColumnOp(
                  opType,
                  new BaseColumn(
                      TIER_CONSOLIDATED_TABLE_ALIAS, ((AliasedColumn) sel).getAliasName()));
          newSelectlist.add(new AliasedColumn(col, ((AliasedColumn) sel).getAliasName()));
          aggContents.put(((AliasedColumn) sel).getAliasName(), col);
        } else {
          // if it is not a tier column, we need to put it in the group by list
          if (!tierColumnAliases.contains(((AliasedColumn) sel).getAliasName())) {
            UnnamedColumn newcol =
                new BaseColumn(TIER_CONSOLIDATED_TABLE_ALIAS, ((AliasedColumn) sel).getAliasName());
            groupby.add(newcol);
            AliasedColumn ac = (AliasedColumn) sel;
            if (ac.getAliasName().startsWith(AsyncAggExecutionNode.getHavingConditionAlias())
                || ac.getAliasName().startsWith(AsyncAggExecutionNode.getGroupByAlias())
                || ac.getAliasName().startsWith(AsyncAggExecutionNode.getOrderByAlias())) {
              continue;
            }
            newSelectlist.add(new AliasedColumn(newcol, ((AliasedColumn) sel).getAliasName()));
          }
        }
      }
    }
    subquery.setAliasName(TIER_CONSOLIDATED_TABLE_ALIAS);
    SelectQuery query = SelectQuery.create(newSelectlist, subquery);
    for (GroupingAttribute group : groupby) {
      query.addGroupby(group);
    }
    return new ImmutablePair<>(query, aggContents);
  }

  public static String getHavingConditionAlias() {
    return HAVING_CONDITION_ALIAS;
  }

  public static String getGroupByAlias() {
    return GROUP_BY_ALIAS;
  }

  public static String getOrderByAlias() {
    return ORDER_BY_ALIAS;
  }

  @Override
  public ExecutableNodeBase deepcopy() {
    AsyncAggExecutionNode copy = new AsyncAggExecutionNode(getNamer());
    copyFields(this, copy);
    return copy;
  }

  void copyFields(AsyncAggExecutionNode from, AsyncAggExecutionNode to) {
    //    to.scrambleMeta = from.scrambleMeta;
    //    to.nonaggColumns = from.nonaggColumns;
    //    to.aggColumns = from.aggColumns;
  }
}<|MERGE_RESOLUTION|>--- conflicted
+++ resolved
@@ -92,7 +92,7 @@
    * factor placeholder - temp table placeholder
    *
    * @param idCreator
-   * @param individualAggs
+   * @param aggblocks
    * @param combiners
    * @param meta
    * @param aggNodeBlock
@@ -123,17 +123,6 @@
       c.registerSubscriber(ticket);
       //      node.subscribeTo(c, 0);
     }
-<<<<<<< HEAD
-
-    // agg -> next agg (to enfore the execution order)
-    for (int i = 0; i < individualAggs.size() - 1; i++) {
-      AggExecutionNode thisNode = (AggExecutionNode) individualAggs.get(i);
-      AggExecutionNode nextNode = (AggExecutionNode) individualAggs.get(i + 1);
-      int channel = thisNode.getId();
-      nextNode.subscribeTo(thisNode, channel);
-=======
-    
-    
     // make the leaf nodes dependent on the aggroot of the previous iteration
     // this will make all the operations on the (i+1)-th block performed after the operations
     // on the i-th block.
@@ -141,21 +130,20 @@
       if (i > 0) {
         AggExecutionNodeBlock aggblock = aggblocks.get(i);
         List<ExecutableNodeBase> leafNodes = aggblock.getLeafNodes();
-        ExecutableNodeBase prevAggRoot = aggblocks.get(i-1).getBlockRootNode();
+        ExecutableNodeBase prevAggRoot = aggblocks.get(i - 1).getBlockRootNode();
         for (ExecutableNodeBase leaf : leafNodes) {
           leaf.subscribeTo(prevAggRoot, prevAggRoot.getId());
         }
       }
->>>>>>> c705372e
-    }
-    
-//    // agg -> next agg (to enfore the execution order)
-//    for (int i = 0; i < individualAggs.size()-1; i++) {
-//      AggExecutionNode thisNode = (AggExecutionNode) individualAggs.get(i);
-//      AggExecutionNode nextNode = (AggExecutionNode) individualAggs.get(i+1);
-//      int channel = thisNode.getId();
-//      nextNode.subscribeTo(thisNode, channel);
-//    }
+    }
+
+    //    // agg -> next agg (to enfore the execution order)
+    //    for (int i = 0; i < individualAggs.size()-1; i++) {
+    //      AggExecutionNode thisNode = (AggExecutionNode) individualAggs.get(i);
+    //      AggExecutionNode nextNode = (AggExecutionNode) individualAggs.get(i+1);
+    //      int channel = thisNode.getId();
+    //      nextNode.subscribeTo(thisNode, channel);
+    //    }
 
     node.setScrambleMetaSet(meta); // the scramble meta must be not be shared; thus, thread-safe
     node.setNamer(idCreator); // the name can be shared
@@ -198,19 +186,7 @@
       node.selectQuery.addLimit(originalAggQuery.getLimit().get());
     }
     if (originalAggQuery.getHaving().isPresent()) {
-      //      node.selectQuery.addHavingByAnd(originalAggQuery.getHaving().get());
-      // Add Having from its select list
-      for (SelectItem item : node.selectQuery.getSelectList()) {
-        if (item instanceof AliasedColumn) {
-          AliasedColumn ac = (AliasedColumn) item;
-          if (ac.getAliasName().startsWith(HAVING_CONDITION_ALIAS)) {
-            node.selectQuery.addHavingByAnd(
-                ColumnOp.equal(
-                    BaseColumn.create(TIER_CONSOLIDATED_TABLE_ALIAS, ac.getAliasName()),
-                    ConstantColumn.valueOf("TRUE")));
-          }
-        }
-      }
+      node.selectQuery.addHavingByAnd(originalAggQuery.getHaving().get());
     }
 
     return node;
@@ -555,6 +531,79 @@
     return col.get();
   }
 
+  private SelectItem replaceColumnWithAggMeta(SelectItem sel, AggMeta aggMeta) {
+
+    Map<SelectItem, List<ColumnOp>> aggColumn = aggMeta.getAggColumn();
+    // Case 1: aggregate column
+    if (aggColumn.containsKey(sel)) {
+      List<ColumnOp> columnOps = aggColumn.get(sel);
+      for (ColumnOp col : columnOps) {
+        // If it is count or sum, set col to be aggContents
+        if (col.getOpType().equals("count") || col.getOpType().equals("sum")) {
+          String aliasName;
+          if (col.getOpType().equals("count")) {
+            aliasName =
+                aggMeta
+                    .getAggColumnAggAliasPair()
+                    .get(
+                        new ImmutablePair<>(col.getOpType(), (UnnamedColumn) new AsteriskColumn()));
+          } else
+            aliasName =
+                aggMeta
+                    .getAggColumnAggAliasPair()
+                    .get(new ImmutablePair<>(col.getOpType(), col.getOperand(0)));
+          ColumnOp aggContent = (ColumnOp) aggContents.get(aliasName);
+          col.setOpType(aggContent.getOpType());
+          col.setOperand(aggContent.getOperands());
+        } else if (col.getOpType().equals("max") || col.getOpType().equals("min")) {
+          String aliasName =
+              aggMeta
+                  .getAggColumnAggAliasPairOfMaxMin()
+                  .get(new ImmutablePair<>(col.getOpType(), col.getOperand(0)));
+          if (aggContents.get(aliasName) instanceof BaseColumn) {
+            BaseColumn aggContent = (BaseColumn) aggContents.get(aliasName);
+            col.setOpType("multiply");
+            col.setOperand(Arrays.asList(ConstantColumn.valueOf(1), aggContent));
+          } else {
+            ColumnOp aggContent = (ColumnOp) aggContents.get(aliasName);
+            col.setOpType(aggContent.getOpType());
+            col.setOperand(aggContent.getOperands());
+          }
+        }
+        // If it is avg, set col to be divide columnOp
+        else if (col.getOpType().equals("avg")) {
+          String aliasNameSum =
+              aggMeta.getAggColumnAggAliasPair().get(new ImmutablePair<>("sum", col.getOperand(0)));
+          ColumnOp aggContentSum = (ColumnOp) aggContents.get(aliasNameSum);
+          String aliasNameCount =
+              aggMeta
+                  .getAggColumnAggAliasPair()
+                  .get(new ImmutablePair<>("count", (UnnamedColumn) new AsteriskColumn()));
+          ColumnOp aggContentCount = (ColumnOp) aggContents.get(aliasNameCount);
+          col.setOpType("divide");
+          col.setOperand(Arrays.<UnnamedColumn>asList(aggContentSum, aggContentCount));
+        }
+      }
+    }
+    // Case 2: non-aggregate column
+    // this non-aggregate column must exist in the column list of the scaled table
+    else if (sel instanceof AliasedColumn) {
+      AliasedColumn ac = (AliasedColumn) sel;
+      if (ac.getAliasName().startsWith(AsyncAggExecutionNode.getHavingConditionAlias())
+          || ac.getAliasName().startsWith(AsyncAggExecutionNode.getGroupByAlias())
+          || ac.getAliasName().startsWith(AsyncAggExecutionNode.getOrderByAlias())) {
+        return null;
+      } else {
+        ((AliasedColumn) sel)
+            .setColumn(
+                new BaseColumn(
+                    TIER_CONSOLIDATED_TABLE_ALIAS, ((AliasedColumn) sel).getAliasName()));
+        ((AliasedColumn) sel).setAliasName(((AliasedColumn) sel).getAliasName());
+      }
+    }
+    return sel;
+  }
+
   /**
    * Replace the scaled select list with original select list
    *
@@ -563,6 +612,7 @@
    */
   private SelectQuery replaceWithOriginalSelectList(SelectQuery queryToReplace, AggMeta aggMeta) {
     List<SelectItem> originalSelectList = aggMeta.getOriginalSelectList();
+    List<SelectItem> newSelectList = new ArrayList<>();
     Map<SelectItem, List<ColumnOp>> aggColumn = aggMeta.getAggColumn();
     /*  HashMap<String, UnnamedColumn> aggContents = new HashMap<>();
     for (SelectItem sel : queryToReplace.getSelectList()) {
@@ -576,73 +626,27 @@
       }
     }*/
 
+    boolean firstHaving = true;
     for (SelectItem sel : originalSelectList) {
-      // Case 1: aggregate column
-      if (aggColumn.containsKey(sel)) {
-        List<ColumnOp> columnOps = aggColumn.get(sel);
-        for (ColumnOp col : columnOps) {
-          // If it is count or sum, set col to be aggContents
-          if (col.getOpType().equals("count") || col.getOpType().equals("sum")) {
-            String aliasName;
-            if (col.getOpType().equals("count")) {
-              aliasName =
-                  aggMeta
-                      .getAggColumnAggAliasPair()
-                      .get(
-                          new ImmutablePair<>(
-                              col.getOpType(), (UnnamedColumn) new AsteriskColumn()));
-            } else
-              aliasName =
-                  aggMeta
-                      .getAggColumnAggAliasPair()
-                      .get(new ImmutablePair<>(col.getOpType(), col.getOperand(0)));
-            ColumnOp aggContent = (ColumnOp) aggContents.get(aliasName);
-            col.setOpType(aggContent.getOpType());
-            col.setOperand(aggContent.getOperands());
-          } else if (col.getOpType().equals("max") || col.getOpType().equals("min")) {
-            String aliasName =
-                aggMeta
-                    .getAggColumnAggAliasPairOfMaxMin()
-                    .get(new ImmutablePair<>(col.getOpType(), col.getOperand(0)));
-            if (aggContents.get(aliasName) instanceof BaseColumn) {
-              BaseColumn aggContent = (BaseColumn) aggContents.get(aliasName);
-              col.setOpType("multiply");
-              col.setOperand(Arrays.asList(ConstantColumn.valueOf(1), aggContent));
-            } else {
-              ColumnOp aggContent = (ColumnOp) aggContents.get(aliasName);
-              col.setOpType(aggContent.getOpType());
-              col.setOperand(aggContent.getOperands());
+      SelectItem replacedSel = this.replaceColumnWithAggMeta(sel, aggMeta);
+      if (replacedSel != null) {
+        if (replacedSel instanceof AliasedColumn) {
+          AliasedColumn ac = (AliasedColumn) replacedSel;
+          if (ac.getAliasName().startsWith(HAVING_CONDITION_ALIAS)) {
+            if (firstHaving) {
+              queryToReplace.clearHaving();
+              firstHaving = false;
             }
+            queryToReplace.addHavingByAnd(ac.getColumn());
+            continue;
           }
-          // If it is avg, set col to be divide columnOp
-          else if (col.getOpType().equals("avg")) {
-            String aliasNameSum =
-                aggMeta
-                    .getAggColumnAggAliasPair()
-                    .get(new ImmutablePair<>("sum", col.getOperand(0)));
-            ColumnOp aggContentSum = (ColumnOp) aggContents.get(aliasNameSum);
-            String aliasNameCount =
-                aggMeta
-                    .getAggColumnAggAliasPair()
-                    .get(new ImmutablePair<>("count", (UnnamedColumn) new AsteriskColumn()));
-            ColumnOp aggContentCount = (ColumnOp) aggContents.get(aliasNameCount);
-            col.setOpType("divide");
-            col.setOperand(Arrays.<UnnamedColumn>asList(aggContentSum, aggContentCount));
-          }
-        }
-      }
-      // Case 2: non-aggregate column
-      // this non-aggregate column must exist in the column list of the scaled table
-      else if (sel instanceof AliasedColumn) {
-        ((AliasedColumn) sel)
-            .setColumn(
-                new BaseColumn(
-                    TIER_CONSOLIDATED_TABLE_ALIAS, ((AliasedColumn) sel).getAliasName()));
-        ((AliasedColumn) sel).setAliasName(((AliasedColumn) sel).getAliasName());
+        }
+        newSelectList.add(replacedSel);
       }
     }
     queryToReplace.clearSelectList();
-    queryToReplace.getSelectList().addAll(originalSelectList);
+    //    queryToReplace.getSelectList().addAll(originalSelectList);
+    queryToReplace.getSelectList().addAll(newSelectList);
     return queryToReplace;
   }
 
