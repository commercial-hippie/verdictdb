--- conflicted
+++ resolved
@@ -30,15 +30,12 @@
 
   List<ExecutableNodeBase> blockNodes;
 
-<<<<<<< HEAD
   int aggColumnIdentiferNum = 0;
 
   int verdictdbTierIndentiferNum = 0;
 
   public AggExecutionNodeBlock(TempIdCreator idCreator, ExecutableNodeBase blockRoot) {
-=======
   public AggExecutionNodeBlock(IdCreator idCreator, ExecutableNodeBase blockRoot) {
->>>>>>> 3df45b69
     this.idCreator = idCreator;
     this.blockRoot = blockRoot;
     this.blockNodes = getNodesInBlock(blockRoot);
