/*
 *    Copyright 2018 University of Michigan
 *
 *    Licensed under the Apache License, Version 2.0 (the "License");
 *    you may not use this file except in compliance with the License.
 *    You may obtain a copy of the License at
 *
 *        http://www.apache.org/licenses/LICENSE-2.0
 *
 *    Unless required by applicable law or agreed to in writing, software
 *    distributed under the License is distributed on an "AS IS" BASIS,
 *    WITHOUT WARRANTIES OR CONDITIONS OF ANY KIND, either express or implied.
 *    See the License for the specific language governing permissions and
 *    limitations under the License.
 */

package org.verdictdb.core.querying.ola;

import org.apache.commons.lang3.tuple.ImmutablePair;
import org.apache.commons.lang3.tuple.Pair;
import org.apache.commons.lang3.tuple.Triple;
import org.verdictdb.core.execplan.ExecutableNode;
import org.verdictdb.core.querying.*;
import org.verdictdb.core.scrambling.ScrambleMeta;
import org.verdictdb.core.scrambling.ScrambleMetaSet;
import org.verdictdb.core.sqlobject.AbstractRelation;
import org.verdictdb.core.sqlobject.AliasedColumn;
import org.verdictdb.core.sqlobject.AsteriskColumn;
import org.verdictdb.core.sqlobject.BaseColumn;
import org.verdictdb.core.sqlobject.BaseTable;
import org.verdictdb.core.sqlobject.ColumnOp;
import org.verdictdb.core.sqlobject.ConstantColumn;
import org.verdictdb.core.sqlobject.JoinTable;
import org.verdictdb.core.sqlobject.SelectItem;
import org.verdictdb.core.sqlobject.SelectQuery;
import org.verdictdb.core.sqlobject.UnnamedColumn;
import org.verdictdb.exception.VerdictDBException;
import org.verdictdb.exception.VerdictDBTypeException;
import org.verdictdb.exception.VerdictDBValueException;

import java.util.ArrayList;
import java.util.Arrays;
import java.util.HashMap;
import java.util.HashSet;
import java.util.List;
import java.util.Map;
import java.util.Set;

/**
 * An online aggregation (or approximate aggregation) version of the given QueryExecutionPlan.
 *
 * @author Yongjoo Park
 */
public class AsyncQueryExecutionPlan extends QueryExecutionPlan {

  private static final long serialVersionUID = -1670795390245860583L;

  private int aggColumnIdentiferNum = 0;

<<<<<<< HEAD
=======
  //  private Map<String, Integer> aggColumnIdentifierMap = new HashMap<>();

>>>>>>> 840c5269
  private static final String TIER_COLUMN_ALIAS_KEYWORD = "tier";

  private AsyncQueryExecutionPlan(String scratchpadSchemaName, ScrambleMetaSet scrambleMeta) {
    super(scratchpadSchemaName, scrambleMeta);
  }

  private AsyncQueryExecutionPlan(IdCreator idCreator, ScrambleMetaSet scrambleMeta) {
    super(idCreator, scrambleMeta);
  }

  public static AsyncQueryExecutionPlan create(QueryExecutionPlan plan) throws VerdictDBException {
    if (plan instanceof AsyncQueryExecutionPlan) {
      System.err.println("It is already an asyncronous plan.");
      throw new VerdictDBTypeException(plan);
    }

    AsyncQueryExecutionPlan asyncPlan =
        new AsyncQueryExecutionPlan(plan.getIdCreator(), plan.getScrambleMeta());
    ExecutableNodeBase newRoot = asyncPlan.makeAsyncronousAggIfAvailable(plan.getRootNode());
    asyncPlan.setRootNode(newRoot);
    return asyncPlan;
  }

  /**
   * Returns an asynchronous version of the given plan.
   *
   * @param root The root execution node of ALL nodes (i.e., not just the top agg node)
   * @return
   * @throws VerdictDBException
   */
  ExecutableNodeBase makeAsyncronousAggIfAvailable(ExecutableNodeBase root)
      throws VerdictDBException {
    List<AggExecutionNodeBlock> aggBlocks = identifyTopAggBlocks(scrambleMeta, root);

    // converted nodes should be used in place of the original nodes.
    for (int i = 0; i < aggBlocks.size(); i++) {
      // this node block contains the links to those nodes belonging to this block.
      AggExecutionNodeBlock nodeBlock = aggBlocks.get(i);

      ExecutableNodeBase oldNode = nodeBlock.getBlockRootNode();
      ExecutableNodeBase newNode = convertToProgressiveAgg(scrambleMeta, nodeBlock);

      List<ExecutableNodeBase> parents = oldNode.getExecutableNodeBaseParents();
      for (ExecutableNodeBase parent : parents) {
        Integer channel = parent.getChannelForSource(oldNode);
        if (channel == null) {
          // do nothing
        } else {
          parent.cancelSubscriptionTo(oldNode);
          parent.subscribeTo(newNode, channel);
        }
      }
    }

    return root;
  }

  /**
   * Converts the root node and its descendants into the configuration that enables progressive
   * aggregation.
   *
   * <p>Basically aggregate subqueries are blocking operations while others operations are divided
   * into smaller- scale operations (which involve different portions of data).
   *
   * @param scrambleMeta The metadata about the scrambled tables.
   * @param aggNodeBlock A set of the links to the nodes that will be processed in the asynchronous
<<<<<<< HEAD
   *                     manner.
   * @return Returns     The root of the multiple aggregation nodes (each of which involves
   * different combinations of partitions)
=======
   *     manner.
   * @return Returns The root of the multiple aggregation nodes (each of which involves different
   *     combinations of partitions)
>>>>>>> 840c5269
   * @throws VerdictDBValueException
   */
  public ExecutableNodeBase convertToProgressiveAgg(
      ScrambleMetaSet scrambleMeta, AggExecutionNodeBlock aggNodeBlock)
      throws VerdictDBValueException {

    List<ExecutableNodeBase> blockNodes = aggNodeBlock.getNodesInBlock();

    List<ExecutableNodeBase> individualAggNodes = new ArrayList<>();
    List<ExecutableNodeBase> combiners = new ArrayList<>();
    List<AggExecutionNodeBlock> aggblocks = new ArrayList<>();
    //    ScrambleMeta scrambleMeta = idCreator.getScrambleMeta();

    // First, plan how to perform block aggregation
    // filtering predicates that must inserted into different scrambled tables are identified.
    List<Pair<ExecutableNodeBase, Triple<String, String, String>>> scrambledNodes =
        identifyScrambledNodes(scrambleMeta, blockNodes);
    List<Pair<String, String>> scrambles = new ArrayList<>();
    for (Pair<ExecutableNodeBase, Triple<String, String, String>> a : scrambledNodes) {
      String schemaName = a.getRight().getLeft();
      String tableName = a.getRight().getMiddle();
      scrambles.add(Pair.of(schemaName, tableName));
    }
    OlaAggregationPlan aggPlan = new OlaAggregationPlan(scrambleMeta, scrambles);
    List<Pair<ExecutableNodeBase, ExecutableNodeBase>> oldSubscriptionInformation =
        new ArrayList<>();

    // Second, according to the plan, create individual nodes that perform aggregations.
    for (int i = 0; i < aggPlan.totalBlockAggCount(); i++) {

      // copy and remove the dependency to its parents
      oldSubscriptionInformation.clear();
      AggExecutionNodeBlock copy =
          aggNodeBlock.deepcopyExcludingDependentAggregates(oldSubscriptionInformation);
      AggExecutionNode aggroot = (AggExecutionNode) copy.getBlockRootNode();
      for (ExecutableNodeBase parent : aggroot.getExecutableNodeBaseParents()) {
        parent.cancelSubscriptionTo(aggroot); // not sure if this is required, but do anyway
      }
      aggroot.cancelSubscriptionsFromAllSubscribers(); // subscription will be reconstructed later.

      // Add extra predicates to restrain each aggregation to particular parts of base tables.
      List<Pair<ExecutableNodeBase, Triple<String, String, String>>> scrambledNodeAndTableName =
          identifyScrambledNodes(scrambleMeta, copy.getNodesInBlock());

      // Assign hyper table cube to the block
      aggroot.getAggMeta().setCubes(Arrays.asList(aggPlan.cubes.get(i)));

      // rewrite the select list of the individual aggregate nodes to add tier columns
      resetTierColumnAliasGeneration();
      addTierColumnsRecursively(copy, aggroot, new HashSet<ExecutableNode>());

      // Insert predicates into individual aggregation nodes
      for (Pair<ExecutableNodeBase, Triple<String, String, String>> a : scrambledNodeAndTableName) {
        ExecutableNodeBase scrambledNode = a.getLeft();
        String schemaName = a.getRight().getLeft();
        String tableName = a.getRight().getMiddle();
        String aliasName = a.getRight().getRight();
        Pair<Integer, Integer> span = aggPlan.getAggBlockSpanForTable(schemaName, tableName, i);
        String aggblockColumn = scrambleMeta.getAggregationBlockColumn(schemaName, tableName);
        SelectQuery q = ((QueryNodeBase) scrambledNode).getSelectQuery();
        //        String aliasName = findAliasFor(schemaName, tableName, q.getFromList());
        if (aliasName == null) {
          throw new VerdictDBValueException(
              String.format(
                  "The alias name for the table (%s, %s) is not found.", schemaName, tableName));
        }

        int left = span.getLeft();
        int right = span.getRight();
        if (left == right) {
          q.addFilterByAnd(
              ColumnOp.equal(
                  new BaseColumn(aliasName, aggblockColumn), ConstantColumn.valueOf(left)));
        } else {
          q.addFilterByAnd(
              ColumnOp.greaterequal(
                  new BaseColumn(aliasName, aggblockColumn), ConstantColumn.valueOf(left)));
          q.addFilterByAnd(
              ColumnOp.lessequal(
                  new BaseColumn(aliasName, aggblockColumn), ConstantColumn.valueOf(right)));
        }
      }

      individualAggNodes.add(aggroot);
      aggblocks.add(copy);
    }

    // Third, stack combiners
    // clear existing broadcasting queues of individual agg nodes
    for (ExecutableNodeBase n : individualAggNodes) {
      n.cancelSubscriptionsFromAllSubscribers();
    }
    for (int i = 1; i < aggPlan.totalBlockAggCount(); i++) {
      AggCombinerExecutionNode combiner;
      if (i == 1) {
        combiner =
            AggCombinerExecutionNode.create(
                idCreator, individualAggNodes.get(0), individualAggNodes.get(1));
      } else {
        combiner =
            AggCombinerExecutionNode.create(
                idCreator, combiners.get(i - 2), individualAggNodes.get(i));
      }
      combiners.add(combiner);
    }

    // Fourth, re-link the subscription relationship for the new AsyncAggNode
    ExecutableNodeBase newRoot =
        AsyncAggExecutionNode.create(idCreator, aggblocks, combiners, scrambleMeta, aggNodeBlock);

    // Finally remove the old subscription information: old copied node -> still used old node
    for (Pair<ExecutableNodeBase, ExecutableNodeBase> parentToSource : oldSubscriptionInformation) {
      ExecutableNodeBase subscriber = parentToSource.getLeft();
      ExecutableNodeBase source = parentToSource.getRight();
      subscriber.cancelSubscriptionTo(source);
    }

    return newRoot;
  }

  /**
   * @param scrambleMeta Information about what tables have been scrambled.
   * @param blockNodes
   * @return ExecutableNodeBase is the reference to the scrambled base table. The triple is (schema,
   * table, alias) of scrambled tables.
   */
  private static List<Pair<ExecutableNodeBase, Triple<String, String, String>>>
  identifyScrambledNodes(ScrambleMetaSet scrambleMeta, List<ExecutableNodeBase> blockNodes) {

    List<Pair<ExecutableNodeBase, Triple<String, String, String>>> identified = new ArrayList<>();

    for (ExecutableNodeBase node : blockNodes) {
      for (AbstractRelation rel : ((QueryNodeBase) node).getSelectQuery().getFromList()) {
        if (rel instanceof BaseTable) {
          BaseTable base = (BaseTable) rel;
          if (scrambleMeta.isScrambled(base.getSchemaName(), base.getTableName())) {
            identified.add(
                Pair.of(
                    node,
                    Triple.of(
                        base.getSchemaName(), base.getTableName(), base.getAliasName().get())));
          }
        } else if (rel instanceof JoinTable) {
          for (AbstractRelation r : ((JoinTable) rel).getJoinList()) {
            if (r instanceof BaseTable) {
              BaseTable base = (BaseTable) r;
              if (scrambleMeta.isScrambled(base.getSchemaName(), base.getTableName())) {
                identified.add(
                    Pair.of(
                        node,
                        Triple.of(
                            base.getSchemaName(), base.getTableName(), base.getAliasName().get())));
              }
            }
          }
        }
      }
    }

    return identified;
  }

  private List<ColumnOp> getAggregateColumn(UnnamedColumn sel) {
    List<SelectItem> itemToCheck = new ArrayList<>();
    itemToCheck.add(sel);
    List<ColumnOp> columnOps = new ArrayList<>();
    while (!itemToCheck.isEmpty()) {
      SelectItem s = itemToCheck.get(0);
      itemToCheck.remove(0);
      if (s instanceof ColumnOp) {
        if (((ColumnOp) s).getOpType().equals("count")
            || ((ColumnOp) s).getOpType().equals("sum")
            || ((ColumnOp) s).getOpType().equals("avg")
            || ((ColumnOp) s).getOpType().equals("max")
            || ((ColumnOp) s).getOpType().equals("min")) {
          columnOps.add((ColumnOp) s);
        } else itemToCheck.addAll(((ColumnOp) s).getOperands());
      }
    }
    return columnOps;
  }

  /**
   * identify the nodes that are (1) aggregates with scrambled tables, (2) no descendants of any
   * other top aggregates, (3) the aggregated columns (inner-most base columns if they are inside
   * some functions) must include only the columns from the scrambled tables.
   */
  private List<AggExecutionNodeBlock> identifyTopAggBlocks(
      ScrambleMetaSet scrambleMeta, ExecutableNodeBase root) {
    List<AggExecutionNodeBlock> aggblocks = new ArrayList<>();
    //    ScrambleMeta scrambleMeta = root.getPlan().getScrambleMeta();

    if (root instanceof AggExecutionNode) {
      // check if it contains at least one scrambled table.
      if (doesContainScramble(root, scrambleMeta) &&
          containScrambledColumn(root, scrambleMeta)) {
        AggExecutionNodeBlock block = new AggExecutionNodeBlock(root);
        aggblocks.add(block);
        return aggblocks;
      }
    }

    for (ExecutableNodeBase dep : root.getExecutableNodeBaseDependents()) {
      List<AggExecutionNodeBlock> depAggBlocks = identifyTopAggBlocks(scrambleMeta, dep);
      aggblocks.addAll(depAggBlocks);
    }

    return aggblocks;
  }


  /**
   *  Given BaseColumn column which is inside the aggregated column, return true if this column is column from scrambled table and
   *  is contained by the selectQuery of node.
   */
  private boolean recursiveCheckAggregateColumnIsScramble(BaseColumn column, ExecutableNode node, ScrambleMetaSet scrambleMetas) {
    SelectQuery query = ((CreateTableAsSelectNode) node).getSelectQuery();
    for (AbstractRelation relation : query.getFromList()) {
      // if relation is BaseTable or Join Table, check if it is scrambled table
      if (relation instanceof JoinTable) {
        for (AbstractRelation joinTable : ((JoinTable) relation).getJoinList()) {
          if (column.getTableSourceAlias().equals(joinTable.getAliasName().get())) {
            if (joinTable instanceof BaseTable && scrambleMetas.isScrambled(((BaseTable) joinTable).getSchemaName(), ((BaseTable) joinTable).getTableName())) {
              return true;
            }
          }
        }
      }
      else if (column.getTableSourceAlias().equals(relation.getAliasName().get())) {
        if (relation instanceof BaseTable && scrambleMetas.isScrambled(((BaseTable) relation).getSchemaName(), ((BaseTable) relation).getTableName())) {
          return true;
        }
      }
    }

    // Check its source to find where the origin of the column
    for (ExecutableNode source : ((CreateTableAsSelectNode) node).getSources()) {
      SelectQuery subquery = ((CreateTableAsSelectNode) source).getSelectQuery();
      if (column.getTableSourceAlias().equals(subquery.getAliasName().get())) {
        for (SelectItem sel : subquery.getSelectList()) {
          // find the origin of the column, if it is columnOp, we need continue search the base column inside this columnOp
          if (((AliasedColumn) sel).getAliasName().equals(column.getColumnName())) {
            if (((AliasedColumn) sel).getColumn() instanceof BaseColumn) {
              BaseColumn col = (BaseColumn) ((AliasedColumn) sel).getColumn();
              if (recursiveCheckAggregateColumnIsScramble(col, source, scrambleMetas)) {
                return true;
              }
            } else if (((AliasedColumn) sel).getColumn() instanceof ColumnOp) {
              List<BaseColumn> baseColumnList = new ArrayList<>();
              ColumnOp col = (ColumnOp) ((AliasedColumn) sel).getColumn();
              List<ColumnOp> checklist = new ArrayList<>();
              checklist.add(col);
              while (!checklist.isEmpty()) {
                ColumnOp columnOp = checklist.get(0);
                checklist.remove(0);
                for (UnnamedColumn c : columnOp.getOperands()) {
                  if (c instanceof ColumnOp) {
                    checklist.add((ColumnOp) c);
                  } else if (c instanceof BaseColumn) {
                    baseColumnList.add((BaseColumn) c);
                  } else if (c instanceof AsteriskColumn && col.getOpType().equals("count")) {
                    return true;
                  }
                }
              }
              for (BaseColumn baseColumn : baseColumnList) {
                if (recursiveCheckAggregateColumnIsScramble(baseColumn, source, scrambleMetas)) {
                  return true;
                }
              }
            }
          }
        }
      }
    }

    return false;
  }

  /**
   * return true if root has aggregated column that contains columns from scrambled table
   *
   */
  private boolean containScrambledColumn(ExecutableNodeBase root, ScrambleMetaSet scrambleMetas) {
    // add all base column in the aggregated SelectItem into aggColumns
    // If count(*) appear, only need to check doesContainScramble.
    List<BaseColumn> aggColumns = new ArrayList<>();
    SelectQuery query = ((AggExecutionNode) root).getSelectQuery();
    for (SelectItem sel : query.getSelectList()) {
      if (sel.isAggregateColumn()) {
        ColumnOp col = (ColumnOp) ((AliasedColumn) sel).getColumn();
        List<ColumnOp> checklist = new ArrayList<>();
        checklist.add(col);
        while (!checklist.isEmpty()) {
          ColumnOp columnOp = checklist.get(0);
          checklist.remove(0);
          for (UnnamedColumn c : columnOp.getOperands()) {
            if (c instanceof ColumnOp) {
              checklist.add((ColumnOp) c);
            } else if (c instanceof BaseColumn) {
              aggColumns.add((BaseColumn) c);
            } else if ((c instanceof AsteriskColumn || c instanceof ConstantColumn) && col.getOpType().equals("count")) {
              return true;
            }
          }
        }
      }
    }

    // recursive check whether those base columns are from scrambled table
    for (BaseColumn column : aggColumns) {
      if (recursiveCheckAggregateColumnIsScramble(column, root, scrambleMetas)) {
        return true;
      }
    }
    return false;
  }

  private boolean doesContainScramble(ExecutableNodeBase node, ScrambleMetaSet scrambleMeta) {
    SelectQuery query = ((QueryNodeBase) node).getSelectQuery();

    // check within the query
    for (AbstractRelation rel : query.getFromList()) {
      if (rel instanceof BaseTable) {
        BaseTable base = (BaseTable) rel;
        String schemaName = base.getSchemaName();
        String tableName = base.getTableName();
        if (scrambleMeta.isScrambled(schemaName, tableName)) {
          return true;
        }
      } else if (rel instanceof JoinTable) {
        for (AbstractRelation r : ((JoinTable) rel).getJoinList()) {
          if (r instanceof BaseTable) {
            BaseTable base = (BaseTable) r;
            String schemaName = base.getSchemaName();
            String tableName = base.getTableName();
            if (scrambleMeta.isScrambled(schemaName, tableName)) {
              return true;
            }
          }
        }
      }
      // SelectQuery is not supposed to be passed.
    }

    for (ExecutableNodeBase dep : node.getExecutableNodeBaseDependents()) {
      if (dep instanceof AggExecutionNode) {
        continue;
      }
      if (doesContainScramble(dep, scrambleMeta)) {
        return true;
      }
    }
    return false;
  }

  private List<BaseTable> identifyScrambledTables(
      ExecutableNodeBase node, ScrambleMetaSet scrambleMeta) {

    SelectQuery query = ((QueryNodeBase) node).getSelectQuery();
    List<BaseTable> multiTierScrambleTables = new ArrayList<>();

    // check within the query
    for (AbstractRelation rel : query.getFromList()) {
      if (rel instanceof BaseTable) {
        BaseTable base = (BaseTable) rel;
        String schemaName = base.getSchemaName();
        String tableName = base.getTableName();
        //        if (scrambleMeta.isScrambled(schemaName, tableName)
        //            && scrambleMeta.getSingleMeta(schemaName, tableName).getNumberOfTiers() > 1) {
        if (scrambleMeta.isScrambled(schemaName, tableName)) {
          multiTierScrambleTables.add(base);
        }
      } else if (rel instanceof JoinTable) {
        for (AbstractRelation r : ((JoinTable) rel).getJoinList()) {
          if (r instanceof BaseTable) {
            BaseTable base = (BaseTable) r;
            String schemaName = base.getSchemaName();
            String tableName = base.getTableName();
            //            if (scrambleMeta.isScrambled(schemaName, tableName)
            //                && scrambleMeta.getSingleMeta(schemaName,
            // tableName).getNumberOfTiers() > 1) {
            if (scrambleMeta.isScrambled(schemaName, tableName)) {
              multiTierScrambleTables.add(base);
            }
          }
        }
      }
      // SelectQuery is not supposed to be passed.
    }

    return multiTierScrambleTables;
  }

  /**
   * Rewrite the select list of the nodes in a block; the nodes that belong ot the block are
   * identified by the second parameter `nodeList`.
   *
   * @param root
   * @param nodeList
   * @return
   */
  private ExecutableNodeBase rewriteSelectListOfRootAndListedDependents(
      ExecutableNodeBase root, List<ExecutableNodeBase> nodeList) {
    List<ExecutableNodeBase> visitList = new ArrayList<>();
    ExecutableNodeBase rewritten =
        rewriteSelectListOfRootAndListedDependentsInner(root, nodeList, visitList);
    return rewritten;
  }

  private ExecutableNodeBase rewriteSelectListOfRootAndListedDependentsInner(
      ExecutableNodeBase root,
      List<ExecutableNodeBase> nodeList,
      List<ExecutableNodeBase> visitList) {

    // base condition: return immediately if the root does not belong to nodeList.

    // base condition: return immediately if this node has been visited before.

    // call rewriteSelectListOfRootAndListedDependents for all dependents first

    // then does the job for the root node.

    return null;
  }

  private void rewriteProjectionNodeForMultiTier(
      ProjectionNode node, List<BaseTable> scrambledTables, ScrambleMetaSet scrambleMeta) {

<<<<<<< HEAD
//    List<SelectItem> selectItemList = node.getSelectQuery().getSelectList();
=======
    //    List<SelectItem> selectItemList = node.getSelectQuery().getSelectList();
>>>>>>> 840c5269

    for (BaseTable t : scrambledTables) {
      // Add tier column to the select list
      String tierColumnName = scrambleMeta.getTierColumn(t.getSchemaName(), t.getTableName());
      SelectItem tierColumn;
      String tierColumnAlias = generateTierColumnAliasName();
      //        VERDICTDB_TIER_COLUMN_NAME + verdictdbTierIndentiferNum++;
      if (t.getAliasName().isPresent()) {
        tierColumn =
            new AliasedColumn(
                new BaseColumn(t.getAliasName().get(), tierColumnName), tierColumnAlias);
      } else {
        tierColumn =
            new AliasedColumn(new BaseColumn(t.getTableName(), tierColumnName), tierColumnAlias);
      }
      //      selectItemList.add(tierColumn);
      node.getSelectQuery().addSelectItem(tierColumn);

      // Record the tier column alias with its corresponding scramble table
      ScrambleMeta meta = scrambleMeta.getSingleMeta(t.getSchemaName(), t.getTableName());
      node.getAggMeta().getTierColumnForScramble().put(meta, tierColumnAlias);
    }

<<<<<<< HEAD
//    node.getSelectQuery().addSelectItem();

//    List<SelectItem> selectItemList = node.getSelectQuery().getSelectList();
//    if (selectItemList.get(0) instanceof AsteriskColumn) {
//      for (BaseTable t : MultiTiertables) {
//        String tierColumnAlias = generateTierColumnAliasName();
////            VERDICTDB_TIER_COLUMN_NAME + verdictdbTierIndentiferNum++;
//
//        // Record the tier column alias with its corresponding scramble table
//        ScrambleMeta meta = scrambleMeta.getSingleMeta(t.getSchemaName(), t.getTableName());
//        node.getAggMeta().getTierColumnForScramble().put(meta, tierColumnAlias);
//      }
//    } else {
//      for (BaseTable t : MultiTiertables) {
//        // Add tier column to the select list
//        String tierColumnName = scrambleMeta.getTierColumn(t.getSchemaName(), t.getTableName());
//        SelectItem tierColumn;
//        String tierColumnAlias = generateTierColumnAliasName();
////        VERDICTDB_TIER_COLUMN_NAME + verdictdbTierIndentiferNum++;
//        if (t.getAliasName().isPresent()) {
//          tierColumn =
//              new AliasedColumn(
//                  new BaseColumn(t.getAliasName().get(), tierColumnName), tierColumnAlias);
//        } else {
//          tierColumn =
//              new AliasedColumn(new BaseColumn(t.getTableName(), tierColumnName), tierColumnAlias);
//        }
//        selectItemList.add(tierColumn);
//
//        // Record the tier column alias with its corresponding scramble table
//        ScrambleMeta meta = scrambleMeta.getSingleMeta(t.getSchemaName(), t.getTableName());
//        node.getAggMeta().getTierColumnForScramble().put(meta, tierColumnAlias);
//      }
//    }
//    verdictdbTierIndentiferNum = 0;
=======
    //    node.getSelectQuery().addSelectItem();

    //    List<SelectItem> selectItemList = node.getSelectQuery().getSelectList();
    //    if (selectItemList.get(0) instanceof AsteriskColumn) {
    //      for (BaseTable t : MultiTiertables) {
    //        String tierColumnAlias = generateTierColumnAliasName();
    ////            VERDICTDB_TIER_COLUMN_NAME + verdictdbTierIndentiferNum++;
    //
    //        // Record the tier column alias with its corresponding scramble table
    //        ScrambleMeta meta = scrambleMeta.getSingleMeta(t.getSchemaName(), t.getTableName());
    //        node.getAggMeta().getTierColumnForScramble().put(meta, tierColumnAlias);
    //      }
    //    } else {
    //      for (BaseTable t : MultiTiertables) {
    //        // Add tier column to the select list
    //        String tierColumnName = scrambleMeta.getTierColumn(t.getSchemaName(),
    // t.getTableName());
    //        SelectItem tierColumn;
    //        String tierColumnAlias = generateTierColumnAliasName();
    ////        VERDICTDB_TIER_COLUMN_NAME + verdictdbTierIndentiferNum++;
    //        if (t.getAliasName().isPresent()) {
    //          tierColumn =
    //              new AliasedColumn(
    //                  new BaseColumn(t.getAliasName().get(), tierColumnName), tierColumnAlias);
    //        } else {
    //          tierColumn =
    //              new AliasedColumn(new BaseColumn(t.getTableName(), tierColumnName),
    // tierColumnAlias);
    //        }
    //        selectItemList.add(tierColumn);
    //
    //        // Record the tier column alias with its corresponding scramble table
    //        ScrambleMeta meta = scrambleMeta.getSingleMeta(t.getSchemaName(), t.getTableName());
    //        node.getAggMeta().getTierColumnForScramble().put(meta, tierColumnAlias);
    //      }
    //    }
    //    verdictdbTierIndentiferNum = 0;
>>>>>>> 840c5269
  }

  void addTierColumnsRecursively(
      AggExecutionNodeBlock block, ExecutableNodeBase node, Set<ExecutableNode> visitList) {

    // rewrite all the sources
    for (ExecutableNodeBase source : node.getSources()) {
      if (!visitList.contains(source) && block.getNodesInBlock().contains(source)) {
        addTierColumnsRecursively(block, source, visitList);
      }
    }

    // rewrite the current node
    visitList.add(node);
    if (node instanceof AggExecutionNode) {
      List<SelectItem> newSelectlist =
          createUnfoldSelectlistWithBasicAgg(
              ((AggExecutionNode) node).getSelectQuery(), node.getAggMeta());

      List<ProjectionNode> projectionNodeList = new ArrayList<>();
      for (ExecutableNodeBase source : node.getSources()) {
        if (source instanceof ProjectionNode && block.getNodesInBlock().contains(source)) {
          projectionNodeList.add((ProjectionNode) source);
        }
      }
      Map<ScrambleMeta, String> scrambleMetaAndTierColumnAlias =
          addTierColumnToSelectListAndGroupBy(
              ((AggExecutionNode) node).getSelectQuery(),
              newSelectlist,
              scrambleMeta,
              projectionNodeList);
      ((AggExecutionNode) node).getSelectQuery().clearSelectList();
      ((AggExecutionNode) node).getSelectQuery().getSelectList().addAll(newSelectlist);
      aggColumnIdentiferNum = 0;

      node.getAggMeta().setTierColumnForScramble(scrambleMetaAndTierColumnAlias);

    } else if (node instanceof ProjectionNode) {
      rewriteProjectionNodeToAddTierColumn(block, (ProjectionNode) node);
    }
  }

<<<<<<< HEAD
  /**
=======
  /*-
>>>>>>> 840c5269
   * For example, convert
   *
   * 1. avg(price) ---------------------> sum(price) as 'agg0', count(price) as 'agg1'
   * 2. sum(price) / count(*) ----------> sum(price) as 'agg0', count(*) as 'agg1'
   *
   * @param query
   * @param meta
   * @return
   */
  private List<SelectItem> createUnfoldSelectlistWithBasicAgg(SelectQuery query, AggMeta meta) {

    List<SelectItem> selectList = query.getSelectList();
    List<String> aggColumnAlias = new ArrayList<>();
    HashMap<String, String> maxminAlias = new HashMap<>();
    List<SelectItem> newSelectlist = new ArrayList<>();
    meta.setOriginalSelectList(selectList);

    for (SelectItem selectItem : selectList) {
      if (selectItem instanceof AliasedColumn) {
        AliasedColumn ac = (AliasedColumn) selectItem;
        String newAlias = "";
        String prefix = "";
        // Set alias of the new select items accordingly
        if (ac.getAliasName().startsWith(AsyncAggExecutionNode.getHavingConditionAlias())
            || ac.getAliasName().startsWith(AsyncAggExecutionNode.getGroupByAlias())
            || ac.getAliasName().startsWith(AsyncAggExecutionNode.getOrderByAlias())) {
          prefix = ac.getAliasName();
          newAlias = ac.getAliasName();
        } else {
          prefix = "agg";
          newAlias = prefix + aggColumnIdentiferNum;
        }
        List<ColumnOp> columnOps = getAggregateColumn(((AliasedColumn) selectItem).getColumn());
        // If it contains agg columns
        if (!columnOps.isEmpty()) {
<<<<<<< HEAD
          meta.getAggColumn().put(selectItem.deepcopy(), columnOps);
=======
          meta.getAggColumn().put(selectItem, columnOps);
          int cnt = 0;
>>>>>>> 840c5269
          for (ColumnOp col : columnOps) {
            if (ac.getAliasName().startsWith(AsyncAggExecutionNode.getHavingConditionAlias())
                || ac.getAliasName().startsWith(AsyncAggExecutionNode.getOrderByAlias())) {
              newAlias = prefix + "_" + cnt;
              ++cnt;
            }
            if (col.getOpType().equals("avg")) {
              if (!meta.getAggColumnAggAliasPair()
                  .containsKey(new ImmutablePair<>("sum", col.getOperand(0)))) {
                ColumnOp col1 = new ColumnOp("sum", col.getOperand(0));
                newSelectlist.add(new AliasedColumn(col1, newAlias));
                meta.getAggColumnAggAliasPair()
                    .put(new ImmutablePair<>("sum", col1.getOperand(0)), newAlias);
                aggColumnAlias.add(newAlias);
                ++aggColumnIdentiferNum;
              } else if (!newAlias.startsWith("agg")) {
                ColumnOp col1 = new ColumnOp("sum", col.getOperand(0));
                newSelectlist.add(new AliasedColumn(col1, newAlias));
                aggColumnAlias.add(newAlias);
              }
              if (!meta.getAggColumnAggAliasPair()
                  .containsKey(
                      new ImmutablePair<>("count", (UnnamedColumn) new AsteriskColumn()))) {
<<<<<<< HEAD
=======
                if (prefix.equals("agg")) {
                  newAlias = prefix + aggColumnIdentiferNum;
                } else {
                  newAlias += "_cnt";
                }
                ++aggColumnIdentiferNum;
>>>>>>> 840c5269
                ColumnOp col2 = new ColumnOp("count", new AsteriskColumn());
                newSelectlist.add(new AliasedColumn(col2, newAlias));
                meta.getAggColumnAggAliasPair()
                    .put(
                        new ImmutablePair<>("count", (UnnamedColumn) new AsteriskColumn()),
                        newAlias);
                aggColumnAlias.add(newAlias);
              }
            } else if (col.getOpType().equals("count") || col.getOpType().equals("sum")) {
<<<<<<< HEAD
              if (col.getOpType().equals("count")
                  && !meta.getAggColumnAggAliasPair()
                  .containsKey(
                      new ImmutablePair<>("count", (UnnamedColumn) (new AsteriskColumn())))) {
                ColumnOp col1 = new ColumnOp(col.getOpType());
                newSelectlist.add(new AliasedColumn(col1, "agg" + aggColumnIdentiferNum));
                meta.getAggColumnAggAliasPair()
                    .put(
                        new ImmutablePair<>(col.getOpType(), (UnnamedColumn) new AsteriskColumn()),
                        "agg" + aggColumnIdentiferNum);
                aggColumnAlias.add("agg" + aggColumnIdentiferNum++);
              } else if (col.getOpType().equals("sum")
                  && !meta.getAggColumnAggAliasPair()
                  .containsKey(new ImmutablePair<>(col.getOpType(), col.getOperand(0)))) {
                ColumnOp col1 = new ColumnOp(col.getOpType(), col.getOperand(0));
                newSelectlist.add(new AliasedColumn(col1, "agg" + aggColumnIdentiferNum));
                meta.getAggColumnAggAliasPair()
                    .put(
                        new ImmutablePair<>(col.getOpType(), col1.getOperand(0)),
                        "agg" + aggColumnIdentiferNum);
                aggColumnAlias.add("agg" + aggColumnIdentiferNum++);
=======
              if (col.getOpType().equals("count")) {
                if (!meta.getAggColumnAggAliasPair()
                    .containsKey(
                        new ImmutablePair<>("count", (UnnamedColumn) (new AsteriskColumn())))) {
                  ColumnOp col1 = new ColumnOp(col.getOpType());
                  newSelectlist.add(new AliasedColumn(col1, newAlias));
                  meta.getAggColumnAggAliasPair()
                      .put(
                          new ImmutablePair<>(
                              col.getOpType(), (UnnamedColumn) new AsteriskColumn()),
                          newAlias);
                  aggColumnAlias.add(newAlias);
                  ++aggColumnIdentiferNum;
                } else if (!newAlias.startsWith("agg")) {
                  ColumnOp col1 = new ColumnOp("count", col.getOperand(0));
                  newSelectlist.add(new AliasedColumn(col1, newAlias));
                  aggColumnAlias.add(newAlias);
                }
              } else if (col.getOpType().equals("sum")) {
                if (!meta.getAggColumnAggAliasPair()
                    .containsKey(new ImmutablePair<>(col.getOpType(), col.getOperand(0)))) {
                  ColumnOp col1 = new ColumnOp(col.getOpType(), col.getOperand(0));
                  newSelectlist.add(new AliasedColumn(col1, newAlias));
                  meta.getAggColumnAggAliasPair()
                      .put(new ImmutablePair<>(col.getOpType(), col1.getOperand(0)), newAlias);
                  aggColumnAlias.add(newAlias);
                  ++aggColumnIdentiferNum;
                } else if (!newAlias.startsWith("agg")) {
                  ColumnOp col1 = new ColumnOp("sum", col.getOperand(0));
                  newSelectlist.add(new AliasedColumn(col1, newAlias));
                  aggColumnAlias.add(newAlias);
                }
>>>>>>> 840c5269
              }
            } else if (col.getOpType().equals("max") || col.getOpType().equals("min")) {
              ColumnOp col1 = new ColumnOp(col.getOpType(), col.getOperand(0));
              newSelectlist.add(new AliasedColumn(col1, newAlias));
              meta.getAggColumnAggAliasPairOfMaxMin()
                  .put(new ImmutablePair<>(col.getOpType(), col1.getOperand(0)), newAlias);
              maxminAlias.put(newAlias, col.getOpType());
              ++aggColumnIdentiferNum;
            }
            if (prefix.equals("agg")) {
              newAlias = prefix + aggColumnIdentiferNum;
            }
          }
        } else {
          newSelectlist.add(selectItem.deepcopy());
        }
      } else {
        newSelectlist.add(selectItem.deepcopy());
      }
    }
    meta.setAggAlias(aggColumnAlias);
    meta.setMaxminAggAlias(maxminAlias);
    return newSelectlist;
  }

  /**
   * Adds tier expressions to the end of the select list; and to the group-by list.
   *
   * @param query
   * @param newSelectList
   * @param scrambleMetaSet
   */
  private Map<ScrambleMeta, String> addTierColumnToSelectListAndGroupBy(
      SelectQuery query,
      List<SelectItem> newSelectList,
      ScrambleMetaSet scrambleMetaSet,
      List<ProjectionNode> projectionNodeSources) {

    Map<ScrambleMeta, String> scrambleMetaAnditsAlias = new HashMap<>();

    for (AbstractRelation table : query.getFromList()) {
      if (table instanceof BaseTable) {
        String schemaName = ((BaseTable) table).getSchemaName();
        String tableName = ((BaseTable) table).getTableName();

        if (scrambleMetaSet.isScrambled(schemaName, tableName)) {
          ScrambleMeta singleMeta = scrambleMetaSet.getSingleMeta(schemaName, tableName);
          String tierColumnName = scrambleMetaSet.getTierColumn(schemaName, tableName);
          String newTierColumnAlias = generateTierColumnAliasName();
          //          VERDICTDB_TIER_COLUMN_NAME + verdictdbTierIndentiferNum++;
          BaseColumn tierColumn =
              new BaseColumn(schemaName, tableName, table.getAliasName().get(), tierColumnName);
          newSelectList.add(new AliasedColumn(tierColumn, newTierColumnAlias));
          query.addGroupby(tierColumn);

          // Add to the tier column Map
          scrambleMetaAnditsAlias.put(singleMeta, newTierColumnAlias);
        }
      } else if (table instanceof JoinTable) {
        for (AbstractRelation jointable : ((JoinTable) table).getJoinList()) {
          if (jointable instanceof BaseTable) {
            String schemaName = ((BaseTable) jointable).getSchemaName();
            String tableName = ((BaseTable) jointable).getTableName();

            if (scrambleMetaSet.isScrambled(schemaName, tableName)) {
              ScrambleMeta singleMeta = scrambleMetaSet.getSingleMeta(schemaName, tableName);
              String tierColumnName = scrambleMetaSet.getTierColumn(schemaName, tableName);
              String newTierColumnAlias = generateTierColumnAliasName();
              //              VERDICTDB_TIER_COLUMN_NAME + verdictdbTierIndentiferNum++;
              BaseColumn tierColumn =
                  new BaseColumn(
                      schemaName, tableName, jointable.getAliasName().get(), tierColumnName);
              newSelectList.add(new AliasedColumn(tierColumn, newTierColumnAlias));
              query.addGroupby(tierColumn);

              // Add to the tier column Map
              scrambleMetaAnditsAlias.put(singleMeta, newTierColumnAlias);
            }
          }
        }
      }
    }

    // Add possible tier column if its sources are projectionNode
    for (ProjectionNode source : projectionNodeSources) {
      for (Map.Entry<ScrambleMeta, String> entry :
          source.getAggMeta().getTierColumnForScramble().entrySet()) {

        ScrambleMeta singleMeta = entry.getKey();
        String oldtierAlias = entry.getValue();

        // Add tier column to select list
        SelectItem selectItem;
        String newTierColumnAlias = generateTierColumnAliasName();
        UnnamedColumn column;
        //        VERDICTDB_TIER_COLUMN_NAME + verdictdbTierIndentiferNum++;
        if (source.getSelectQuery().getAliasName().isPresent()) {
          String sourceAlias = source.getSelectQuery().getAliasName().get();
          column = new BaseColumn(sourceAlias, oldtierAlias);
          selectItem = new AliasedColumn(column, newTierColumnAlias);
        } else {
          column = new BaseColumn(oldtierAlias);
          selectItem = new AliasedColumn(column, newTierColumnAlias);
        }
        newSelectList.add(selectItem);

        query.addGroupby(column);

        // Add to the tier column Map
        scrambleMetaAnditsAlias.put(singleMeta, newTierColumnAlias);
      }
    }
<<<<<<< HEAD
//    verdictdbTierIndentiferNum = 0;
=======
    //    verdictdbTierIndentiferNum = 0;
>>>>>>> 840c5269

    return scrambleMetaAnditsAlias;
  }

<<<<<<< HEAD
  private void rewriteProjectionNodeToAddTierColumn(AggExecutionNodeBlock block, ProjectionNode node) {
=======
  private void rewriteProjectionNodeToAddTierColumn(
      AggExecutionNodeBlock block, ProjectionNode node) {
>>>>>>> 840c5269
    // If it is a leaf node, check whether it contains scramble table
    if (node.getSources().size() == 0) {
      List<BaseTable> multiTierScrambleTables = identifyScrambledTables(node, scrambleMeta);
      // rewrite itself
      if (!multiTierScrambleTables.isEmpty() && node.getSelectQuery().getGroupby().isEmpty()) {
        rewriteProjectionNodeForMultiTier(node, multiTierScrambleTables, scrambleMeta);
      }
      return;
    }

    // Otherwise, we first need to call the function recursively to the sources
    List<ProjectionNode> projectionNodesSources = new ArrayList<>();
    for (ExecutableNode source : node.getSources()) {
      if (source instanceof ProjectionNode && block.getNodesInBlock().contains(source)) {
        projectionNodesSources.add((ProjectionNode) source);
      }
    }

<<<<<<< HEAD
    if (node.getSelectQuery().getGroupby().isEmpty()) {
      // Add tier column if its placeholder table has scramble table
      List<SelectItem> selectItemList = node.getSelectQuery().getSelectList();
      for (ProjectionNode source : projectionNodesSources) {
        for (Map.Entry<ScrambleMeta, String> entry :
            source.getAggMeta().getTierColumnForScramble().entrySet()) {

          String oldtierAlias = entry.getValue();
          String tierColumnAlias = generateTierColumnAliasName();
//        VERDICTDB_TIER_COLUMN_NAME + verdictdbTierIndentiferNum++;

          // Add tier column to select list
          SelectItem selectItem;
          if (source.getSelectQuery().getAliasName().isPresent()) {
            String sourceAlias = source.getSelectQuery().getAliasName().get();
            selectItem =
                new AliasedColumn(new BaseColumn(sourceAlias, oldtierAlias), tierColumnAlias);
          } else {
            selectItem = new AliasedColumn(new BaseColumn(oldtierAlias), tierColumnAlias);
          }
          selectItemList.add(selectItem);

          // Construct tier column Map
          node.getAggMeta().getTierColumnForScramble().put(entry.getKey(), tierColumnAlias);
        }
      }
      List<BaseTable> multiTierScrambleTables = identifyScrambledTables(node, scrambleMeta);

      // Add tier column if itself contain scramble table
      if (!multiTierScrambleTables.isEmpty()) {
        rewriteProjectionNodeForMultiTier(node, multiTierScrambleTables, scrambleMeta);
      }
=======
    // Add tier column if its placeholder table has scramble table
    List<SelectItem> selectItemList = node.getSelectQuery().getSelectList();
    for (ProjectionNode source : projectionNodesSources) {
      for (Map.Entry<ScrambleMeta, String> entry :
          source.getAggMeta().getTierColumnForScramble().entrySet()) {

        String oldtierAlias = entry.getValue();
        String tierColumnAlias = generateTierColumnAliasName();
        //        VERDICTDB_TIER_COLUMN_NAME + verdictdbTierIndentiferNum++;

        // Add tier column to select list
        SelectItem selectItem;
        if (source.getSelectQuery().getAliasName().isPresent()) {
          String sourceAlias = source.getSelectQuery().getAliasName().get();
          selectItem =
              new AliasedColumn(new BaseColumn(sourceAlias, oldtierAlias), tierColumnAlias);
        } else {
          selectItem = new AliasedColumn(new BaseColumn(oldtierAlias), tierColumnAlias);
        }
        selectItemList.add(selectItem);

        // Construct tier column Map
        node.getAggMeta().getTierColumnForScramble().put(entry.getKey(), tierColumnAlias);
      }
    }
    List<BaseTable> multiTierScrambleTables = identifyScrambledTables(node, scrambleMeta);

    // Add tier column if itself contain scramble table
    if (!multiTierScrambleTables.isEmpty()) {
      rewriteProjectionNodeForMultiTier(node, multiTierScrambleTables, scrambleMeta);
>>>>>>> 840c5269
    }
    //    verdictdbTierIndentiferNum = 0;
  }

  private String generateTierColumnAliasName() {
    return generateAliasName(TIER_COLUMN_ALIAS_KEYWORD);
  }

  private void resetTierColumnAliasGeneration() {
    resetAliasNameGeneration(TIER_COLUMN_ALIAS_KEYWORD);
  }
<<<<<<< HEAD

}
=======
}
>>>>>>> 840c5269
<|MERGE_RESOLUTION|>--- conflicted
+++ resolved
@@ -15,6 +15,14 @@
  */
 
 package org.verdictdb.core.querying.ola;
+
+import java.util.ArrayList;
+import java.util.Arrays;
+import java.util.HashMap;
+import java.util.HashSet;
+import java.util.List;
+import java.util.Map;
+import java.util.Set;
 
 import org.apache.commons.lang3.tuple.ImmutablePair;
 import org.apache.commons.lang3.tuple.Pair;
@@ -38,14 +46,6 @@
 import org.verdictdb.exception.VerdictDBTypeException;
 import org.verdictdb.exception.VerdictDBValueException;
 
-import java.util.ArrayList;
-import java.util.Arrays;
-import java.util.HashMap;
-import java.util.HashSet;
-import java.util.List;
-import java.util.Map;
-import java.util.Set;
-
 /**
  * An online aggregation (or approximate aggregation) version of the given QueryExecutionPlan.
  *
@@ -57,11 +57,6 @@
 
   private int aggColumnIdentiferNum = 0;
 
-<<<<<<< HEAD
-=======
-  //  private Map<String, Integer> aggColumnIdentifierMap = new HashMap<>();
-
->>>>>>> 840c5269
   private static final String TIER_COLUMN_ALIAS_KEYWORD = "tier";
 
   private AsyncQueryExecutionPlan(String scratchpadSchemaName, ScrambleMetaSet scrambleMeta) {
@@ -128,15 +123,9 @@
    *
    * @param scrambleMeta The metadata about the scrambled tables.
    * @param aggNodeBlock A set of the links to the nodes that will be processed in the asynchronous
-<<<<<<< HEAD
-   *                     manner.
-   * @return Returns     The root of the multiple aggregation nodes (each of which involves
-   * different combinations of partitions)
-=======
    *     manner.
    * @return Returns The root of the multiple aggregation nodes (each of which involves different
    *     combinations of partitions)
->>>>>>> 840c5269
    * @throws VerdictDBValueException
    */
   public ExecutableNodeBase convertToProgressiveAgg(
@@ -566,11 +555,7 @@
   private void rewriteProjectionNodeForMultiTier(
       ProjectionNode node, List<BaseTable> scrambledTables, ScrambleMetaSet scrambleMeta) {
 
-<<<<<<< HEAD
 //    List<SelectItem> selectItemList = node.getSelectQuery().getSelectList();
-=======
-    //    List<SelectItem> selectItemList = node.getSelectQuery().getSelectList();
->>>>>>> 840c5269
 
     for (BaseTable t : scrambledTables) {
       // Add tier column to the select list
@@ -593,10 +578,9 @@
       ScrambleMeta meta = scrambleMeta.getSingleMeta(t.getSchemaName(), t.getTableName());
       node.getAggMeta().getTierColumnForScramble().put(meta, tierColumnAlias);
     }
-
-<<<<<<< HEAD
+    
 //    node.getSelectQuery().addSelectItem();
-
+    
 //    List<SelectItem> selectItemList = node.getSelectQuery().getSelectList();
 //    if (selectItemList.get(0) instanceof AsteriskColumn) {
 //      for (BaseTable t : MultiTiertables) {
@@ -630,45 +614,6 @@
 //      }
 //    }
 //    verdictdbTierIndentiferNum = 0;
-=======
-    //    node.getSelectQuery().addSelectItem();
-
-    //    List<SelectItem> selectItemList = node.getSelectQuery().getSelectList();
-    //    if (selectItemList.get(0) instanceof AsteriskColumn) {
-    //      for (BaseTable t : MultiTiertables) {
-    //        String tierColumnAlias = generateTierColumnAliasName();
-    ////            VERDICTDB_TIER_COLUMN_NAME + verdictdbTierIndentiferNum++;
-    //
-    //        // Record the tier column alias with its corresponding scramble table
-    //        ScrambleMeta meta = scrambleMeta.getSingleMeta(t.getSchemaName(), t.getTableName());
-    //        node.getAggMeta().getTierColumnForScramble().put(meta, tierColumnAlias);
-    //      }
-    //    } else {
-    //      for (BaseTable t : MultiTiertables) {
-    //        // Add tier column to the select list
-    //        String tierColumnName = scrambleMeta.getTierColumn(t.getSchemaName(),
-    // t.getTableName());
-    //        SelectItem tierColumn;
-    //        String tierColumnAlias = generateTierColumnAliasName();
-    ////        VERDICTDB_TIER_COLUMN_NAME + verdictdbTierIndentiferNum++;
-    //        if (t.getAliasName().isPresent()) {
-    //          tierColumn =
-    //              new AliasedColumn(
-    //                  new BaseColumn(t.getAliasName().get(), tierColumnName), tierColumnAlias);
-    //        } else {
-    //          tierColumn =
-    //              new AliasedColumn(new BaseColumn(t.getTableName(), tierColumnName),
-    // tierColumnAlias);
-    //        }
-    //        selectItemList.add(tierColumn);
-    //
-    //        // Record the tier column alias with its corresponding scramble table
-    //        ScrambleMeta meta = scrambleMeta.getSingleMeta(t.getSchemaName(), t.getTableName());
-    //        node.getAggMeta().getTierColumnForScramble().put(meta, tierColumnAlias);
-    //      }
-    //    }
-    //    verdictdbTierIndentiferNum = 0;
->>>>>>> 840c5269
   }
 
   void addTierColumnsRecursively(
@@ -711,11 +656,7 @@
     }
   }
 
-<<<<<<< HEAD
-  /**
-=======
   /*-
->>>>>>> 840c5269
    * For example, convert
    *
    * 1. avg(price) ---------------------> sum(price) as 'agg0', count(price) as 'agg1'
@@ -751,12 +692,8 @@
         List<ColumnOp> columnOps = getAggregateColumn(((AliasedColumn) selectItem).getColumn());
         // If it contains agg columns
         if (!columnOps.isEmpty()) {
-<<<<<<< HEAD
-          meta.getAggColumn().put(selectItem.deepcopy(), columnOps);
-=======
           meta.getAggColumn().put(selectItem, columnOps);
           int cnt = 0;
->>>>>>> 840c5269
           for (ColumnOp col : columnOps) {
             if (ac.getAliasName().startsWith(AsyncAggExecutionNode.getHavingConditionAlias())
                 || ac.getAliasName().startsWith(AsyncAggExecutionNode.getOrderByAlias())) {
@@ -780,15 +717,12 @@
               if (!meta.getAggColumnAggAliasPair()
                   .containsKey(
                       new ImmutablePair<>("count", (UnnamedColumn) new AsteriskColumn()))) {
-<<<<<<< HEAD
-=======
                 if (prefix.equals("agg")) {
                   newAlias = prefix + aggColumnIdentiferNum;
                 } else {
                   newAlias += "_cnt";
                 }
                 ++aggColumnIdentiferNum;
->>>>>>> 840c5269
                 ColumnOp col2 = new ColumnOp("count", new AsteriskColumn());
                 newSelectlist.add(new AliasedColumn(col2, newAlias));
                 meta.getAggColumnAggAliasPair()
@@ -798,29 +732,6 @@
                 aggColumnAlias.add(newAlias);
               }
             } else if (col.getOpType().equals("count") || col.getOpType().equals("sum")) {
-<<<<<<< HEAD
-              if (col.getOpType().equals("count")
-                  && !meta.getAggColumnAggAliasPair()
-                  .containsKey(
-                      new ImmutablePair<>("count", (UnnamedColumn) (new AsteriskColumn())))) {
-                ColumnOp col1 = new ColumnOp(col.getOpType());
-                newSelectlist.add(new AliasedColumn(col1, "agg" + aggColumnIdentiferNum));
-                meta.getAggColumnAggAliasPair()
-                    .put(
-                        new ImmutablePair<>(col.getOpType(), (UnnamedColumn) new AsteriskColumn()),
-                        "agg" + aggColumnIdentiferNum);
-                aggColumnAlias.add("agg" + aggColumnIdentiferNum++);
-              } else if (col.getOpType().equals("sum")
-                  && !meta.getAggColumnAggAliasPair()
-                  .containsKey(new ImmutablePair<>(col.getOpType(), col.getOperand(0)))) {
-                ColumnOp col1 = new ColumnOp(col.getOpType(), col.getOperand(0));
-                newSelectlist.add(new AliasedColumn(col1, "agg" + aggColumnIdentiferNum));
-                meta.getAggColumnAggAliasPair()
-                    .put(
-                        new ImmutablePair<>(col.getOpType(), col1.getOperand(0)),
-                        "agg" + aggColumnIdentiferNum);
-                aggColumnAlias.add("agg" + aggColumnIdentiferNum++);
-=======
               if (col.getOpType().equals("count")) {
                 if (!meta.getAggColumnAggAliasPair()
                     .containsKey(
@@ -853,7 +764,6 @@
                   newSelectlist.add(new AliasedColumn(col1, newAlias));
                   aggColumnAlias.add(newAlias);
                 }
->>>>>>> 840c5269
               }
             } else if (col.getOpType().equals("max") || col.getOpType().equals("min")) {
               ColumnOp col1 = new ColumnOp(col.getOpType(), col.getOperand(0));
@@ -966,21 +876,13 @@
         scrambleMetaAnditsAlias.put(singleMeta, newTierColumnAlias);
       }
     }
-<<<<<<< HEAD
 //    verdictdbTierIndentiferNum = 0;
-=======
-    //    verdictdbTierIndentiferNum = 0;
->>>>>>> 840c5269
-
+    
     return scrambleMetaAnditsAlias;
   }
 
-<<<<<<< HEAD
-  private void rewriteProjectionNodeToAddTierColumn(AggExecutionNodeBlock block, ProjectionNode node) {
-=======
   private void rewriteProjectionNodeToAddTierColumn(
       AggExecutionNodeBlock block, ProjectionNode node) {
->>>>>>> 840c5269
     // If it is a leaf node, check whether it contains scramble table
     if (node.getSources().size() == 0) {
       List<BaseTable> multiTierScrambleTables = identifyScrambledTables(node, scrambleMeta);
@@ -999,7 +901,6 @@
       }
     }
 
-<<<<<<< HEAD
     if (node.getSelectQuery().getGroupby().isEmpty()) {
       // Add tier column if its placeholder table has scramble table
       List<SelectItem> selectItemList = node.getSelectQuery().getSelectList();
@@ -1032,38 +933,6 @@
       if (!multiTierScrambleTables.isEmpty()) {
         rewriteProjectionNodeForMultiTier(node, multiTierScrambleTables, scrambleMeta);
       }
-=======
-    // Add tier column if its placeholder table has scramble table
-    List<SelectItem> selectItemList = node.getSelectQuery().getSelectList();
-    for (ProjectionNode source : projectionNodesSources) {
-      for (Map.Entry<ScrambleMeta, String> entry :
-          source.getAggMeta().getTierColumnForScramble().entrySet()) {
-
-        String oldtierAlias = entry.getValue();
-        String tierColumnAlias = generateTierColumnAliasName();
-        //        VERDICTDB_TIER_COLUMN_NAME + verdictdbTierIndentiferNum++;
-
-        // Add tier column to select list
-        SelectItem selectItem;
-        if (source.getSelectQuery().getAliasName().isPresent()) {
-          String sourceAlias = source.getSelectQuery().getAliasName().get();
-          selectItem =
-              new AliasedColumn(new BaseColumn(sourceAlias, oldtierAlias), tierColumnAlias);
-        } else {
-          selectItem = new AliasedColumn(new BaseColumn(oldtierAlias), tierColumnAlias);
-        }
-        selectItemList.add(selectItem);
-
-        // Construct tier column Map
-        node.getAggMeta().getTierColumnForScramble().put(entry.getKey(), tierColumnAlias);
-      }
-    }
-    List<BaseTable> multiTierScrambleTables = identifyScrambledTables(node, scrambleMeta);
-
-    // Add tier column if itself contain scramble table
-    if (!multiTierScrambleTables.isEmpty()) {
-      rewriteProjectionNodeForMultiTier(node, multiTierScrambleTables, scrambleMeta);
->>>>>>> 840c5269
     }
     //    verdictdbTierIndentiferNum = 0;
   }
@@ -1075,9 +944,4 @@
   private void resetTierColumnAliasGeneration() {
     resetAliasNameGeneration(TIER_COLUMN_ALIAS_KEYWORD);
   }
-<<<<<<< HEAD
-
-}
-=======
-}
->>>>>>> 840c5269
+}