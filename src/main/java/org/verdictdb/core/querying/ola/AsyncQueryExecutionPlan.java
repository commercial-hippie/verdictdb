--- conflicted
+++ resolved
@@ -120,7 +120,7 @@
 
     List<ExecutableNodeBase> individualAggNodes = new ArrayList<>();
     List<ExecutableNodeBase> combiners = new ArrayList<>();
-    List<AggExecutionNodeBlock> aggblocks = new ArrayList<>(); 
+    List<AggExecutionNodeBlock> aggblocks = new ArrayList<>();
     //    ScrambleMeta scrambleMeta = idCreator.getScrambleMeta();
 
     // First, plan how to perform block aggregation
@@ -218,12 +218,7 @@
 
     // Fourth, re-link the subscription relationship for the new AsyncAggNode
     ExecutableNodeBase newRoot =
-<<<<<<< HEAD
-        AsyncAggExecutionNode.create(
-            idCreator, individualAggNodes, combiners, scrambleMeta, aggNodeBlock);
-=======
         AsyncAggExecutionNode.create(idCreator, aggblocks, combiners, scrambleMeta, aggNodeBlock);
->>>>>>> c705372e
 
     // Finally remove the old subscription information: old copied node -> still used old node
     for (Pair<ExecutableNodeBase, ExecutableNodeBase> parentToSource : oldSubscriptionInformation) {
@@ -624,7 +619,7 @@
               }
             } else if (col.getOpType().equals("max") || col.getOpType().equals("min")) {
               ColumnOp col1 = new ColumnOp(col.getOpType(), col.getOperand(0));
-              newSelectlist.add(new AliasedColumn(col1, "agg" + aggColumnIdentiferNum));
+              newSelectlist.add(new AliasedColumn(col1, aliasPrefix + aggColumnIdentiferNum));
               meta.getAggColumnAggAliasPairOfMaxMin()
                   .put(
                       new ImmutablePair<>(col.getOpType(), col1.getOperand(0)),
@@ -633,10 +628,10 @@
             }
           }
         } else {
-          newSelectlist.add(selectItem);
+          newSelectlist.add(selectItem.deepcopy());
         }
       } else {
-        newSelectlist.add(selectItem);
+        newSelectlist.add(selectItem.deepcopy());
       }
     }
     meta.setAggAlias(aggColumnAlias);
