--- conflicted
+++ resolved
@@ -8,23 +8,22 @@
 
 package org.verdictdb.core.execution;
 
+import java.util.List;
 import java.util.concurrent.ThreadLocalRandom;
 
 import org.apache.commons.lang3.builder.ToStringBuilder;
 import org.apache.commons.lang3.builder.ToStringStyle;
 import org.apache.commons.lang3.tuple.Pair;
 import org.verdictdb.connection.DbmsConnection;
+import org.verdictdb.core.execution.ola.AggExecutionNodeBlock;
 import org.verdictdb.core.query.SelectQuery;
 import org.verdictdb.core.rewriter.ScrambleMeta;
 import org.verdictdb.exception.VerdictDBException;
 import org.verdictdb.exception.VerdictDBTypeException;
 import org.verdictdb.exception.VerdictDBValueException;
-<<<<<<< HEAD
-=======
 import org.verdictdb.exception.VerdictDBException;
 import org.verdictdb.resulthandler.StandardOutputHandler;
 import org.verdictdb.sql.syntax.SyntaxAbstract;
->>>>>>> c5591d95
 
 public class QueryExecutionPlan {
   
@@ -152,36 +151,33 @@
 //    root = makeAsyncronousAggIfAvailable(root);
     return root;
   }
-<<<<<<< HEAD
-=======
-
-  /**
-   *
-   * @param root The root execution node of ALL nodes (i.e., not just the top agg node)
-   * @return
-   * @throws VerdictDBException
-   */
-  QueryExecutionNode makeAsyncronousAggIfAvailable(QueryExecutionNode root) throws VerdictDBException {
-    List<AggExecutionNodeBlock> aggBlocks = root.identifyTopAggBlocks();
-
-    // converted nodes should be used in place of the original nodes.
-    for (int i = 0; i < aggBlocks.size(); i++) {
-      AggExecutionNodeBlock nodeBlock = aggBlocks.get(i);
-      QueryExecutionNode oldNode = nodeBlock.getBlockRootNode();
-      QueryExecutionNode newNode = nodeBlock.convertToProgressiveAgg();
-
-      List<QueryExecutionNode> parents = oldNode.getParents();
-      for (QueryExecutionNode parent : parents) {
-        List<QueryExecutionNode> parentDependants = parent.getDependents();
-        int idx = parentDependants.indexOf(oldNode);
-        parentDependants.remove(idx);
-        parentDependants.add(idx, newNode);
-      }
-    }
-
-    return root;
-  }
->>>>>>> c5591d95
+
+//  /**
+//   *
+//   * @param root The root execution node of ALL nodes (i.e., not just the top agg node)
+//   * @return
+//   * @throws VerdictDBException
+//   */
+//  QueryExecutionNode makeAsyncronousAggIfAvailable(QueryExecutionNode root) throws VerdictDBException {
+//    List<AggExecutionNodeBlock> aggBlocks = root.identifyTopAggBlocks();
+//
+//    // converted nodes should be used in place of the original nodes.
+//    for (int i = 0; i < aggBlocks.size(); i++) {
+//      AggExecutionNodeBlock nodeBlock = aggBlocks.get(i);
+//      QueryExecutionNode oldNode = nodeBlock.getBlockRootNode();
+//      QueryExecutionNode newNode = nodeBlock.convertToProgressiveAgg();
+//
+//      List<QueryExecutionNode> parents = oldNode.getParents();
+//      for (QueryExecutionNode parent : parents) {
+//        List<QueryExecutionNode> parentDependants = parent.getDependents();
+//        int idx = parentDependants.indexOf(oldNode);
+//        parentDependants.remove(idx);
+//        parentDependants.add(idx, newNode);
+//      }
+//    }
+//
+//    return root;
+//  }
   
   public void execute(DbmsConnection conn, ExecutionTokenQueue queue) {
     // execute roots
