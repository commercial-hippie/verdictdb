--- conflicted
+++ resolved
@@ -17,11 +17,8 @@
 import org.apache.commons.lang3.tuple.Pair;
 import org.verdictdb.connection.DbmsConnection;
 import org.verdictdb.core.execution.ola.AggExecutionNodeBlock;
-<<<<<<< HEAD
 import org.verdictdb.core.execution.ola.AsyncAggExecutionNode;
-=======
 import org.verdictdb.core.query.BaseTable;
->>>>>>> 4a1bd1c2
 import org.verdictdb.core.query.SelectQuery;
 import org.verdictdb.core.query.SubqueryColumn;
 import org.verdictdb.core.query.UnnamedColumn;
@@ -41,7 +38,7 @@
   String scratchpadSchemaName;
   
   final int N_THREADS = 10;
-  
+
 //  PostProcessor postProcessor;
   
 //  /**
@@ -68,7 +65,7 @@
     this.scratchpadSchemaName = scratchpadSchemaName;
     this.scrambleMeta = scrambleMeta;
   }
-  
+
   public int getMaxNumberOfThreads() {
     return N_THREADS;
   }
@@ -114,11 +111,11 @@
   public QueryExecutionNode getRootNode() {
     return root;
   }
-  
+
   public void setRootNode(QueryExecutionNode root) {
     this.root = root;
   }
-  
+
   synchronized String generateUniqueIdentifier() {
     return String.format("%d_%d", serialNum, identifierNum++);
   }
@@ -195,7 +192,7 @@
   void cleanUp() {
     tempTableNameNum = 0;
   }
-  
+
   @Override
   public String toString() {
     return new ToStringBuilder(this, ToStringStyle.DEFAULT_STYLE)
