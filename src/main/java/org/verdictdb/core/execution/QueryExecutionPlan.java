/*
 * Copyright 2018 University of Michigan
 *
 * You must contact Barzan Mozafari (mozafari@umich.edu) or Yongjoo Park (pyongjoo@umich.edu) to discuss
 * how you could use, modify, or distribute this code. By default, this code is not open-sourced and we do
 * not license this code.
 */

package org.verdictdb.core.execution;

import java.util.ArrayList;
import java.util.List;
import java.util.concurrent.ThreadLocalRandom;

<<<<<<< HEAD
import org.apache.commons.lang3.tuple.ImmutablePair;
import org.apache.commons.lang3.tuple.Pair;
import org.verdictdb.connection.DbmsConnection;
import org.verdictdb.core.DbmsMetaDataCache;
import org.verdictdb.core.query.*;
import org.verdictdb.core.rewriter.ScrambleMeta;
import org.verdictdb.core.sql.NonValidatingSQLParser;
import org.verdictdb.core.sql.SelectQueryToSql;
=======
import org.verdictdb.connection.DbmsConnection;
import org.verdictdb.core.query.AbstractRelation;
import org.verdictdb.core.query.BaseTable;
import org.verdictdb.core.query.JoinTable;
import org.verdictdb.core.query.SelectQuery;
import org.verdictdb.core.rewriter.ScrambleMeta;
>>>>>>> 21bfc4cc
import org.verdictdb.exception.UnexpectedTypeException;
import org.verdictdb.exception.ValueException;
import org.verdictdb.exception.VerdictDbException;
import org.verdictdb.sql.syntax.SyntaxAbstract;

public class QueryExecutionPlan {
<<<<<<< HEAD

  SelectQueryOp query;

=======
  
  SelectQuery query;
  
>>>>>>> 21bfc4cc
  ScrambleMeta scrambleMeta;

  QueryExecutionNode root;
<<<<<<< HEAD

  static int tempTableIndex = 1;

=======
  
  String scratchpadSchemaName;
  
>>>>>>> 21bfc4cc
//  PostProcessor postProcessor;

//  /**
//   * 
//   * @param queryString A select query
//   * @throws UnexpectedTypeException 
//   */
//  public AggQueryExecutionPlan(DbmsConnection conn, SyntaxAbstract syntax, String queryString) throws VerdictDbException {
//    this(conn, syntax, (SelectQueryOp) new NonValidatingSQLParser().toRelation(queryString));
//  }
<<<<<<< HEAD

=======
  
  static final int serialNum = ThreadLocalRandom.current().nextInt(0, 1000000);
  
  static int identifierNum = 0;
  
  public static String generateUniqueIdentifier() {
    return String.format("verdictdbtemptable_%d_%d", serialNum, identifierNum++);
  }
  
>>>>>>> 21bfc4cc
  /**
   * @param query A well-formed select query object
   * @throws ValueException
   * @throws VerdictDbException
   */
  public QueryExecutionPlan(
<<<<<<< HEAD
      DbmsConnection conn,
      SyntaxAbstract syntax,
      ScrambleMeta scrambleMeta,
      SelectQueryOp query) throws VerdictDbException {
=======
      DbmsConnection conn, 
      SyntaxAbstract syntax, 
      ScrambleMeta scrambleMeta, 
      SelectQuery query,
      String scratchpadSchemaName) throws VerdictDbException {
>>>>>>> 21bfc4cc
    this.scrambleMeta = scrambleMeta;
    if (!query.isAggregateQuery()) {
      throw new UnexpectedTypeException(query);
    }
    this.query = query;
    this.root = makePlan(conn, syntax, query);
    this.scratchpadSchemaName = scratchpadSchemaName;
  }
  
  public String getScratchpadSchemaName() {
    return scratchpadSchemaName;
  }

  // check whether query contains scramble table in its from list
  private Boolean checkScrambleTable(List<AbstractRelation> fromlist) {
    for (AbstractRelation table : fromlist) {
      if (table instanceof BaseTable) {
        if (scrambleMeta.isScrambled(((BaseTable) table).getSchemaName(), ((BaseTable) table).getTableName())) {
          return true;
        }
      } else if (table instanceof JoinTable) {
        if (checkScrambleTable(((JoinTable) table).getJoinList())) {
          return true;
        }
      }
    }
    return false;
  }

<<<<<<< HEAD
  private SelectQueryOp replaceAggregateSubquery(DbmsConnection conn, SyntaxAbstract syntax, SelectQueryOp subquery) throws VerdictDbException {
    conn.executeUpdate("create schema if not exists " + syntax.getQuoteString() + "verdictdb_temp" +
        syntax.getQuoteString() + ";");
    // create tempory table for aggregate subquery
    SelectQueryToSql relToSql = new SelectQueryToSql(syntax);
    List<SelectItem> newSelectList = new ArrayList<>();
    for (SelectItem selectItem : subquery.getSelectList()) {
      if (selectItem instanceof AsteriskColumn)
        newSelectList.add(new AsteriskColumn());
      else
        newSelectList.add(new AliasedColumn(new BaseColumn("verdictdb_temp", "tmptable" + tempTableIndex,
            ((AliasedColumn) selectItem).getAliasName()), ((AliasedColumn) selectItem).getAliasName()));
    }
    String createTable = "create table " + syntax.getQuoteString() + "verdictdb_temp" +
    syntax.getQuoteString() + "."  + syntax.getQuoteString() + "tmptable" + tempTableIndex + syntax.getQuoteString()
        + " as " + relToSql.toSql(subquery);
    conn.executeUpdate(createTable);
    String aliasName = null;
    if (subquery.getAliasName().isPresent()) aliasName = subquery.getAliasName().get();
    subquery = SelectQueryOp.getSelectQueryOp(newSelectList, new BaseTable("verdictdb_temp", "tmptable" + tempTableIndex++));
    if (aliasName!=null) subquery.setAliasName(aliasName);
    return subquery;
  }

  private Pair<List<QueryExecutionNode>, List<SelectQueryOp>> recursiveReplaceSubquery(
      DbmsConnection conn, SyntaxAbstract syntax, SelectQueryOp query) throws VerdictDbException{
=======
  // TODO
  QueryExecutionNode makePlan(DbmsConnection conn, SyntaxAbstract syntax, SelectQuery query) 
      throws VerdictDbException {
>>>>>>> 21bfc4cc
    // check whether outer query has scramble table stored in scrambleMeta
    boolean scrambleTableinOuterQuery = checkScrambleTable(query.getFromList());

    // identify aggregate subqueries and create separate nodes for them
<<<<<<< HEAD
    List<QueryExecutionNode> children = new ArrayList<>();
    List<SelectQueryOp> rootToReplace = new ArrayList<>();
    Pair<List<QueryExecutionNode>, List<SelectQueryOp>> result;

    // From List
    for (AbstractRelation table : query.getFromList()) {
      int index = query.getFromList().indexOf(table);
      if (table instanceof SelectQueryOp) {
=======
    List<AbstractRelation> subqueryToReplace = new ArrayList<>();
    List<SelectQuery> rootToReplace = new ArrayList<>();
    for (AbstractRelation table:query.getFromList()) {
      if (table instanceof SelectQuery) {
>>>>>>> 21bfc4cc
        if (table.isAggregateQuery()) {
          // use inner query as root
          if (!scrambleTableinOuterQuery && checkScrambleTable(((SelectQueryOp) table).getFromList())) {
            rootToReplace.add((SelectQueryOp) table);
            QueryExecutionNode child = makePlan(conn, syntax, (SelectQueryOp) table);
            // since postprocessing will be the root, the children of this table, will be the children of root
            children.addAll(child.children);
            table = replaceAggregateSubquery(conn, syntax, (SelectQueryOp) table);
          } else {
            // If aggregate, first recursive build the tree of the node, then replace the query in its original plan
            QueryExecutionNode child = makePlan(conn, syntax, (SelectQueryOp) table);
            children.add(child);
            // rewrite the inner aggregate query
            table = replaceAggregateSubquery(conn, syntax, (SelectQueryOp) table);
          }
        }
<<<<<<< HEAD
        else { // If non-aggregate, recursive use replaceAggregateSubquery find all subquries
          result = recursiveReplaceSubquery(conn, syntax, (SelectQueryOp) table);
          rootToReplace.addAll(result.getRight());
          children.addAll(result.getLeft());
        }
      } else if (table instanceof JoinTable) {
        for (AbstractRelation jointTable : ((JoinTable) table).getJoinList()) {
          int joinindex = ((JoinTable) table).getJoinList().indexOf(jointTable);
          if (jointTable instanceof SelectQueryOp) {
=======
        else if (!scrambleTableinOuterQuery && checkScrambleTable(((SelectQuery) table).getFromList())) { // use inner query as root
          rootToReplace.add((SelectQuery) table);
        }
      }
      else if (table instanceof JoinTable) {
        for (AbstractRelation jointTable:((JoinTable) table).getJoinList()) {
          if (jointTable instanceof SelectQuery) {
>>>>>>> 21bfc4cc
            if (jointTable.isAggregateQuery()) {
              // use inner query as root
              if (!scrambleTableinOuterQuery && checkScrambleTable(((SelectQueryOp) jointTable).getFromList())) {
                rootToReplace.add((SelectQueryOp) jointTable);
                QueryExecutionNode child = makePlan(conn, syntax, (SelectQueryOp) jointTable);
                // since postprocessing will be the root, the children of this table, will be the children of root
                children.addAll(child.children);
                jointTable = replaceAggregateSubquery(conn, syntax, (SelectQueryOp) jointTable);
              } else {
                // If aggregate, first recursive build the tree of the node, then replace the query in its original plan
                QueryExecutionNode child = makePlan(conn, syntax, (SelectQueryOp) jointTable);
                children.add(child);
                // rewrite the inner aggregate query
                jointTable = replaceAggregateSubquery(conn, syntax, (SelectQueryOp) jointTable);
              }
            }
            else { // If non-aggregate, recursive use replaceAggregateSubquery find all subquries
              result = recursiveReplaceSubquery(conn, syntax, (SelectQueryOp) jointTable);
              rootToReplace.addAll(result.getRight());
              children.addAll(result.getLeft());
            }
<<<<<<< HEAD
          }
          ((JoinTable) table).getJoinList().set(joinindex, jointTable);
        }
      }
      query.getFromList().set(index, table);
    }

    // Filter List
    UnnamedColumn where = null;
    if (query.getFilter().isPresent()) {
      where = query.getFilter().get();
    }
    if (where != null) {
      List<UnnamedColumn> filters = new ArrayList<>();
      filters.add(where);
      while (!filters.isEmpty()) {
        UnnamedColumn filter = filters.get(0);
        filters.remove(0);
        if (filter instanceof ColumnOp) {
          filters.addAll(((ColumnOp) filter).getOperands());
        } else if (filter instanceof SubqueryColumn) {
          SelectQueryOp subquery = ((SubqueryColumn) filter).getSubquery();
          if (subquery.isAggregateQuery()) {
            // use inner query as root
            if (!scrambleTableinOuterQuery && checkScrambleTable(subquery.getFromList())) {
              rootToReplace.add(subquery);
              QueryExecutionNode child = makePlan(conn, syntax, subquery);
              // since postprocessing will be the root, the children of this table, will be the children of root
              children.addAll(child.children);
              ((SubqueryColumn) filter).setSubquery(replaceAggregateSubquery(conn, syntax, subquery));
            } else {
              // If aggregate, first recursive build the tree of the node, then replace the query in its original plan
              QueryExecutionNode child = makePlan(conn, syntax, subquery);
              children.add(child);
              // rewrite the inner aggregate query
              ((SubqueryColumn) filter).setSubquery(replaceAggregateSubquery(conn, syntax, subquery));
=======
            else if (!scrambleTableinOuterQuery && checkScrambleTable(((SelectQuery) jointTable).getFromList())) { // use inner query as root
              rootToReplace.add((SelectQuery) jointTable);
>>>>>>> 21bfc4cc
            }
          }
          else { // If non-aggregate, recursive use replaceAggregateSubquery find all subquries
            result = recursiveReplaceSubquery(conn, syntax, subquery);
            rootToReplace.addAll(result.getRight());
            children.addAll(result.getLeft());
          }
        }
      }
    }
<<<<<<< HEAD

    return new ImmutablePair<>(children, rootToReplace);
=======
    // generate temp table names for those aggregate subqueries and use them in their ancestors.
    
    return new AsyncAggExecutionNode(conn, scrambleMeta, scratchpadSchemaName, generateUniqueIdentifier(), query);
>>>>>>> 21bfc4cc
  }

  /**
   * Creates a tree in which each node is AggQueryExecutionNode. Each AggQueryExecutionNode corresponds to
   * an aggregate query, whether it is the main query or a subquery.
   * <p>
   * 1. Restrict the aggregate subqueries to appear only in the where clause.
   * 2. If an aggregate subquery appears in the where clause, the subquery itself should be a single
   * AggQueryExecutionNode even if it contains another aggregate subqueries within it.
   * 3. Except for the root nodes, all other nodes are not approximated.
   * 4. AggQueryExecutionNode must not include any correlated predicates.
   * 5. The results of intermediate AggQueryExecutionNode should be stored as a materialized view.
   *
   * @param conn
   * @param query
   * @return Pair of roots of the tree and post-processing interface.
   * @throws ValueException
   * @throws UnexpectedTypeException
   */
  QueryExecutionNode makePlan(DbmsConnection conn, SyntaxAbstract syntax, SelectQueryOp query)
      throws VerdictDbException {

    // identify aggregate subqueries and create separate nodes for them
    Pair<List<QueryExecutionNode>, List<SelectQueryOp>> result = recursiveReplaceSubquery(conn, syntax, query);
    List<QueryExecutionNode> subqueryToReplace = result.getLeft();
    List<SelectQueryOp> rootToReplace = result.getRight();

    QueryExecutionNode rootNode;
    if (rootToReplace.isEmpty()) {
      rootNode = new AsyncAggExecutionNode(conn, scrambleMeta, query);
    } else rootNode = new PostProcessor(conn, rootToReplace);
    rootNode.children.addAll(subqueryToReplace);
    return rootNode;
  }

  public void execute(DbmsConnection conn) {
    // execute roots

    // after executions are all finished.
    cleanUp(conn, null);
  }

  // clean up any intermediate materialized tables
  void cleanUp(DbmsConnection conn, SyntaxAbstract syntax) {
    while (tempTableIndex>1) {
      tempTableIndex--;
      conn.executeUpdate(String.format("drop table if exists %sverdictdb_temp%s.%stmptable%s%s", syntax.getQuoteString()
      , syntax.getQuoteString(), syntax.getQuoteString(), tempTableIndex, syntax.getQuoteString()));
    }
  }

}<|MERGE_RESOLUTION|>--- conflicted
+++ resolved
@@ -1,6 +1,6 @@
 /*
  * Copyright 2018 University of Michigan
- *
+ * 
  * You must contact Barzan Mozafari (mozafari@umich.edu) or Yongjoo Park (pyongjoo@umich.edu) to discuss
  * how you could use, modify, or distribute this code. By default, this code is not open-sourced and we do
  * not license this code.
@@ -12,52 +12,29 @@
 import java.util.List;
 import java.util.concurrent.ThreadLocalRandom;
 
-<<<<<<< HEAD
-import org.apache.commons.lang3.tuple.ImmutablePair;
-import org.apache.commons.lang3.tuple.Pair;
-import org.verdictdb.connection.DbmsConnection;
-import org.verdictdb.core.DbmsMetaDataCache;
-import org.verdictdb.core.query.*;
-import org.verdictdb.core.rewriter.ScrambleMeta;
-import org.verdictdb.core.sql.NonValidatingSQLParser;
-import org.verdictdb.core.sql.SelectQueryToSql;
-=======
 import org.verdictdb.connection.DbmsConnection;
 import org.verdictdb.core.query.AbstractRelation;
 import org.verdictdb.core.query.BaseTable;
 import org.verdictdb.core.query.JoinTable;
 import org.verdictdb.core.query.SelectQuery;
 import org.verdictdb.core.rewriter.ScrambleMeta;
->>>>>>> 21bfc4cc
 import org.verdictdb.exception.UnexpectedTypeException;
 import org.verdictdb.exception.ValueException;
 import org.verdictdb.exception.VerdictDbException;
 import org.verdictdb.sql.syntax.SyntaxAbstract;
 
 public class QueryExecutionPlan {
-<<<<<<< HEAD
-
-  SelectQueryOp query;
-
-=======
   
   SelectQuery query;
   
->>>>>>> 21bfc4cc
   ScrambleMeta scrambleMeta;
-
+  
   QueryExecutionNode root;
-<<<<<<< HEAD
-
-  static int tempTableIndex = 1;
-
-=======
   
   String scratchpadSchemaName;
   
->>>>>>> 21bfc4cc
 //  PostProcessor postProcessor;
-
+  
 //  /**
 //   * 
 //   * @param queryString A select query
@@ -66,9 +43,6 @@
 //  public AggQueryExecutionPlan(DbmsConnection conn, SyntaxAbstract syntax, String queryString) throws VerdictDbException {
 //    this(conn, syntax, (SelectQueryOp) new NonValidatingSQLParser().toRelation(queryString));
 //  }
-<<<<<<< HEAD
-
-=======
   
   static final int serialNum = ThreadLocalRandom.current().nextInt(0, 1000000);
   
@@ -78,25 +52,18 @@
     return String.format("verdictdbtemptable_%d_%d", serialNum, identifierNum++);
   }
   
->>>>>>> 21bfc4cc
   /**
-   * @param query A well-formed select query object
-   * @throws ValueException
-   * @throws VerdictDbException
+   * 
+   * @param query  A well-formed select query object
+   * @throws ValueException 
+   * @throws VerdictDbException 
    */
   public QueryExecutionPlan(
-<<<<<<< HEAD
-      DbmsConnection conn,
-      SyntaxAbstract syntax,
-      ScrambleMeta scrambleMeta,
-      SelectQueryOp query) throws VerdictDbException {
-=======
       DbmsConnection conn, 
       SyntaxAbstract syntax, 
       ScrambleMeta scrambleMeta, 
       SelectQuery query,
       String scratchpadSchemaName) throws VerdictDbException {
->>>>>>> 21bfc4cc
     this.scrambleMeta = scrambleMeta;
     if (!query.isAggregateQuery()) {
       throw new UnexpectedTypeException(query);
@@ -109,15 +76,33 @@
   public String getScratchpadSchemaName() {
     return scratchpadSchemaName;
   }
-
+  
+  /** 
+   * Creates a tree in which each node is AggQueryExecutionNode. Each AggQueryExecutionNode corresponds to
+   * an aggregate query, whether it is the main query or a subquery.
+   * 
+   * 1. Restrict the aggregate subqueries to appear only in the where clause.
+   * 2. If an aggregate subquery appears in the where clause, the subquery itself should be a single
+   *    AggQueryExecutionNode even if it contains another aggregate subqueries within it.
+   * 3. Except for the root nodes, all other nodes are not approximated.
+   * 4. AggQueryExecutionNode must not include any correlated predicates.
+   * 5. The results of intermediate AggQueryExecutionNode should be stored as a materialized view.
+   * 
+   * @param conn
+   * @param query
+   * @return Pair of roots of the tree and post-processing interface.
+   * @throws ValueException 
+   * @throws UnexpectedTypeException 
+   */
   // check whether query contains scramble table in its from list
-  private Boolean checkScrambleTable(List<AbstractRelation> fromlist) {
-    for (AbstractRelation table : fromlist) {
+  Boolean checkScrambleTable(List<AbstractRelation> fromlist) {
+    for (AbstractRelation table:fromlist) {
       if (table instanceof BaseTable) {
         if (scrambleMeta.isScrambled(((BaseTable) table).getSchemaName(), ((BaseTable) table).getTableName())) {
           return true;
         }
-      } else if (table instanceof JoinTable) {
+      }
+      else if (table instanceof JoinTable) {
         if (checkScrambleTable(((JoinTable) table).getJoinList())) {
           return true;
         }
@@ -126,84 +111,20 @@
     return false;
   }
 
-<<<<<<< HEAD
-  private SelectQueryOp replaceAggregateSubquery(DbmsConnection conn, SyntaxAbstract syntax, SelectQueryOp subquery) throws VerdictDbException {
-    conn.executeUpdate("create schema if not exists " + syntax.getQuoteString() + "verdictdb_temp" +
-        syntax.getQuoteString() + ";");
-    // create tempory table for aggregate subquery
-    SelectQueryToSql relToSql = new SelectQueryToSql(syntax);
-    List<SelectItem> newSelectList = new ArrayList<>();
-    for (SelectItem selectItem : subquery.getSelectList()) {
-      if (selectItem instanceof AsteriskColumn)
-        newSelectList.add(new AsteriskColumn());
-      else
-        newSelectList.add(new AliasedColumn(new BaseColumn("verdictdb_temp", "tmptable" + tempTableIndex,
-            ((AliasedColumn) selectItem).getAliasName()), ((AliasedColumn) selectItem).getAliasName()));
-    }
-    String createTable = "create table " + syntax.getQuoteString() + "verdictdb_temp" +
-    syntax.getQuoteString() + "."  + syntax.getQuoteString() + "tmptable" + tempTableIndex + syntax.getQuoteString()
-        + " as " + relToSql.toSql(subquery);
-    conn.executeUpdate(createTable);
-    String aliasName = null;
-    if (subquery.getAliasName().isPresent()) aliasName = subquery.getAliasName().get();
-    subquery = SelectQueryOp.getSelectQueryOp(newSelectList, new BaseTable("verdictdb_temp", "tmptable" + tempTableIndex++));
-    if (aliasName!=null) subquery.setAliasName(aliasName);
-    return subquery;
-  }
-
-  private Pair<List<QueryExecutionNode>, List<SelectQueryOp>> recursiveReplaceSubquery(
-      DbmsConnection conn, SyntaxAbstract syntax, SelectQueryOp query) throws VerdictDbException{
-=======
   // TODO
   QueryExecutionNode makePlan(DbmsConnection conn, SyntaxAbstract syntax, SelectQuery query) 
       throws VerdictDbException {
->>>>>>> 21bfc4cc
     // check whether outer query has scramble table stored in scrambleMeta
     boolean scrambleTableinOuterQuery = checkScrambleTable(query.getFromList());
 
     // identify aggregate subqueries and create separate nodes for them
-<<<<<<< HEAD
-    List<QueryExecutionNode> children = new ArrayList<>();
-    List<SelectQueryOp> rootToReplace = new ArrayList<>();
-    Pair<List<QueryExecutionNode>, List<SelectQueryOp>> result;
-
-    // From List
-    for (AbstractRelation table : query.getFromList()) {
-      int index = query.getFromList().indexOf(table);
-      if (table instanceof SelectQueryOp) {
-=======
     List<AbstractRelation> subqueryToReplace = new ArrayList<>();
     List<SelectQuery> rootToReplace = new ArrayList<>();
     for (AbstractRelation table:query.getFromList()) {
       if (table instanceof SelectQuery) {
->>>>>>> 21bfc4cc
         if (table.isAggregateQuery()) {
-          // use inner query as root
-          if (!scrambleTableinOuterQuery && checkScrambleTable(((SelectQueryOp) table).getFromList())) {
-            rootToReplace.add((SelectQueryOp) table);
-            QueryExecutionNode child = makePlan(conn, syntax, (SelectQueryOp) table);
-            // since postprocessing will be the root, the children of this table, will be the children of root
-            children.addAll(child.children);
-            table = replaceAggregateSubquery(conn, syntax, (SelectQueryOp) table);
-          } else {
-            // If aggregate, first recursive build the tree of the node, then replace the query in its original plan
-            QueryExecutionNode child = makePlan(conn, syntax, (SelectQueryOp) table);
-            children.add(child);
-            // rewrite the inner aggregate query
-            table = replaceAggregateSubquery(conn, syntax, (SelectQueryOp) table);
-          }
+          subqueryToReplace.add(table);
         }
-<<<<<<< HEAD
-        else { // If non-aggregate, recursive use replaceAggregateSubquery find all subquries
-          result = recursiveReplaceSubquery(conn, syntax, (SelectQueryOp) table);
-          rootToReplace.addAll(result.getRight());
-          children.addAll(result.getLeft());
-        }
-      } else if (table instanceof JoinTable) {
-        for (AbstractRelation jointTable : ((JoinTable) table).getJoinList()) {
-          int joinindex = ((JoinTable) table).getJoinList().indexOf(jointTable);
-          if (jointTable instanceof SelectQueryOp) {
-=======
         else if (!scrambleTableinOuterQuery && checkScrambleTable(((SelectQuery) table).getFromList())) { // use inner query as root
           rootToReplace.add((SelectQuery) table);
         }
@@ -211,136 +132,31 @@
       else if (table instanceof JoinTable) {
         for (AbstractRelation jointTable:((JoinTable) table).getJoinList()) {
           if (jointTable instanceof SelectQuery) {
->>>>>>> 21bfc4cc
             if (jointTable.isAggregateQuery()) {
-              // use inner query as root
-              if (!scrambleTableinOuterQuery && checkScrambleTable(((SelectQueryOp) jointTable).getFromList())) {
-                rootToReplace.add((SelectQueryOp) jointTable);
-                QueryExecutionNode child = makePlan(conn, syntax, (SelectQueryOp) jointTable);
-                // since postprocessing will be the root, the children of this table, will be the children of root
-                children.addAll(child.children);
-                jointTable = replaceAggregateSubquery(conn, syntax, (SelectQueryOp) jointTable);
-              } else {
-                // If aggregate, first recursive build the tree of the node, then replace the query in its original plan
-                QueryExecutionNode child = makePlan(conn, syntax, (SelectQueryOp) jointTable);
-                children.add(child);
-                // rewrite the inner aggregate query
-                jointTable = replaceAggregateSubquery(conn, syntax, (SelectQueryOp) jointTable);
-              }
+              subqueryToReplace.add(jointTable);
             }
-            else { // If non-aggregate, recursive use replaceAggregateSubquery find all subquries
-              result = recursiveReplaceSubquery(conn, syntax, (SelectQueryOp) jointTable);
-              rootToReplace.addAll(result.getRight());
-              children.addAll(result.getLeft());
-            }
-<<<<<<< HEAD
-          }
-          ((JoinTable) table).getJoinList().set(joinindex, jointTable);
-        }
-      }
-      query.getFromList().set(index, table);
-    }
-
-    // Filter List
-    UnnamedColumn where = null;
-    if (query.getFilter().isPresent()) {
-      where = query.getFilter().get();
-    }
-    if (where != null) {
-      List<UnnamedColumn> filters = new ArrayList<>();
-      filters.add(where);
-      while (!filters.isEmpty()) {
-        UnnamedColumn filter = filters.get(0);
-        filters.remove(0);
-        if (filter instanceof ColumnOp) {
-          filters.addAll(((ColumnOp) filter).getOperands());
-        } else if (filter instanceof SubqueryColumn) {
-          SelectQueryOp subquery = ((SubqueryColumn) filter).getSubquery();
-          if (subquery.isAggregateQuery()) {
-            // use inner query as root
-            if (!scrambleTableinOuterQuery && checkScrambleTable(subquery.getFromList())) {
-              rootToReplace.add(subquery);
-              QueryExecutionNode child = makePlan(conn, syntax, subquery);
-              // since postprocessing will be the root, the children of this table, will be the children of root
-              children.addAll(child.children);
-              ((SubqueryColumn) filter).setSubquery(replaceAggregateSubquery(conn, syntax, subquery));
-            } else {
-              // If aggregate, first recursive build the tree of the node, then replace the query in its original plan
-              QueryExecutionNode child = makePlan(conn, syntax, subquery);
-              children.add(child);
-              // rewrite the inner aggregate query
-              ((SubqueryColumn) filter).setSubquery(replaceAggregateSubquery(conn, syntax, subquery));
-=======
             else if (!scrambleTableinOuterQuery && checkScrambleTable(((SelectQuery) jointTable).getFromList())) { // use inner query as root
               rootToReplace.add((SelectQuery) jointTable);
->>>>>>> 21bfc4cc
             }
-          }
-          else { // If non-aggregate, recursive use replaceAggregateSubquery find all subquries
-            result = recursiveReplaceSubquery(conn, syntax, subquery);
-            rootToReplace.addAll(result.getRight());
-            children.addAll(result.getLeft());
           }
         }
       }
     }
-<<<<<<< HEAD
-
-    return new ImmutablePair<>(children, rootToReplace);
-=======
     // generate temp table names for those aggregate subqueries and use them in their ancestors.
     
     return new AsyncAggExecutionNode(conn, scrambleMeta, scratchpadSchemaName, generateUniqueIdentifier(), query);
->>>>>>> 21bfc4cc
   }
-
-  /**
-   * Creates a tree in which each node is AggQueryExecutionNode. Each AggQueryExecutionNode corresponds to
-   * an aggregate query, whether it is the main query or a subquery.
-   * <p>
-   * 1. Restrict the aggregate subqueries to appear only in the where clause.
-   * 2. If an aggregate subquery appears in the where clause, the subquery itself should be a single
-   * AggQueryExecutionNode even if it contains another aggregate subqueries within it.
-   * 3. Except for the root nodes, all other nodes are not approximated.
-   * 4. AggQueryExecutionNode must not include any correlated predicates.
-   * 5. The results of intermediate AggQueryExecutionNode should be stored as a materialized view.
-   *
-   * @param conn
-   * @param query
-   * @return Pair of roots of the tree and post-processing interface.
-   * @throws ValueException
-   * @throws UnexpectedTypeException
-   */
-  QueryExecutionNode makePlan(DbmsConnection conn, SyntaxAbstract syntax, SelectQueryOp query)
-      throws VerdictDbException {
-
-    // identify aggregate subqueries and create separate nodes for them
-    Pair<List<QueryExecutionNode>, List<SelectQueryOp>> result = recursiveReplaceSubquery(conn, syntax, query);
-    List<QueryExecutionNode> subqueryToReplace = result.getLeft();
-    List<SelectQueryOp> rootToReplace = result.getRight();
-
-    QueryExecutionNode rootNode;
-    if (rootToReplace.isEmpty()) {
-      rootNode = new AsyncAggExecutionNode(conn, scrambleMeta, query);
-    } else rootNode = new PostProcessor(conn, rootToReplace);
-    rootNode.children.addAll(subqueryToReplace);
-    return rootNode;
-  }
-
+  
   public void execute(DbmsConnection conn) {
     // execute roots
-
+    
     // after executions are all finished.
-    cleanUp(conn, null);
+    cleanUp();
   }
-
+  
   // clean up any intermediate materialized tables
-  void cleanUp(DbmsConnection conn, SyntaxAbstract syntax) {
-    while (tempTableIndex>1) {
-      tempTableIndex--;
-      conn.executeUpdate(String.format("drop table if exists %sverdictdb_temp%s.%stmptable%s%s", syntax.getQuoteString()
-      , syntax.getQuoteString(), syntax.getQuoteString(), tempTableIndex, syntax.getQuoteString()));
-    }
+  void cleanUp() {
+    
   }
 
 }