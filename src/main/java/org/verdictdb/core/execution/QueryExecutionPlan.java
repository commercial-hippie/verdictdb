--- conflicted
+++ resolved
@@ -10,12 +10,10 @@
 
 import java.util.ArrayList;
 import java.util.List;
-import java.util.concurrent.BlockingDeque;
 import java.util.concurrent.ThreadLocalRandom;
 
 import org.verdictdb.connection.DbmsConnection;
 import org.verdictdb.core.execution.ola.AggExecutionNodeBlock;
-import org.verdictdb.core.execution.ola.AsyncAggExecutionNode;
 import org.verdictdb.core.query.AbstractRelation;
 import org.verdictdb.core.query.BaseTable;
 import org.verdictdb.core.query.JoinTable;
@@ -82,7 +80,7 @@
     this.root = makePlan(conn, syntax, query);
   }
   
-  String getScratchpadSchemaName() {
+  public String getScratchpadSchemaName() {
     return scratchpadSchemaName;
   }
   
@@ -104,51 +102,13 @@
    * @throws UnexpectedTypeException 
    */
 
-<<<<<<< HEAD
   QueryExecutionNode makePlan(DbmsConnection conn, SyntaxAbstract syntax, SelectQuery query)
       throws VerdictDbException {
     return new SelectAllExecutionNode(conn, syntax, query, this.scratchpadSchemaName);
-=======
-  // TODO: Shucheng should be working on this
-  QueryExecutionNode makePlan(DbmsConnection conn, SyntaxAbstract syntax, SelectQuery query) 
-      throws VerdictDbException {
-    // check whether outer query has scramble table stored in scrambleMeta
-    boolean scrambleTableinOuterQuery = checkScrambleTable(query.getFromList());
+  }
 
-    // identify aggregate subqueries and create separate nodes for them
-    List<AbstractRelation> subqueryToReplace = new ArrayList<>();
-    List<SelectQuery> rootToReplace = new ArrayList<>();
-    for (AbstractRelation table:query.getFromList()) {
-      if (table instanceof SelectQuery) {
-        if (table.isAggregateQuery()) {
-          subqueryToReplace.add(table);
-        }
-        else if (!scrambleTableinOuterQuery && checkScrambleTable(((SelectQuery) table).getFromList())) { // use inner query as root
-          rootToReplace.add((SelectQuery) table);
-        }
-      }
-      else if (table instanceof JoinTable) {
-        for (AbstractRelation jointTable:((JoinTable) table).getJoinList()) {
-          if (jointTable instanceof SelectQuery) {
-            if (jointTable.isAggregateQuery()) {
-              subqueryToReplace.add(jointTable);
-            }
-            else if (!scrambleTableinOuterQuery && checkScrambleTable(((SelectQuery) jointTable).getFromList())) { // use inner query as root
-              rootToReplace.add((SelectQuery) jointTable);
-            }
-          }
-        }
-      }
-    }
-    // generate temp table names for those aggregate subqueries and use them in their ancestors.
-    
-//    return new AsyncAggExecutionNode(conn, scrambleMeta, scratchpadSchemaName, generateUniqueIdentifier(), query);
-    return null;
->>>>>>> 15330aef
-  }
-  
   /**
-   * 
+   *
    * @param root The root execution node of ALL nodes (i.e., not just the top agg node)
    * @return
    * @throws VerdictDbException
@@ -156,7 +116,7 @@
   QueryExecutionNode makeAsyncronousAggIfAvailable(QueryExecutionNode root) throws VerdictDbException {
     List<AggExecutionNodeBlock> topAggNodeBlocks = new ArrayList<>();
     root.identifyTopAggBlocks(topAggNodeBlocks);
-    
+
 //    List<QueryExecutionNode> newNodes = new ArrayList<>();
 //    for (QueryExecutionNode node : topAggNodes) {
 //      QueryExecutionNode newNode = null;
@@ -167,13 +127,13 @@
 //      }
 //      newNodes.add(newNode);
 //    }
-    
+
     // converted nodes should be used in place of the original nodes.
     for (int i = 0; i < topAggNodeBlocks.size(); i++) {
       AggExecutionNodeBlock nodeBlock = topAggNodeBlocks.get(i);
       QueryExecutionNode oldNode = nodeBlock.getRoot();
       QueryExecutionNode newNode = nodeBlock.constructProgressiveAggNodes(scrambleMeta);
-      
+
       List<QueryExecutionNode> parents = oldNode.getParents();
       for (QueryExecutionNode parent : parents) {
         List<QueryExecutionNode> parentDependants = parent.getDependents();
@@ -182,13 +142,12 @@
         parentDependants.add(idx, newNode);
       }
     }
-    
+
     return root;
   }
   
   public void execute(DbmsConnection conn) {
     // execute roots
-    
     
     // after executions are all finished.
     cleanUp();
@@ -198,6 +157,6 @@
   void cleanUp() {
     tempTableNameNum = 0;
   }
+  static void resetTempTableNameNum() {tempTableNameNum = 0;}
 
-  static void resetTempTableNameNum() {tempTableNameNum = 0;}
 }