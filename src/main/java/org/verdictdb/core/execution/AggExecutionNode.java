package org.verdictdb.core.execution;

import java.util.Arrays;
import java.util.List;

import org.verdictdb.connection.DbmsConnection;
import org.verdictdb.core.execution.ola.AggCombinerExecutionNode;
import org.verdictdb.core.execution.ola.AsyncAggExecutionNode;
import org.verdictdb.core.execution.ola.Dimension;
import org.verdictdb.core.execution.ola.HyperTableCube;
import org.verdictdb.core.query.AbstractRelation;
import org.verdictdb.core.query.BaseTable;
import org.verdictdb.core.query.SelectQuery;
import org.verdictdb.exception.VerdictDBException;
import org.verdictdb.exception.VerdictDBValueException;

public class AggExecutionNode extends CreateTableAsSelectExecutionNode {

  protected AggExecutionNode(QueryExecutionPlan plan) {
    super(plan);
  }
  
  public static AggExecutionNode create(QueryExecutionPlan plan, SelectQuery query) throws VerdictDBValueException {
    AggExecutionNode node = new AggExecutionNode(plan);
    SubqueriesToDependentNodes.convertSubqueriesToDependentNodes(query, node);
    node.setSelectQuery(query);
    
    return node;
  }
  
  public SelectQuery getSelectQuery() {
    return selectQuery;
  }

  @Override
  public ExecutionInfoToken executeNode(DbmsConnection conn, List<ExecutionInfoToken> downstreamResults) 
      throws VerdictDBException {
    ExecutionInfoToken result = super.executeNode(conn, downstreamResults);

    // This node is one of the individual aggregate nodes inside an AsyncAggExecutionNode
<<<<<<< HEAD
    if (parents.get(0) instanceof AsyncAggScaleExecutionNode) {
      QueryExecutionNode asyncNode = parents.get(0);
      int index = -1;
      if (asyncNode.getParents().size()==2) {
        index = 0;
        asyncNode = asyncNode.getParents().get(1);
      }
      else {
        AsyncAggExecutionNode asyncRoot = asyncNode.getParents().get(0).getParents().size()==2?
            (AsyncAggExecutionNode) asyncNode.getParents().get(0).getParents().get(1):(AsyncAggExecutionNode) asyncNode.getParents().get(0).getParents().get(0);
        index = asyncRoot.getDependents().indexOf(asyncNode.getParents().get(0));
        asyncNode = asyncRoot;
      }
      // Assume only one scramble table in the query
      BaseTable scrambleTable = ((AsyncAggExecutionNode)asyncNode).getScrambleTables().get(0);
      Dimension dimension = new Dimension(scrambleTable.getSchemaName(), scrambleTable.getTableName(), index, index);
      result.setKeyValue("hyperTableCube", Arrays.asList(new HyperTableCube(Arrays.asList(dimension))));
    }
=======
    // This part should not be execution part; it should be a construction part.
    // Let's move this part to the AggExecutionNodeBlock around line 112.
//    if (parents.size()==1 && (parents.get(0) instanceof AsyncAggExecutionNode || parents.get(0) instanceof AggCombinerExecutionNode)) {
//      QueryExecutionNode asyncNode = parents.get(0);
//      int index = 0;
//      while (!(asyncNode instanceof AsyncAggExecutionNode)) {
//        asyncNode = asyncNode.parents.get(0);
//        index++;
//      }
//      // Assume only one scramble table in the query
//      BaseTable scrambleTable = ((AsyncAggExecutionNode)asyncNode).getScrambleTables().get(0);
//      Dimension dimension = new Dimension(scrambleTable.getSchemaName(), scrambleTable.getTableName(), index, index);
//      result.setKeyValue("hyperTableCube", Arrays.asList(new HyperTableCube(Arrays.asList(dimension))));
//    }
    
>>>>>>> 377e78a6
    return result;
  }

  @Override
  public QueryExecutionNode deepcopy() {
    AggExecutionNode node = new AggExecutionNode(plan);
    copyFields(this, node);
    return node;
  }
  
}<|MERGE_RESOLUTION|>--- conflicted
+++ resolved
@@ -38,7 +38,21 @@
     ExecutionInfoToken result = super.executeNode(conn, downstreamResults);
 
     // This node is one of the individual aggregate nodes inside an AsyncAggExecutionNode
-<<<<<<< HEAD
+    // This part should not be execution part; it should be a construction part.
+    // Let's move this part to the AggExecutionNodeBlock around line 112.
+//    if (parents.size()==1 && (parents.get(0) instanceof AsyncAggExecutionNode || parents.get(0) instanceof AggCombinerExecutionNode)) {
+//      QueryExecutionNode asyncNode = parents.get(0);
+//      int index = 0;
+//      while (!(asyncNode instanceof AsyncAggExecutionNode)) {
+//        asyncNode = asyncNode.parents.get(0);
+//        index++;
+//      }
+//      // Assume only one scramble table in the query
+//      BaseTable scrambleTable = ((AsyncAggExecutionNode)asyncNode).getScrambleTables().get(0);
+//      Dimension dimension = new Dimension(scrambleTable.getSchemaName(), scrambleTable.getTableName(), index, index);
+//      result.setKeyValue("hyperTableCube", Arrays.asList(new HyperTableCube(Arrays.asList(dimension))));
+//    }
+
     if (parents.get(0) instanceof AsyncAggScaleExecutionNode) {
       QueryExecutionNode asyncNode = parents.get(0);
       int index = -1;
@@ -57,23 +71,6 @@
       Dimension dimension = new Dimension(scrambleTable.getSchemaName(), scrambleTable.getTableName(), index, index);
       result.setKeyValue("hyperTableCube", Arrays.asList(new HyperTableCube(Arrays.asList(dimension))));
     }
-=======
-    // This part should not be execution part; it should be a construction part.
-    // Let's move this part to the AggExecutionNodeBlock around line 112.
-//    if (parents.size()==1 && (parents.get(0) instanceof AsyncAggExecutionNode || parents.get(0) instanceof AggCombinerExecutionNode)) {
-//      QueryExecutionNode asyncNode = parents.get(0);
-//      int index = 0;
-//      while (!(asyncNode instanceof AsyncAggExecutionNode)) {
-//        asyncNode = asyncNode.parents.get(0);
-//        index++;
-//      }
-//      // Assume only one scramble table in the query
-//      BaseTable scrambleTable = ((AsyncAggExecutionNode)asyncNode).getScrambleTables().get(0);
-//      Dimension dimension = new Dimension(scrambleTable.getSchemaName(), scrambleTable.getTableName(), index, index);
-//      result.setKeyValue("hyperTableCube", Arrays.asList(new HyperTableCube(Arrays.asList(dimension))));
-//    }
-    
->>>>>>> 377e78a6
     return result;
   }
 
