--- conflicted
+++ resolved
@@ -56,15 +56,13 @@
   public List<BaseTable> getPlaceholderTables() {
     return placeholderTables;
   }
-<<<<<<< HEAD
 
   public List<SubqueryColumn> getPlaceholderTablesinFilter() {
     return placeholderTablesinFilter;
-=======
+  }
   
   void copyFields(QueryExecutionNodeWithPlaceHolders from, QueryExecutionNodeWithPlaceHolders to) {
     super.copyFields(from, to);
     to.placeholderTables = from.placeholderTables;
->>>>>>> f7dfb925
   }
 }