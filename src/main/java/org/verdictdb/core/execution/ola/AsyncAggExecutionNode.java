/*
 * Copyright 2018 University of Michigan
 * 
 * You must contact Barzan Mozafari (mozafari@umich.edu) or Yongjoo Park (pyongjoo@umich.edu) to discuss
 * how you could use, modify, or distribute this code. By default, this code is not open-sourced and we do
 * not license this code.
 */

package org.verdictdb.core.execution.ola;

import java.util.List;

import org.verdictdb.connection.DbmsConnection;
import org.verdictdb.core.ScrambleMeta;
import org.verdictdb.core.execution.ExecutionInfoToken;
import org.verdictdb.core.execution.ExecutionTokenQueue;
import org.verdictdb.core.execution.QueryExecutionNode;
import org.verdictdb.core.execution.QueryExecutionPlan;
<<<<<<< HEAD
import org.verdictdb.core.query.*;
import org.verdictdb.core.rewriter.ScrambleMeta;
=======
>>>>>>> 4a1bd1c2
import org.verdictdb.core.rewriter.aggresult.AggNameAndType;
import org.verdictdb.exception.VerdictDBException;
import org.verdictdb.exception.VerdictDBValueException;

/**
 * Represents an execution of a single aggregate query (without nested components).
 * 
 * Steps:
 * 1. identify agg and nonagg columns of a given select agg query.
 * 2. convert the query into multiple block-agg queries.
 * 3. issue those block-agg queries one by one.
 * 4. combine the results of those block-agg queries as the answers to those queries arrive.
 * 5. depending on the interface, call an appropriate result handler.
 * 
 * @author Yongjoo Park
 *
 */
public class AsyncAggExecutionNode extends QueryExecutionNode {

  ScrambleMeta scrambleMeta;

  // group-by columns
  List<String> nonaggColumns;
  //  
  // agg columns. pairs of their column names and their types (i.e., sum, avg, count)
  List<AggNameAndType> aggColumns;

//  SelectQuery originalQuery;

//  List<AsyncAggExecutionNode> children = new ArrayList<>();

<<<<<<< HEAD
  List<BaseTable> scrambleTables;

  int tableNum = 1;
=======
//  int tableNum = 1;
>>>>>>> 4a1bd1c2

//  String getNextTempTableName(String tableNamePrefix) {
//    return tableNamePrefix + tableNum++;
//  }

  private AsyncAggExecutionNode(QueryExecutionPlan plan) {
    super(plan);
  }
  
  public static AsyncAggExecutionNode create(
      QueryExecutionPlan plan,
      List<QueryExecutionNode> individualAggs,
      List<QueryExecutionNode> combiners) throws VerdictDBValueException {
    
    AsyncAggExecutionNode node = new AsyncAggExecutionNode(plan);
    ExecutionTokenQueue rootQueue = node.generateListeningQueue();
    
    // set new broadcasting nodes
    
    // first agg -> root
    individualAggs.get(0).addBroadcastingQueue(rootQueue);
    node.addDependency(individualAggs.get(0));
    
//    // first agg -> first combiner
//    ExecutionTokenQueue firstCombinerQueue = combiners.get(0).generateListeningQueue();
//    individualAggs.get(0).addBroadcastingQueue(firstCombinerQueue);
//    combiners.get(0).addDependency(individualAggs.get(0));
//    
//    // combiners -> next combiners
//    for (int i = 1; i < combiners.size(); i++) {
//      ExecutionTokenQueue combinerQueue = combiners.get(i).generateListeningQueue();
//      combiners.get(i-1).addBroadcastingQueue(combinerQueue);
//      combiners.get(i).addDependency(combiners.get(i-1));
//    }
    
//    // individual aggs (except for the first one) -> combiners
//    for (int i = 0; i < combiners.size(); i++) {
//      ExecutionTokenQueue combinerQueue = combiners.get(i).generateListeningQueue();
//      individualAggs.get(i+1).addBroadcastingQueue(combinerQueue);
//      combiners.get(i).addDependency(individualAggs.get(i+1));
//    }
    
    // combiners -> root
    for (QueryExecutionNode c : combiners) {
      c.addBroadcastingQueue(rootQueue);
      node.addDependency(c);
    }
    
//    for (int i = 1; i < individualAggs.size(); i++) {
//      ExecutionTokenQueue q = combiners.get(i-1).generateListeningQueue();
//      individualAggs.get(i).addBroadcastingQueue(q);
//    }
//    for (QueryExecutionNode c : combiners) {
//      c.addBroadcastingQueue(queue);
//      node.addDependency(c);
//    }
    return node;
  }

  @Override
  public ExecutionInfoToken executeNode(DbmsConnection conn, List<ExecutionInfoToken> downstreamResults) 
      throws VerdictDBException {
<<<<<<< HEAD
    ExecutionInfoToken token = super.executeNode(conn, downstreamResults);

    // That indicates how many blocks have been executed
    if (downstreamResults.size()!=0){
      token.setKeyValue("hyperTableCube", downstreamResults.get(downstreamResults.size()-1).getValue("hyperTableCube"));
    }
    return token;
=======
//    ExecutionInfoToken token = super.executeNode(conn, downstreamResults);
//    System.out.println("AsyncNode execution " + getSelectQuery());
//    try {
//      TimeUnit.SECONDS.sleep(1);
//      this.print();
////      for (QueryExecutionNode n : getDependents()) {
////        System.out.println(n + " " + n.getStatus());
////      }
//    } catch (InterruptedException e) {
//      // TODO Auto-generated catch block
//      e.printStackTrace();
//    }
    return downstreamResults.get(0);
  }

  @Override
  public QueryExecutionNode deepcopy() {
    AsyncAggExecutionNode copy = new AsyncAggExecutionNode(getPlan());
    copyFields(this, copy);
    return copy;
  }
  
  void copyFields(AsyncAggExecutionNode from, AsyncAggExecutionNode to) {
    to.scrambleMeta = from.scrambleMeta;
    to.nonaggColumns = from.nonaggColumns;
    to.aggColumns = from.aggColumns;
>>>>>>> 4a1bd1c2
  }

  public ScrambleMeta getScrambleMeta() {
    return scrambleMeta;
  }

  public List<BaseTable> getScrambleTables() {
    return scrambleTables;
  }

  // Find out scramble tables in from list.
  public void setScrambleTables()  {
    List<AbstractRelation> fromlist = originalQuery.getFromList();
    for (AbstractRelation table:fromlist) {
      if (table instanceof BaseTable) {
        if (scrambleMeta.isScrambled(((BaseTable) table).getSchemaName(), ((BaseTable) table).getTableName())) {
          scrambleTables.add((BaseTable) table);
        }
      }
      else if (table instanceof JoinTable) {
        for (AbstractRelation joinTable:((JoinTable) table).getJoinList()) {
          if (joinTable instanceof BaseTable) {
            if (scrambleMeta.isScrambled(((BaseTable) joinTable).getSchemaName(), ((BaseTable) joinTable).getTableName())) {
              scrambleTables.add((BaseTable) table);
            }
          }
        }
      }
    }
  }
}<|MERGE_RESOLUTION|>--- conflicted
+++ resolved
@@ -16,11 +16,8 @@
 import org.verdictdb.core.execution.ExecutionTokenQueue;
 import org.verdictdb.core.execution.QueryExecutionNode;
 import org.verdictdb.core.execution.QueryExecutionPlan;
-<<<<<<< HEAD
 import org.verdictdb.core.query.*;
 import org.verdictdb.core.rewriter.ScrambleMeta;
-=======
->>>>>>> 4a1bd1c2
 import org.verdictdb.core.rewriter.aggresult.AggNameAndType;
 import org.verdictdb.exception.VerdictDBException;
 import org.verdictdb.exception.VerdictDBValueException;
@@ -52,13 +49,10 @@
 
 //  List<AsyncAggExecutionNode> children = new ArrayList<>();
 
-<<<<<<< HEAD
+//  int tableNum = 1;
   List<BaseTable> scrambleTables;
 
   int tableNum = 1;
-=======
-//  int tableNum = 1;
->>>>>>> 4a1bd1c2
 
 //  String getNextTempTableName(String tableNamePrefix) {
 //    return tableNamePrefix + tableNum++;
@@ -72,41 +66,41 @@
       QueryExecutionPlan plan,
       List<QueryExecutionNode> individualAggs,
       List<QueryExecutionNode> combiners) throws VerdictDBValueException {
-    
+
     AsyncAggExecutionNode node = new AsyncAggExecutionNode(plan);
     ExecutionTokenQueue rootQueue = node.generateListeningQueue();
-    
+
     // set new broadcasting nodes
-    
+
     // first agg -> root
     individualAggs.get(0).addBroadcastingQueue(rootQueue);
     node.addDependency(individualAggs.get(0));
-    
+
 //    // first agg -> first combiner
 //    ExecutionTokenQueue firstCombinerQueue = combiners.get(0).generateListeningQueue();
 //    individualAggs.get(0).addBroadcastingQueue(firstCombinerQueue);
 //    combiners.get(0).addDependency(individualAggs.get(0));
-//    
+//
 //    // combiners -> next combiners
 //    for (int i = 1; i < combiners.size(); i++) {
 //      ExecutionTokenQueue combinerQueue = combiners.get(i).generateListeningQueue();
 //      combiners.get(i-1).addBroadcastingQueue(combinerQueue);
 //      combiners.get(i).addDependency(combiners.get(i-1));
 //    }
-    
+
 //    // individual aggs (except for the first one) -> combiners
 //    for (int i = 0; i < combiners.size(); i++) {
 //      ExecutionTokenQueue combinerQueue = combiners.get(i).generateListeningQueue();
 //      individualAggs.get(i+1).addBroadcastingQueue(combinerQueue);
 //      combiners.get(i).addDependency(individualAggs.get(i+1));
 //    }
-    
+
     // combiners -> root
     for (QueryExecutionNode c : combiners) {
       c.addBroadcastingQueue(rootQueue);
       node.addDependency(c);
     }
-    
+
 //    for (int i = 1; i < individualAggs.size(); i++) {
 //      ExecutionTokenQueue q = combiners.get(i-1).generateListeningQueue();
 //      individualAggs.get(i).addBroadcastingQueue(q);
@@ -121,15 +115,6 @@
   @Override
   public ExecutionInfoToken executeNode(DbmsConnection conn, List<ExecutionInfoToken> downstreamResults) 
       throws VerdictDBException {
-<<<<<<< HEAD
-    ExecutionInfoToken token = super.executeNode(conn, downstreamResults);
-
-    // That indicates how many blocks have been executed
-    if (downstreamResults.size()!=0){
-      token.setKeyValue("hyperTableCube", downstreamResults.get(downstreamResults.size()-1).getValue("hyperTableCube"));
-    }
-    return token;
-=======
 //    ExecutionInfoToken token = super.executeNode(conn, downstreamResults);
 //    System.out.println("AsyncNode execution " + getSelectQuery());
 //    try {
@@ -142,6 +127,8 @@
 //      // TODO Auto-generated catch block
 //      e.printStackTrace();
 //    }
+
+
     return downstreamResults.get(0);
   }
 
@@ -151,12 +138,11 @@
     copyFields(this, copy);
     return copy;
   }
-  
+
   void copyFields(AsyncAggExecutionNode from, AsyncAggExecutionNode to) {
     to.scrambleMeta = from.scrambleMeta;
     to.nonaggColumns = from.nonaggColumns;
     to.aggColumns = from.aggColumns;
->>>>>>> 4a1bd1c2
   }
 
   public ScrambleMeta getScrambleMeta() {
