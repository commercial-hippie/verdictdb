package org.verdictdb.core.connection;

import java.sql.Connection;
import java.sql.ResultSet;
import java.sql.SQLException;
import java.sql.Statement;
import java.util.ArrayList;
import java.util.List;

import org.apache.commons.lang3.tuple.ImmutablePair;
import org.apache.commons.lang3.tuple.Pair;
import org.verdictdb.exception.VerdictDBDbmsException;
import org.verdictdb.jdbc41.JdbcResultSet;
import org.verdictdb.sqlsyntax.PostgresqlSyntax;
import org.verdictdb.sqlsyntax.SqlSyntax;
import org.verdictdb.sqlsyntax.SqlSyntaxList;

public class JdbcConnection implements DbmsConnection {
  
  Connection conn;

  SqlSyntax syntax;
  
  String currentSchema = null;
  
//  JdbcQueryResult jrs = null;
  
  public static JdbcConnection create(Connection conn) throws VerdictDBDbmsException {
    String connectionString = null;
    try {
      connectionString = conn.getMetaData().getURL();
    } catch (SQLException e) {
      throw new VerdictDBDbmsException(e);
    }
    
    String dbName = connectionString.split(":")[1];
    SqlSyntax syntax = SqlSyntaxList.getSyntaxFor(dbName);
    
    return new JdbcConnection(conn, syntax);
  }
  
  public JdbcConnection(Connection conn, SqlSyntax syntax) {
    this.conn = conn;
    try {
      this.currentSchema = conn.getCatalog();
    } catch (SQLException e) {
      e.printStackTrace();
      // leave currentSchema as null
    }
    this.syntax = syntax;
  }
  
  @Override
  public void close() {
    try {
      this.conn.close();
    } catch (SQLException e) {
      e.printStackTrace();
    }
  }
  
  @Override
  public DbmsQueryResult execute(String sql) throws VerdictDBDbmsException {
<<<<<<< HEAD
    //System.out.println("About to issue this query: " + sql);
=======
//    System.out.println("About to issue this query: " + sql);
>>>>>>> 4dd5d436
    try {
      Statement stmt = conn.createStatement();
      JdbcQueryResult jrs = null;
      boolean doesResultExist = stmt.execute(sql);
      if (doesResultExist) {
        ResultSet rs = stmt.getResultSet();
        jrs = new JdbcQueryResult(rs);
        rs.close();
      } else {
        jrs = null;
      }
      stmt.close();
      return jrs;
    } catch (SQLException e) {
      throw new VerdictDBDbmsException(e.getMessage());
    }
  }

//  @Override
//  public DbmsQueryResult getResult() {
//    return jrs;
//  }
  
  public DbmsQueryResult executeQuery(String sql) throws VerdictDBDbmsException {
    return execute(sql);
  }

//  @Override
//  public DbmsQueryResult executeQuery(String query) throws VerdictDBDbmsException {
//    System.out.println("About to issue this query: " + query);
//    try {
//      Statement stmt = conn.createStatement();
//      ResultSet rs = stmt.executeQuery(query);
//      JdbcQueryResult jrs = new JdbcQueryResult(rs);
//      rs.close();
//      stmt.close();
//      return jrs;
//    } catch (SQLException e) {
//      throw new VerdictDBDbmsException(e.getMessage());
//    }
//  }
//
//  @Override
//  public int executeUpdate(String query) throws VerdictDBDbmsException {
//    System.out.println("About to issue this query: " + query);
//    try {
//      Statement stmt = conn.createStatement();
//      int r = stmt.executeUpdate(query);
//      stmt.close();
//      return r;
//    } catch (SQLException e) {
//      throw new VerdictDBDbmsException(e);
////      e.printStackTrace();
////      return 0;
//    }
//  }

  @Override
  public SqlSyntax getSyntax() {
    return syntax;
  }

  @Override
  public Connection getConnection() {return conn;}

  @Override
  public List<String> getSchemas() throws VerdictDBDbmsException{
    List<String> schemas = new ArrayList<>();
    DbmsQueryResult queryResult = executeQuery(syntax.getSchemaCommand());
    JdbcResultSet jdbcResultSet = new JdbcResultSet(queryResult);
    try {
      while (queryResult.next()) {
        schemas.add(jdbcResultSet.getString(syntax.getSchemaNameColumnIndex()+1));
      }
    } catch (SQLException e) {
      throw new VerdictDBDbmsException(e);
    } finally {
      jdbcResultSet.close();
    }
    return schemas;
  }

  @Override
  public List<String> getTables(String schema) throws VerdictDBDbmsException {
    List<String> tables = new ArrayList<>();
    DbmsQueryResult queryResult = executeQuery(syntax.getTableCommand(schema));
    JdbcResultSet jdbcQueryResult = new JdbcResultSet(queryResult);
    try {
      while (queryResult.next()) {
        tables.add(jdbcQueryResult.getString(syntax.getTableNameColumnIndex()+1));
      }
    } catch (SQLException e) {
      throw new VerdictDBDbmsException(e);
    } finally {
      jdbcQueryResult.close();
    }
    return tables;
  }

  @Override
  public List<Pair<String, String>> getColumns(String schema, String table) throws VerdictDBDbmsException{
    List<Pair<String, String>> columns = new ArrayList<>();
    DbmsQueryResult queryResult = executeQuery(syntax.getColumnsCommand(schema, table));
    JdbcResultSet jdbcQueryResult = new JdbcResultSet(queryResult);
    try {
      while (queryResult.next()) {
        String type = jdbcQueryResult.getString(syntax.getColumnTypeColumnIndex()+1);
        type = type.toLowerCase();
        
//        // remove the size of type
//        type = type.replaceAll("\\(.*\\)", "");
        
        columns.add(
            new ImmutablePair<>(jdbcQueryResult.getString(syntax.getColumnNameColumnIndex()+1), type));
      }
    } catch (SQLException e) {
      throw new VerdictDBDbmsException(e);
    } finally {
      jdbcQueryResult.close();
    }
    return columns;
  }

  @Override
  public List<String> getPartitionColumns(String schema, String table) throws VerdictDBDbmsException{
    List<String> partition = new ArrayList<>();
    DbmsQueryResult queryResult = executeQuery(syntax.getPartitionCommand(schema, table));
    JdbcResultSet jdbcQueryResult = new JdbcResultSet(queryResult);
    // the result of postgresql is a vector of column index
    
    try {
      if (syntax instanceof PostgresqlSyntax) {
        queryResult.next();
        Object o = jdbcQueryResult.getObject(1);
        String[] arr = o.toString().split(" ");
        List<Pair<String, String>> columns = getColumns(schema, table);
        for (int i=0; i<arr.length; i++) {
          partition.add(columns.get(Integer.valueOf(arr[i])-1).getKey());
        }
      }
      else {
        while (queryResult.next()) {
          partition.add(jdbcQueryResult.getString(1));
        }
      }
    } catch (SQLException e) {
      throw new VerdictDBDbmsException(e);
    } finally {
      jdbcQueryResult.close();
    }
    jdbcQueryResult.close();
    return partition;
  }

  @Override
  public String getDefaultSchema() {
    // TODO Auto-generated method stub
    return null;
  }

  @Override
  public void setDefaultSchema(String schema) {
    // TODO Auto-generated method stub
    
  }


}<|MERGE_RESOLUTION|>--- conflicted
+++ resolved
@@ -61,11 +61,7 @@
   
   @Override
   public DbmsQueryResult execute(String sql) throws VerdictDBDbmsException {
-<<<<<<< HEAD
     //System.out.println("About to issue this query: " + sql);
-=======
-//    System.out.println("About to issue this query: " + sql);
->>>>>>> 4dd5d436
     try {
       Statement stmt = conn.createStatement();
       JdbcQueryResult jrs = null;
@@ -229,7 +225,7 @@
   @Override
   public void setDefaultSchema(String schema) {
     // TODO Auto-generated method stub
-    
+
   }
 
 
