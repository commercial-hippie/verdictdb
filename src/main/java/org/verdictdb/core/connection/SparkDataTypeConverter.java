package org.verdictdb.core.connection;

import org.apache.spark.sql.types.*;

import java.util.HashMap;
import java.util.Map;

import static java.sql.Types.*;


public class SparkDataTypeConverter {

  public static int typeInt(String type) {
    if (type.equals("BinaryType")) {
      return BIT;
    } else if (type.equals("BooleanType")) {
      return BOOLEAN;
    } else if (type.equals("DateType")) {
      return DATE;
    } else if (type.equals("StringType")) {
      return VARCHAR;
    } else if (type.equals("TimestampType")) {
      return TIMESTAMP;
    } else if (type.equals("DecimalType")) {
      return DECIMAL;
    } else if (type.equals("DoubleType")) {
      return DOUBLE;
    } else if (type.equals("FloatType")) {
      return FLOAT;
    } else if (type.equals("ByteType")) {
      return SMALLINT;
    } else if (type.equals("IntegerType")) {
      return INTEGER;
    } else if (type.equals("LongType")) {
<<<<<<< HEAD
      return BIGINT;
=======
      return INTEGER;
>>>>>>> a6973ca2
    } else if (type.equals("ShortType")) {
      return SMALLINT;
    } else if (type.equals("ArrayType")) {
      return ARRAY;
    } else return OTHER;
  }
<<<<<<< HEAD

  public static String typeClassName(int type) {
    if (type == VARCHAR) {
      return "java.lang.String";
    } else if (type == BIT || type == BOOLEAN) {
      return "java.lang.Boolean";
    } else if (type == DATE) {
      return "java.sql.Date";
    } else if (type == TIMESTAMP) {
      return "java.sql.Timestamp";
    } else if (type == DECIMAL) {
      return "java.math.BigDecimal";
    } else if (type == DOUBLE) {
      return "java.lang.Double";
    } else if (type == FLOAT) {
      return "java.lang.Float";
    } else if (type == SMALLINT) {
      return "java.lang.Short";
    } else if (type == INTEGER) {
      return "java.lang.Integer";
    } else if (type == BIGINT) {
      return "java.lang.Long";
    } else {
      return "java.lang.Object";
    }
  }
=======
>>>>>>> a6973ca2
}<|MERGE_RESOLUTION|>--- conflicted
+++ resolved
@@ -32,18 +32,13 @@
     } else if (type.equals("IntegerType")) {
       return INTEGER;
     } else if (type.equals("LongType")) {
-<<<<<<< HEAD
-      return BIGINT;
-=======
       return INTEGER;
->>>>>>> a6973ca2
     } else if (type.equals("ShortType")) {
       return SMALLINT;
     } else if (type.equals("ArrayType")) {
       return ARRAY;
     } else return OTHER;
   }
-<<<<<<< HEAD
 
   public static String typeClassName(int type) {
     if (type == VARCHAR) {
@@ -70,6 +65,4 @@
       return "java.lang.Object";
     }
   }
-=======
->>>>>>> a6973ca2
 }