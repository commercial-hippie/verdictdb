--- conflicted
+++ resolved
@@ -20,6 +20,7 @@
 import com.fasterxml.jackson.annotation.JsonProperty;
 import com.fasterxml.jackson.annotation.JsonPropertyOrder;
 import com.fasterxml.jackson.core.JsonProcessingException;
+import com.fasterxml.jackson.databind.DeserializationFeature;
 import com.fasterxml.jackson.databind.ObjectMapper;
 import org.apache.commons.lang3.builder.EqualsBuilder;
 import org.apache.commons.lang3.builder.HashCodeBuilder;
@@ -27,21 +28,12 @@
 import org.apache.commons.lang3.builder.ToStringStyle;
 import org.verdictdb.exception.VerdictDBValueException;
 
-<<<<<<< HEAD
 import java.io.IOException;
 import java.io.Serializable;
 import java.util.HashMap;
 import java.util.List;
 import java.util.Map;
 import java.util.Map.Entry;
-=======
-import com.fasterxml.jackson.annotation.JsonIgnore;
-import com.fasterxml.jackson.annotation.JsonProperty;
-import com.fasterxml.jackson.annotation.JsonPropertyOrder;
-import com.fasterxml.jackson.core.JsonProcessingException;
-import com.fasterxml.jackson.databind.DeserializationFeature;
-import com.fasterxml.jackson.databind.ObjectMapper;
->>>>>>> 821dac52
 
 /**
  * Table-specific information
@@ -86,7 +78,7 @@
 
   // scramble method used
   String method;
-  
+
   // the column on which a hash function is used (only applicable to hash sampling).
   String hashColumn;
 
@@ -99,8 +91,7 @@
   Map<Integer, List<Double>> cumulativeDistributionForTier = new HashMap<>();
 
   // subsample column; not used currently
-  @JsonIgnore
-  String subsampleColumn;
+  @JsonIgnore String subsampleColumn;
 
   public ScrambleMeta() {}
 
@@ -212,7 +203,7 @@
   public String getMethod() {
     return method;
   }
-  
+
   @JsonIgnore
   public String getMethodWithDefault(String defaultMethod) {
     if (method == null) {
@@ -221,17 +212,18 @@
       return method;
     }
   }
-  
+
   /**
    * Checks if this scramble can be used for avg, sum, count, min, or max.
+   *
    * @return True if it is the case
    */
   @JsonIgnore
   public boolean isMethodCompatibleWithSimpleAggregates() {
     String m = getMethodWithDefault("uniform");
-    return m.equalsIgnoreCase("uniform") || m.equalsIgnoreCase("fastconverge"); 
-  }
-  
+    return m.equalsIgnoreCase("uniform") || m.equalsIgnoreCase("fastconverge");
+  }
+
   public String getHashColumn() {
     return hashColumn;
   }
@@ -272,11 +264,11 @@
   public void setTableName(String tableName) {
     this.tableName = tableName;
   }
-  
+
   public void setMethod(String method) {
     this.method = method;
   }
-  
+
   public void setHashColumn(String hashColumn) {
     this.hashColumn = hashColumn;
   }
