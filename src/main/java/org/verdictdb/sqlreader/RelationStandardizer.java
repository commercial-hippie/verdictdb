/*
 *    Copyright 2018 University of Michigan
 *
 *    Licensed under the Apache License, Version 2.0 (the "License");
 *    you may not use this file except in compliance with the License.
 *    You may obtain a copy of the License at
 *
 *        http://www.apache.org/licenses/LICENSE-2.0
 *
 *    Unless required by applicable law or agreed to in writing, software
 *    distributed under the License is distributed on an "AS IS" BASIS,
 *    WITHOUT WARRANTIES OR CONDITIONS OF ANY KIND, either express or implied.
 *    See the License for the specific language governing permissions and
 *    limitations under the License.
 */

package org.verdictdb.sqlreader;

import org.apache.commons.lang3.tuple.ImmutablePair;
import org.apache.commons.lang3.tuple.Pair;
import org.verdictdb.connection.MetaDataProvider;
import org.verdictdb.core.sqlobject.*;
import org.verdictdb.exception.VerdictDBDbmsException;
import org.verdictdb.sqlsyntax.H2Syntax;
import org.verdictdb.sqlsyntax.SqlSyntax;

import java.util.*;

import java.util.*;

public class RelationStandardizer {

  private MetaDataProvider meta;

  private SqlSyntax syntax;

  private static long itemID = 1;

  private static long duplicateIdentifer = 1;

  private static String verdictTableAliasPrefix = "vt";

  // key is the column name and value is table alias name
  private HashMap<String, String> colNameAndTableAlias = new HashMap<>();

  // key is the schema name and table name and the value is table alias name
  private HashMap<Pair<String, String>, String> tableInfoAndAlias = new HashMap<>();

  // key is the select column name, value is their alias
  private HashMap<String, String> colNameAndColAlias = new HashMap<>();

  // key is columnOp, value is their alias name
  private HashMap<ColumnOp, String> columnOpAliasMap = new HashMap<>();

  // key is schema name, column name, value is alias
  // only store value if there are duplicate column names
  private HashMap<Pair<String, String>, String> duplicateColNameAndColAlias = new HashMap<>();
  /**
   * * If From list is a subquery, we need to record the column alias name in colNameAndTempColAlias
   * so that we can replace the select item with the column alias name we generate.
   */
  private HashMap<String, String> colNameAndTempColAlias = new HashMap<>();

  // Since we replace all table alias using our generated alias name, this map will record the table
  // alias name
  // we replaced.
  private HashMap<String, String> oldTableAliasMap = new HashMap<>();

  public RelationStandardizer(MetaDataProvider meta) {
    this.meta = meta;
  }

  public RelationStandardizer(MetaDataProvider meta, SqlSyntax syntax) {
    this.meta = meta;
    this.syntax = syntax;
  }

  /**
   * (optional) set database syntax to enable database-specific standardization.
   *
   * @param syntax
   */
  public void setSyntax(SqlSyntax syntax) {
    this.syntax = syntax;
  }

  private BaseColumn replaceBaseColumn(BaseColumn col) {
    if (col.getTableSourceAlias().equals("")) {
      if (!(col.getSchemaName().equals(""))) {
        col.setTableSourceAlias(
            tableInfoAndAlias.get(new ImmutablePair<>(col.getSchemaName(), col.getTableName())));
      } else {
        col.setTableSourceAlias(colNameAndTableAlias.get(col.getColumnName()));
      }
    }
    if (colNameAndTempColAlias.containsKey(col.getColumnName())) {
      col.setColumnName(colNameAndTempColAlias.get(col.getColumnName()));
    }
    if (oldTableAliasMap.containsKey(col.getTableSourceAlias())) {
      col.setTableSourceAlias(oldTableAliasMap.get(col.getTableSourceAlias()));
    }
    if (tableInfoAndAlias.containsValue(col.getTableSourceAlias())) {
      for (Map.Entry<Pair<String, String>, String> entry : tableInfoAndAlias.entrySet()) {
        if (entry.getValue().equals(col.getTableSourceAlias())) {
          col.setSchemaName(entry.getKey().getLeft());
          col.setTableName(entry.getKey().getRight());
          break;
        }
      }
    }
    if (col.getSchemaName().equals("")) {
      col.setSchemaName(meta.getDefaultSchema());
      if (tableInfoAndAlias.containsKey(
          new ImmutablePair<>(col.getSchemaName(), col.getTableSourceAlias()))) {
        col.setTableSourceAlias(
            tableInfoAndAlias.get(
                new ImmutablePair<>(col.getSchemaName(), col.getTableSourceAlias())));
      }
    }

    return col;
  }

  private List<SelectItem> replaceSelectList(List<SelectItem> selectItemList)
      throws VerdictDBDbmsException {
    List<SelectItem> newSelectItemList = new ArrayList<>();
    for (SelectItem sel : selectItemList) {
      if (!(sel instanceof AliasedColumn) && !(sel instanceof AsteriskColumn)) {
        if (sel instanceof BaseColumn) {
          sel = replaceBaseColumn((BaseColumn) sel);
          if (!colNameAndColAlias.containsValue(((BaseColumn) sel).getColumnName())) {
            colNameAndColAlias.put(
                ((BaseColumn) sel).getColumnName(), ((BaseColumn) sel).getColumnName());
            newSelectItemList.add(
                new AliasedColumn((BaseColumn) sel, ((BaseColumn) sel).getColumnName()));
          } else {
            duplicateColNameAndColAlias.put(
                new ImmutablePair<>(
                    ((BaseColumn) sel).getTableSourceAlias(), ((BaseColumn) sel).getColumnName()),
                ((BaseColumn) sel).getColumnName() + duplicateIdentifer);
            newSelectItemList.add(
                new AliasedColumn(
                    (BaseColumn) sel, ((BaseColumn) sel).getColumnName() + duplicateIdentifer++));
          }
        } else if (sel instanceof ColumnOp) {
          // First replace the possible base column inside the columnop using the same way we did on
          // Where clause
          sel = replaceFilter((ColumnOp) sel);

          if (((ColumnOp) sel).getOpType().equals("count")) {
            columnOpAliasMap.put((ColumnOp) sel, "c" + itemID);
            newSelectItemList.add(new AliasedColumn((ColumnOp) sel, "c" + itemID++));
          } else if (((ColumnOp) sel).getOpType().equals("sum")) {
            columnOpAliasMap.put((ColumnOp) sel, "s" + itemID);
            newSelectItemList.add(new AliasedColumn((ColumnOp) sel, "s" + itemID++));
          } else if (((ColumnOp) sel).getOpType().equals("avg")) {
            columnOpAliasMap.put((ColumnOp) sel, "a" + itemID);
            newSelectItemList.add(new AliasedColumn((ColumnOp) sel, "a" + itemID++));
          } else if (((ColumnOp) sel).getOpType().equals("countdistinct")) {
            columnOpAliasMap.put((ColumnOp) sel, "cd" + itemID);
            newSelectItemList.add(new AliasedColumn((ColumnOp) sel, "cd" + itemID++));
          } else {
            columnOpAliasMap.put((ColumnOp) sel, "vc" + itemID);
            newSelectItemList.add(new AliasedColumn((ColumnOp) sel, "vc" + itemID++));
          }
        }
      } else {
        if (sel instanceof AliasedColumn) {
          ((AliasedColumn) sel).setColumn(replaceFilter(((AliasedColumn) sel).getColumn()));
        }
        newSelectItemList.add(sel);
        if (sel instanceof AliasedColumn
            && ((AliasedColumn) sel).getColumn() instanceof BaseColumn) {
          colNameAndColAlias.put(
              ((BaseColumn) ((AliasedColumn) sel).getColumn()).getColumnName(),
              ((AliasedColumn) sel).getAliasName());
        } else if (sel instanceof AliasedColumn
            && ((AliasedColumn) sel).getColumn() instanceof ColumnOp) {
          columnOpAliasMap.put(
              ((ColumnOp) ((AliasedColumn) sel).getColumn()), ((AliasedColumn) sel).getAliasName());
        }
      }
    }
    return newSelectItemList;
  }

  // Use BFS to search all the condition.
  private UnnamedColumn replaceFilter(UnnamedColumn condition) throws VerdictDBDbmsException {
    List<UnnamedColumn> searchList = new Vector<>();
    searchList.add(condition);
    while (!searchList.isEmpty()) {
      UnnamedColumn cond = searchList.get(0);
      searchList.remove(0);
      if (cond instanceof BaseColumn) {
        cond = replaceBaseColumn((BaseColumn) cond);
      } else if (cond instanceof ColumnOp) {
        for (UnnamedColumn col : ((ColumnOp) cond).getOperands()) {
          searchList.add(col);
        }
      } else if (cond instanceof SubqueryColumn) {
        RelationStandardizer g = new RelationStandardizer(meta, syntax);
        g.oldTableAliasMap.putAll(oldTableAliasMap);
        g.setColNameAndColAlias(colNameAndColAlias);
        g.setColumnOpAliasMap(columnOpAliasMap);
        g.setColNameAndTableAlias(colNameAndTableAlias);
        g.setTableInfoAndAlias(tableInfoAndAlias);
        SelectQuery newSubquery = g.standardize(((SubqueryColumn) cond).getSubquery());
        ((SubqueryColumn) cond).setSubquery(newSubquery);
      }
    }
    return condition;
  }

  private AliasedColumn matchAliasFromSelectList(List<SelectItem> selectItems, BaseColumn col) {
    for (SelectItem item : selectItems) {
      if (item instanceof AliasedColumn) {
        AliasedColumn aliasedColumn = (AliasedColumn) item;
        if (aliasedColumn.getAliasName().equals(col)) {
          return aliasedColumn;
        }
      }
    }
    return null;
  }

  private List<GroupingAttribute> replaceGroupby(
      List<SelectItem> selectItems, List<GroupingAttribute> groupingAttributeList)
      throws VerdictDBDbmsException {
    return this.replaceGroupby(selectItems, groupingAttributeList, false);
  }

  /**
   * @return: replaced Groupby list or Orderby list If it is groupby, we should return column
   *     instead of alias
   */
  private List<GroupingAttribute> replaceGroupby(
      List<SelectItem> selectItems,
      List<GroupingAttribute> groupingAttributeList,
      boolean isForOrderBy)
      throws VerdictDBDbmsException {
<<<<<<< HEAD
    if (isforOrderBy) {
      List<GroupingAttribute> newGroupby = new ArrayList<>();
      for (GroupingAttribute g : groupingAttributeList) {
        if (g instanceof BaseColumn) {
          if (((BaseColumn) g).getTableSourceAlias() != null) {
            String tableSource = ((BaseColumn) g).getTableSourceAlias();
            String columnName = ((BaseColumn) g).getColumnName();
            if (duplicateColNameAndColAlias.containsKey(
                new ImmutablePair<>(tableSource, columnName))) {
              newGroupby.add(
                  new AliasReference(
                      tableSource,
                      duplicateColNameAndColAlias.get(
                          new ImmutablePair<>(tableSource, columnName))));
            } else if (colNameAndColAlias.containsKey(columnName)) {
              newGroupby.add(new AliasReference(colNameAndColAlias.get(columnName)));
            } else newGroupby.add(new AliasReference(((BaseColumn) g).getColumnName()));
          } else if (colNameAndColAlias.containsKey(((BaseColumn) g).getColumnName())) {
=======
    List<GroupingAttribute> newGroupby = new ArrayList<>();
    for (GroupingAttribute g : groupingAttributeList) {
      if (g instanceof BaseColumn) {
        // 'col' can be either a base column or an alias to a select item
        BaseColumn col = (BaseColumn) g;

        // Check for aliases
        AliasedColumn aliasMatch = matchAliasFromSelectList(selectItems, col);
        if (aliasMatch != null && !isForOrderBy) {
          UnnamedColumn column = aliasMatch.getColumn();
          // Unless it is a subquery (I think it would not be possible, but just in case),
          // we use the actual operation in the group-by.
          if (column instanceof SubqueryColumn) {
            newGroupby.add(new AliasReference(aliasMatch.getAliasName()));
          } else {
            newGroupby.add(column);
          }
        } else if (((BaseColumn) g).getTableSourceAlias() != null) {
          // if it is a base column, let's get its current table alias and replace.
          String tableSource = ((BaseColumn) g).getTableSourceAlias();
          String columnName = ((BaseColumn) g).getColumnName();
          if (duplicateColNameAndColAlias.containsKey(
              new ImmutablePair<>(tableSource, columnName))) {
>>>>>>> 53b51a87
            newGroupby.add(
                getGroupOrOrderByColumn(
                    tableSource,
                    duplicateColNameAndColAlias.get(new ImmutablePair<>(tableSource, columnName)),
                    isForOrderBy));
          } else if (colNameAndColAlias.containsKey(columnName)) {
            newGroupby.add(
                getGroupOrOrderByColumn(
                    oldTableAliasMap.get(tableSource), columnName, isForOrderBy));
          } else
            newGroupby.add(getGroupOrOrderByColumn(((BaseColumn) g).getColumnName(), isForOrderBy));
        } else
          newGroupby.add(getGroupOrOrderByColumn(((BaseColumn) g).getColumnName(), isForOrderBy));
      } else if (g instanceof ColumnOp) {
        // If it is a column-op, we substitute its table reference to our alias unless
        // this method is called to get order-by columns. In such case, we simply use alias.
        // Also, H2 does not support ColumnOp in group-by.
        if (isForOrderBy || (syntax instanceof H2Syntax)) {
          ColumnOp replaced = (ColumnOp) replaceFilter((ColumnOp) g);
          if (columnOpAliasMap.containsKey(replaced)) {
            newGroupby.add(new AliasReference(columnOpAliasMap.get(replaced)));
          } else newGroupby.add(replaced);
        } else {
          ColumnOp newCol = ((ColumnOp) g).deepcopy();
          this.replaceGroupByReference(newCol);
          newGroupby.add(newCol);
        }
      } else if (g instanceof ConstantColumn) {
        // replace index with column alias
        String value = (String) ((ConstantColumn) g).getValue();
        try {
          Integer.parseInt(value);
        } catch (NumberFormatException e) {
          newGroupby.add(new AliasReference(value));
          continue;
        }
        int index = Integer.valueOf(value);
        AliasedColumn col = (AliasedColumn) selectItems.get(index - 1);
        UnnamedColumn column = col.getColumn();
        if (column instanceof BaseColumn && !isForOrderBy) {
          BaseColumn baseCol = (BaseColumn) column;
          newGroupby.add(new BaseColumn(baseCol.getTableSourceAlias(), baseCol.getColumnName()));
        } else {
          newGroupby.add(new AliasReference(col.getAliasName()));
        }
      }
    }
    return newGroupby;
  }

  // returns BaseColumn for group-by, AliasReference for order-by
  private GroupingAttribute getGroupOrOrderByColumn(
      String table, String column, boolean isForOrderBy) {
    if (isForOrderBy)
      return (table != null) ? new AliasReference(table, column) : new AliasReference(column);
    else return (table != null) ? new BaseColumn(table, column) : new BaseColumn(column);
  }

  // returns BaseColumn for group-by, AliasReference for order-by
  private GroupingAttribute getGroupOrOrderByColumn(String column, boolean isForOrderBy) {
    if (isForOrderBy) return new AliasReference(column);
    else return new BaseColumn(column);
  }

  private void replaceGroupByReference(UnnamedColumn c) {
    if (c instanceof ColumnOp) {
      ColumnOp colOp = (ColumnOp) c;
      for (UnnamedColumn o : colOp.getOperands()) {
        this.replaceGroupByReference(o);
      }
    } else if (c instanceof BaseColumn) {
      BaseColumn baseCol = (BaseColumn) c;
      String newRef = oldTableAliasMap.get(baseCol.getTableSourceAlias());
      if (newRef != null) baseCol.setTableSourceAlias(newRef);
      else {
        newRef = colNameAndTableAlias.get(baseCol.getColumnName());
        if (newRef != null) baseCol.setTableSourceAlias(newRef);
      }
    }
  }

  private List<OrderbyAttribute> replaceOrderby(
      List<SelectItem> selectItems, List<OrderbyAttribute> orderbyAttributesList)
      throws VerdictDBDbmsException {
    List<OrderbyAttribute> newOrderby = new ArrayList<>();
    for (OrderbyAttribute o : orderbyAttributesList) {
      newOrderby.add(
          new OrderbyAttribute(
              replaceGroupby(selectItems, Arrays.asList(o.getAttribute()), true).get(0),
              o.getOrder()));
    }
    return newOrderby;
  }

  /*
   * return the ColName contained by the table
   */
  private Pair<List<String>, AbstractRelation> setupTableSource(AbstractRelation table)
      throws VerdictDBDbmsException {
    // in order to prevent informal table alias, we replace all table alias
    if (!(table instanceof JoinTable)) {
      if (table.getAliasName().isPresent()) {
        String alias = table.getAliasName().get();
        alias = alias.replace("`", "");
        alias = alias.replace("\"", "");
        oldTableAliasMap.put(alias, verdictTableAliasPrefix + itemID);
      }
      table.setAliasName(verdictTableAliasPrefix + itemID++);
    }
    // if (!table.getAliasName().isPresent() && !(table instanceof JoinTable)) {
    //  table.setAliasName(verdictTableAliasPrefix + itemID++);
    // }
    if (table instanceof BaseTable) {
      BaseTable bt = (BaseTable) table;
      List<String> colName = new ArrayList<>();
      if (bt.getSchemaName() == null) {
        bt.setSchemaName(meta.getDefaultSchema());
      }
      List<Pair<String, String>> cols = meta.getColumns(bt.getSchemaName(), bt.getTableName());
      for (Pair<String, String> c : cols) {
        colNameAndTableAlias.put(c.getKey(), bt.getAliasName().get());
        colName.add(c.getKey());
      }
      tableInfoAndAlias.put(
          ImmutablePair.of(bt.getSchemaName(), bt.getTableName()), table.getAliasName().get());
      return new ImmutablePair<>(colName, table);
    } else if (table instanceof JoinTable) {
      List<String> joinColName = new ArrayList<>();
      for (int i = 0; i < ((JoinTable) table).getJoinList().size(); i++) {
        Pair<List<String>, AbstractRelation> result =
            setupTableSource(((JoinTable) table).getJoinList().get(i));
        ((JoinTable) table).getJoinList().set(i, result.getValue());
        joinColName.addAll(result.getKey());
        if (i != 0) {
          ((JoinTable) table)
              .getCondition()
              .set(i - 1, replaceFilter(((JoinTable) table).getCondition().get(i - 1)));
        }
      }
      return new ImmutablePair<>(joinColName, table);
    } else if (table instanceof SelectQuery) {
      List<String> colName = new ArrayList<>();
      RelationStandardizer g = new RelationStandardizer(meta, syntax);
      g.oldTableAliasMap.putAll(oldTableAliasMap);
      g.setTableInfoAndAlias(tableInfoAndAlias);
      g.setColNameAndTableAlias(colNameAndTableAlias);
      g.setColNameAndColAlias(colNameAndColAlias);
      String aliasName = table.getAliasName().get();
      table = g.standardize((SelectQuery) table);
      table.setAliasName(aliasName);
      // Invariant: Only Aliased Column or Asterisk Column should appear in the subquery
      for (SelectItem sel : ((SelectQuery) table).getSelectList()) {
        if (sel instanceof AliasedColumn) {
          // If the aliased name of the column is replaced by ourselves, we should remember the
          // column name
          if (((AliasedColumn) sel).getColumn() instanceof BaseColumn
              && ((AliasedColumn) sel).getAliasName().matches("^vc[0-9]+$")) {
            colNameAndTableAlias.put(
                ((BaseColumn) ((AliasedColumn) sel).getColumn()).getColumnName(),
                table.getAliasName().get());
            colNameAndTempColAlias.put(
                ((BaseColumn) ((AliasedColumn) sel).getColumn()).getColumnName(),
                ((AliasedColumn) sel).getAliasName());
          } else
            colNameAndTableAlias.put(
                ((AliasedColumn) sel).getAliasName(), table.getAliasName().get());
          colName.add(((AliasedColumn) sel).getAliasName());
        } else if (sel instanceof AsteriskColumn) {
          // put all the columns in the fromlist of subquery to the colNameAndTableAlias
          HashMap<String, String> subqueryColumnList = g.getColNameAndTableAlias();
          for (String col : subqueryColumnList.keySet()) {
            colNameAndTableAlias.put(col, table.getAliasName().get());
            colName.add(col);
          }
        }
      }
      return new ImmutablePair<>(colName, table);
    }
    return null;
  }

  /*
   * Figure out the table alias and the columns the table have
   */
  private List<AbstractRelation> setupTableSources(SelectQuery relationToAlias)
      throws VerdictDBDbmsException {
    List<AbstractRelation> fromList = relationToAlias.getFromList();
    for (int i = 0; i < fromList.size(); i++) {
      fromList.set(i, setupTableSource(fromList.get(i)).getValue());
    }
    return fromList;
  }

  public SelectQuery standardize(SelectQuery relationToAlias) throws VerdictDBDbmsException {
    List<AbstractRelation> fromList = setupTableSources(relationToAlias);
    List<SelectItem> selectItemList = replaceSelectList(relationToAlias.getSelectList());
    SelectQuery AliasedRelation = SelectQuery.create(selectItemList, fromList);

    // Filter
    UnnamedColumn where;
    if (relationToAlias.getFilter().isPresent()) {
      where = replaceFilter(relationToAlias.getFilter().get());
      AliasedRelation.addFilterByAnd(where);
    }

    // Group by
    List<GroupingAttribute> groupby;
    if (relationToAlias.getGroupby().size() != 0) {
      groupby = replaceGroupby(selectItemList, relationToAlias.getGroupby());
      AliasedRelation.addGroupby(groupby);
    }

    // Having
    UnnamedColumn having;
    if (relationToAlias.getHaving().isPresent()) {
      having = replaceFilter(relationToAlias.getHaving().get());
      // replace columnOp with alias if possible
      if (having instanceof ColumnOp) {
        List<ColumnOp> checklist = new ArrayList<>();
        checklist.add((ColumnOp) having);
        while (!checklist.isEmpty()) {
          ColumnOp columnOp = checklist.get(0);
          checklist.remove(0);
          for (UnnamedColumn operand : columnOp.getOperands()) {
            if (operand instanceof ColumnOp) {
              if (columnOpAliasMap.containsKey(operand)) {
                columnOp.setOperand(
                    columnOp.getOperands().indexOf(operand),
                    new AliasReference(columnOpAliasMap.get(operand)));
              } else checklist.add((ColumnOp) operand);
            }
            // if (operand instanceof SubqueryColumn) {
            //  throw new VerdictDBDbmsException("Do not support subquery in Having clause.");
            // }
          }
        }
      }
      AliasedRelation.addHavingByAnd(having);
    }

    // Order by
    List<OrderbyAttribute> orderby;
    if (relationToAlias.getOrderby().size() != 0) {
      orderby = replaceOrderby(selectItemList, relationToAlias.getOrderby());
      AliasedRelation.addOrderby(orderby);
    }

    if (relationToAlias.getLimit().isPresent()) {
      AliasedRelation.addLimit(relationToAlias.getLimit().get());
    }
    return AliasedRelation;
  }

  public HashMap<String, String> getColNameAndColAlias() {
    return colNameAndColAlias;
  }

  public HashMap<Pair<String, String>, String> getTableInfoAndAlias() {
    return tableInfoAndAlias;
  }

  public HashMap<String, String> getColNameAndTableAlias() {
    return colNameAndTableAlias;
  }

  public void setColNameAndTableAlias(HashMap<String, String> colNameAndTableAlias) {
    for (String key : colNameAndTableAlias.keySet()) {
      this.colNameAndTableAlias.put(key, colNameAndTableAlias.get(key));
    }
  }

  public void setTableInfoAndAlias(HashMap<Pair<String, String>, String> tableInfoAndAlias) {
    for (Pair<String, String> key : tableInfoAndAlias.keySet()) {
      this.tableInfoAndAlias.put(key, tableInfoAndAlias.get(key));
    }
  }

  public void setColNameAndColAlias(HashMap<String, String> colNameAndColAlias) {
    for (String key : colNameAndColAlias.keySet()) {
      this.colNameAndColAlias.put(key, colNameAndColAlias.get(key));
    }
  }

  public void setColumnOpAliasMap(HashMap<ColumnOp, String> columnOpAliasMap) {
    this.columnOpAliasMap = columnOpAliasMap;
  }

  public HashMap<ColumnOp, String> getColumnOpAliasMap() {
    return columnOpAliasMap;
  }

  public static void resetItemID() {
    itemID = 1;
  }
}<|MERGE_RESOLUTION|>--- conflicted
+++ resolved
@@ -23,8 +23,6 @@
 import org.verdictdb.exception.VerdictDBDbmsException;
 import org.verdictdb.sqlsyntax.H2Syntax;
 import org.verdictdb.sqlsyntax.SqlSyntax;
-
-import java.util.*;
 
 import java.util.*;
 
@@ -238,26 +236,6 @@
       List<GroupingAttribute> groupingAttributeList,
       boolean isForOrderBy)
       throws VerdictDBDbmsException {
-<<<<<<< HEAD
-    if (isforOrderBy) {
-      List<GroupingAttribute> newGroupby = new ArrayList<>();
-      for (GroupingAttribute g : groupingAttributeList) {
-        if (g instanceof BaseColumn) {
-          if (((BaseColumn) g).getTableSourceAlias() != null) {
-            String tableSource = ((BaseColumn) g).getTableSourceAlias();
-            String columnName = ((BaseColumn) g).getColumnName();
-            if (duplicateColNameAndColAlias.containsKey(
-                new ImmutablePair<>(tableSource, columnName))) {
-              newGroupby.add(
-                  new AliasReference(
-                      tableSource,
-                      duplicateColNameAndColAlias.get(
-                          new ImmutablePair<>(tableSource, columnName))));
-            } else if (colNameAndColAlias.containsKey(columnName)) {
-              newGroupby.add(new AliasReference(colNameAndColAlias.get(columnName)));
-            } else newGroupby.add(new AliasReference(((BaseColumn) g).getColumnName()));
-          } else if (colNameAndColAlias.containsKey(((BaseColumn) g).getColumnName())) {
-=======
     List<GroupingAttribute> newGroupby = new ArrayList<>();
     for (GroupingAttribute g : groupingAttributeList) {
       if (g instanceof BaseColumn) {
@@ -281,7 +259,6 @@
           String columnName = ((BaseColumn) g).getColumnName();
           if (duplicateColNameAndColAlias.containsKey(
               new ImmutablePair<>(tableSource, columnName))) {
->>>>>>> 53b51a87
             newGroupby.add(
                 getGroupOrOrderByColumn(
                     tableSource,
