package org.verdictdb.sqlreader;

import java.util.ArrayList;
import java.util.Arrays;
import java.util.List;

import org.verdictdb.core.sqlobject.AsteriskColumn;
import org.verdictdb.core.sqlobject.BaseColumn;
import org.verdictdb.core.sqlobject.ColumnOp;
import org.verdictdb.core.sqlobject.ConstantColumn;
import org.verdictdb.core.sqlobject.SelectQuery;
import org.verdictdb.core.sqlobject.SubqueryColumn;
import org.verdictdb.core.sqlobject.UnnamedColumn;
import org.verdictdb.parser.VerdictSQLParser;
import org.verdictdb.parser.VerdictSQLParser.Column_nameContext;
import org.verdictdb.parser.VerdictSQLParser.Full_column_nameContext;
import org.verdictdb.parser.VerdictSQLParserBaseVisitor;

public class ExpressionGen extends VerdictSQLParserBaseVisitor<UnnamedColumn> {

  //    private MetaData meta;

  //    public ExpressionGen(MetaData meta) {
  //        this.meta = meta;
  //    }

  public ExpressionGen() {
  }

  @Override
  public ColumnOp visitInterval(VerdictSQLParser.IntervalContext ctx) {
    String unit = "day";
    if (ctx.DAY() != null || ctx.DAYS() != null) {
      unit = "day";
    } else if (ctx.MONTH() != null || ctx.MONTHS() != null) {
      unit = "month";
    } else if (ctx.YEAR() != null || ctx.YEARS() != null) {
      unit = "year";
    }
    return new ColumnOp("interval", Arrays.<UnnamedColumn>asList(
        ConstantColumn.valueOf(ctx.constant_expression().getText()),
        ConstantColumn.valueOf(unit)
    ));
  }

  @Override
  public ColumnOp visitDate(VerdictSQLParser.DateContext ctx) {
    return new ColumnOp("date", Arrays.<UnnamedColumn>asList(
        ConstantColumn.valueOf(ctx.constant_expression().getText())
    ));
  }

  @Override
  public ConstantColumn visitPrimitive_expression(VerdictSQLParser.Primitive_expressionContext ctx) {
    return ConstantColumn.valueOf(ctx.getText());
  }

  @Override
  public BaseColumn visitColumn_ref_expression(VerdictSQLParser.Column_ref_expressionContext ctx) {
    Full_column_nameContext fullColName = ctx.full_column_name();
    if (fullColName == null) {
      return null;
    }

    Column_nameContext columnName = fullColName.column_name();
    String colName = stripQuote(columnName.getText());
    if (fullColName.table_name() == null) {
      return new BaseColumn(colName);
    }
    String tableName = stripQuote(fullColName.table_name().table.getText());
    if (fullColName.table_name().schema == null) {
      return new BaseColumn(tableName, colName);
    } else {
      return new BaseColumn(stripQuote(fullColName.table_name().schema.getText()), tableName, colName);
    }
  }

  private String stripQuote(String expr) {
    return expr.replace("\"", "").replace("`", "");
  }

  @Override
  public ColumnOp visitBinary_operator_expression(VerdictSQLParser.Binary_operator_expressionContext ctx) {
    String opType = null;
    if (ctx.op.getText().equals("+")) {
      opType = "add";
    } else if (ctx.op.getText().equals("-")) {
      opType = "subtract";
    } else if (ctx.op.getText().equals("*")) {
      opType = "multiply";
    } else if (ctx.op.getText().equals("/")) {
      opType = "divide";
    } else  {
      opType = ctx.op.getText();
    }
    return new ColumnOp(opType, Arrays.asList(
        visit(ctx.expression(0)),
        visit(ctx.expression(1))
    ));
  }

  @Override
  public ColumnOp visitFunction_call_expression(VerdictSQLParser.Function_call_expressionContext ctx) {
    VerdictSQLParserBaseVisitor<ColumnOp> v = new VerdictSQLParserBaseVisitor<ColumnOp>() {

      @Override
      public ColumnOp visitAggregate_windowed_function(VerdictSQLParser.Aggregate_windowed_functionContext ctx) {
        String fname;
        UnnamedColumn col = null;
        if (ctx.all_distinct_expression() != null) {
          ExpressionGen g = new ExpressionGen();
          col = g.visit(ctx.all_distinct_expression());
        }

        //OverClause overClause = null;

        if (ctx.AVG() != null) {
          fname = "avg";
        } else if (ctx.SUM() != null) {
          fname = "sum";
        } else if (ctx.COUNT() != null) {
          if (ctx.all_distinct_expression() != null && ctx.all_distinct_expression().DISTINCT() != null) {
            fname = "countdistinct";
          } else {
            fname = "count";
            col = new AsteriskColumn();
          }
        } //else if (ctx.NDV() != null) {
        //  fname = FuncName.IMPALA_APPROX_COUNT_DISTINCT;}
        else if (ctx.MIN() != null) {
          fname = "min";
        } else if (ctx.MAX() != null) {
          fname = "max";
        } //else if (ctx.STDDEV_SAMP() != null) {
        //  fname = FuncName.STDDEV_SAMP; }
        else {
          fname = "UNKNOWN";
        }

        //  if (ctx.over_clause() != null) {
        //      overClause = OverClause.from(vc, ctx.over_clause());
        //  }

        return new ColumnOp(fname, col);
      }

      @Override
      public ColumnOp visitUnary_manipulation_function(VerdictSQLParser.Unary_manipulation_functionContext ctx) {
        ExpressionGen g = new ExpressionGen();
        if (ctx.predicate_function()!=null) {
          String fname = ctx.predicate_function().function_name.getText().toLowerCase();
          if (ctx.NOT()!=null) {
            return new ColumnOp("not " + fname, g.visit(ctx.predicate_function().expression()));
          }
          else return new ColumnOp(fname, g.visit(ctx.expression()));
        }
        String fname = ctx.function_name.getText().toLowerCase();
        if (fname.equals("cast")) {
          return new ColumnOp(fname, Arrays.asList(g.visit(ctx.cast_as_expression().expression()),
              ConstantColumn.valueOf(ctx.cast_as_expression().data_type().getText())));
        }
        else return new ColumnOp(fname, g.visit(ctx.expression()));
      }

      @Override
      public ColumnOp visitNoparam_manipulation_function(
          VerdictSQLParser.Noparam_manipulation_functionContext ctx) {
        String fname = ctx.function_name.getText().toLowerCase();
        return new ColumnOp(fname);
      }

      @Override
      public ColumnOp visitBinary_manipulation_function(
          VerdictSQLParser.Binary_manipulation_functionContext ctx) {
        String fname = ctx.function_name.getText().toLowerCase();
        ExpressionGen g = new ExpressionGen();
        return new ColumnOp(fname, Arrays.<UnnamedColumn>asList(
            g.visit(ctx.expression(0)),
            g.visit(ctx.expression(1))
        ));
      }

      @Override
      public ColumnOp visitTernary_manipulation_function(
          VerdictSQLParser.Ternary_manipulation_functionContext ctx) {
        String fname = ctx.function_name.getText().toLowerCase();
        ExpressionGen g = new ExpressionGen();
        return new ColumnOp(fname, Arrays.<UnnamedColumn>asList(
            g.visit(ctx.expression(0)),
            g.visit(ctx.expression(1)),
            g.visit(ctx.expression(2))
        ));
      }

      @Override
      public ColumnOp visitNary_manipulation_function(VerdictSQLParser.Nary_manipulation_functionContext ctx) {
        String fname = ctx.function_name.getText().toLowerCase();
        ExpressionGen g = new ExpressionGen();
        List<UnnamedColumn> columns = new ArrayList<>();
        for (VerdictSQLParser.ExpressionContext expressionContext : ctx.expression()) {
          columns.add(g.visit(expressionContext));
        }
        return new ColumnOp(fname, columns);
      }

      @Override
      public ColumnOp visitExtract_time_function(VerdictSQLParser.Extract_time_functionContext ctx) {
        String fname = "extract";
        ExpressionGen g = new ExpressionGen();
        return new ColumnOp(fname, Arrays.<UnnamedColumn>asList(
            ConstantColumn.valueOf(ctx.extract_unit().getText()),
            g.visit(ctx.expression())
        ));
      }

      @Override
      public ColumnOp visitOverlay_string_function(VerdictSQLParser.Overlay_string_functionContext ctx) {
        String fname = "overlay";
        ExpressionGen g = new ExpressionGen();
        List<UnnamedColumn> operands = new ArrayList<>();
        operands.add(g.visit(ctx.expression(0)));
        operands.add(g.visit(ctx.expression(1)));
        operands.add(g.visit(ctx.expression(2)));
        if (ctx.expression().size() == 4) {
          operands.add(g.visit(ctx.expression(3)));
        }
        return new ColumnOp(fname, operands);
      }

      @Override
      public ColumnOp visitSubstring_string_function(VerdictSQLParser.Substring_string_functionContext ctx) {
        String fname = "substring";
        ExpressionGen g = new ExpressionGen();
        List<UnnamedColumn> operands = new ArrayList<>();
        operands.add(g.visit(ctx.expression(0)));
        operands.add(g.visit(ctx.expression(1)));
        if (ctx.expression().size() == 3) {
          operands.add(g.visit(ctx.expression(2)));
        }
        return new ColumnOp(fname, operands);
      }

    };
    return v.visit(ctx);
  }

  @Override
  public ColumnOp visitCase_expr(VerdictSQLParser.Case_exprContext ctx) {
    if (ctx.search_condition() != null) {
      List<UnnamedColumn> operands = new ArrayList<>();
      CondGen gen = new CondGen();
      for (VerdictSQLParser.ExpressionContext expressionContext:ctx.expression()) {
        int index = ctx.expression().indexOf(expressionContext);
        if (index!=ctx.expression().size()-1)
          operands.add(gen.visit(ctx.search_condition(index)));
        operands.add(visit(expressionContext));
      }
      return new ColumnOp("casewhen", operands);
    } else {
<<<<<<< HEAD
      if (ctx.expression(3) != null) {
        return new ColumnOp("caseexprwhen", Arrays.asList(
            getSearch_condition(ctx.search_condition()),
            visit(ctx.expression(0)),
            visit(ctx.expression(1)),
            visit(ctx.expression(2)),
            visit(ctx.expression(3))
        ));
      } else {
        return new ColumnOp("caseexprwhen", Arrays.asList(
            getSearch_condition(ctx.search_condition()),
            visit(ctx.expression(0)),
            visit(ctx.expression(1)),
            visit(ctx.expression(2))
        ));
=======
      List<UnnamedColumn> operands = new ArrayList<>();
      ExpressionGen gen = new ExpressionGen();
      for (VerdictSQLParser.ExpressionContext expressionContext:ctx.expression()) {
        operands.add(gen.visit(expressionContext));
>>>>>>> e79adf5a
      }
      return new ColumnOp("caseexprwhen", operands);
    }
  }

  @Override
  public UnnamedColumn visitBracket_expression(VerdictSQLParser.Bracket_expressionContext ctx) {
    return visit(ctx.expression());
  }

  @Override
  public SubqueryColumn visitSubquery_expression(VerdictSQLParser.Subquery_expressionContext ctx) {
    RelationGen g = new RelationGen();
    return SubqueryColumn.getSubqueryColumn((SelectQuery) g.visit(ctx.subquery().select_statement()));
  }

  public UnnamedColumn getSearch_condition(List<VerdictSQLParser.Search_conditionContext> ctx) {
    CondGen g = new CondGen();
    if (ctx.size() == 1) {
      return g.visit(ctx.get(0));
    } else {
      UnnamedColumn col = visit(ctx.get(0));
      for (int i = 0; i < ctx.size(); i++) {
        col = new ColumnOp("and", Arrays.asList(
            col, g.visit(ctx.get(i))
        ));
      }
      return col;
    }
  }
}<|MERGE_RESOLUTION|>--- conflicted
+++ resolved
@@ -257,28 +257,10 @@
       }
       return new ColumnOp("casewhen", operands);
     } else {
-<<<<<<< HEAD
-      if (ctx.expression(3) != null) {
-        return new ColumnOp("caseexprwhen", Arrays.asList(
-            getSearch_condition(ctx.search_condition()),
-            visit(ctx.expression(0)),
-            visit(ctx.expression(1)),
-            visit(ctx.expression(2)),
-            visit(ctx.expression(3))
-        ));
-      } else {
-        return new ColumnOp("caseexprwhen", Arrays.asList(
-            getSearch_condition(ctx.search_condition()),
-            visit(ctx.expression(0)),
-            visit(ctx.expression(1)),
-            visit(ctx.expression(2))
-        ));
-=======
       List<UnnamedColumn> operands = new ArrayList<>();
       ExpressionGen gen = new ExpressionGen();
       for (VerdictSQLParser.ExpressionContext expressionContext:ctx.expression()) {
         operands.add(gen.visit(expressionContext));
->>>>>>> e79adf5a
       }
       return new ColumnOp("caseexprwhen", operands);
     }
