/*
 *    Copyright 2018 University of Michigan
 *
 *    Licensed under the Apache License, Version 2.0 (the "License");
 *    you may not use this file except in compliance with the License.
 *    You may obtain a copy of the License at
 *
 *        http://www.apache.org/licenses/LICENSE-2.0
 *
 *    Unless required by applicable law or agreed to in writing, software
 *    distributed under the License is distributed on an "AS IS" BASIS,
 *    WITHOUT WARRANTIES OR CONDITIONS OF ANY KIND, either express or implied.
 *    See the License for the specific language governing permissions and
 *    limitations under the License.
 */

package org.verdictdb.connection;

import org.apache.commons.lang3.tuple.Pair;
import org.verdictdb.exception.VerdictDBDbmsException;
import org.verdictdb.sqlsyntax.SqlSyntax;
import org.verdictdb.sqlsyntax.SqlSyntaxList;

import java.sql.Connection;
import java.sql.DriverManager;
import java.sql.SQLException;
import java.util.ArrayList;
import java.util.List;
import java.util.Properties;

<<<<<<< HEAD
import org.apache.commons.lang3.tuple.Pair;
import org.verdictdb.commons.VerdictDBLogger;
import org.verdictdb.exception.VerdictDBDbmsException;
import org.verdictdb.sqlsyntax.SqlSyntax;
import org.verdictdb.sqlsyntax.SqlSyntaxList;

=======
>>>>>>> 7d29cfe8
/**
 * Maintains a pool of multiple java.sql.Connections to provide concurrent execution of queries to
 * the backend database.
 *
 * @author Yongjoo Park
 */
<<<<<<< HEAD
public class ConcurrentJdbcConnection extends DbmsConnection {
  
=======
public class ConcurrentJdbcConnection implements DbmsConnection {

>>>>>>> 7d29cfe8
  private static final int CONNECTION_POOL_SIZE = 10;

  private List<JdbcConnection> connections = new ArrayList<>();

  private int nextConnectionIndex = 0;
<<<<<<< HEAD
  
  private VerdictDBLogger logger = VerdictDBLogger.getLogger(getClass());
  
=======

>>>>>>> 7d29cfe8
  public ConcurrentJdbcConnection(List<JdbcConnection> connections) {
    this.connections.addAll(connections);
  }

  public ConcurrentJdbcConnection(String url, Properties info, SqlSyntax syntax)
      throws VerdictDBDbmsException {
    logger.debug(String.format("Creating %d JDBC connections with this url: " + url, CONNECTION_POOL_SIZE));
    for (int i = 0; i < CONNECTION_POOL_SIZE; i++) {
      try {
        Connection c;
        if (info == null) {
          c = DriverManager.getConnection(url);
        } else {
          c = DriverManager.getConnection(url, info);
        }
        connections.add(JdbcConnection.create(c));
      } catch (SQLException e) {
        throw new VerdictDBDbmsException(e);
      }
    }
  }

  public static ConcurrentJdbcConnection create(String connectionString, Properties info)
      throws VerdictDBDbmsException {
    SqlSyntax syntax = SqlSyntaxList.getSyntaxFromConnectionString(connectionString);
    return new ConcurrentJdbcConnection(connectionString, info, syntax);
  }

  public static ConcurrentJdbcConnection create(String connectionString)
      throws VerdictDBDbmsException {
    SqlSyntax syntax = SqlSyntaxList.getSyntaxFromConnectionString(connectionString);
    return new ConcurrentJdbcConnection(connectionString, null, syntax);
  }

  public JdbcConnection getNextConnection() {
    JdbcConnection c = connections.get(nextConnectionIndex);
    nextConnectionIndex++;
    if (nextConnectionIndex >= connections.size()) {
      nextConnectionIndex = 0;
    }
    return c;
  }

  @Override
  public List<String> getSchemas() throws VerdictDBDbmsException {
    return getNextConnection().getSchemas();
  }

  @Override
  public List<String> getTables(String schema) throws VerdictDBDbmsException {
    return getNextConnection().getTables(schema);
  }

  @Override
  public List<Pair<String, String>> getColumns(String schema, String table)
      throws VerdictDBDbmsException {
    return getNextConnection().getColumns(schema, table);
  }

  @Override
  public List<String> getPartitionColumns(String schema, String table)
      throws VerdictDBDbmsException {
    return getNextConnection().getPartitionColumns(schema, table);
  }

  @Override
  public String getDefaultSchema() {
    return getNextConnection().getDefaultSchema();
  }

  @Override
  public void setDefaultSchema(String schema) {
    for (JdbcConnection c : connections) {
      c.setDefaultSchema(schema);
    }
  }

  @Override
  public DbmsQueryResult execute(String query) throws VerdictDBDbmsException {
    return getNextConnection().execute(query);
  }

  @Override
  public SqlSyntax getSyntax() {
    return getNextConnection().getSyntax();
  }
  
  @Override
  public void abort() {
    for (JdbcConnection c : connections) {
      c.abort();
    }
  }

  @Override
  public void close() {
    for (JdbcConnection c : connections) {
      c.close();
    }
  }

  @Override
  public DbmsConnection copy() {
    return new ConcurrentJdbcConnection(connections);
  }
}<|MERGE_RESOLUTION|>--- conflicted
+++ resolved
@@ -28,40 +28,24 @@
 import java.util.List;
 import java.util.Properties;
 
-<<<<<<< HEAD
-import org.apache.commons.lang3.tuple.Pair;
 import org.verdictdb.commons.VerdictDBLogger;
-import org.verdictdb.exception.VerdictDBDbmsException;
-import org.verdictdb.sqlsyntax.SqlSyntax;
-import org.verdictdb.sqlsyntax.SqlSyntaxList;
 
-=======
->>>>>>> 7d29cfe8
 /**
  * Maintains a pool of multiple java.sql.Connections to provide concurrent execution of queries to
  * the backend database.
  *
  * @author Yongjoo Park
  */
-<<<<<<< HEAD
 public class ConcurrentJdbcConnection extends DbmsConnection {
   
-=======
-public class ConcurrentJdbcConnection implements DbmsConnection {
-
->>>>>>> 7d29cfe8
   private static final int CONNECTION_POOL_SIZE = 10;
 
   private List<JdbcConnection> connections = new ArrayList<>();
 
   private int nextConnectionIndex = 0;
-<<<<<<< HEAD
   
   private VerdictDBLogger logger = VerdictDBLogger.getLogger(getClass());
   
-=======
-
->>>>>>> 7d29cfe8
   public ConcurrentJdbcConnection(List<JdbcConnection> connections) {
     this.connections.addAll(connections);
   }
