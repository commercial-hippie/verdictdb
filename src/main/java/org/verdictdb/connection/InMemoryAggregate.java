--- conflicted
+++ resolved
@@ -1,26 +1,7 @@
 package org.verdictdb.connection;
 
-<<<<<<< HEAD
 import static java.sql.Types.CHAR;
 import static java.sql.Types.VARCHAR;
-=======
-import org.apache.commons.lang3.RandomStringUtils;
-import org.verdictdb.commons.DataTypeConverter;
-import org.verdictdb.core.sqlobject.AbstractRelation;
-import org.verdictdb.core.sqlobject.AliasedColumn;
-import org.verdictdb.core.sqlobject.AsteriskColumn;
-import org.verdictdb.core.sqlobject.BaseColumn;
-import org.verdictdb.core.sqlobject.BaseTable;
-import org.verdictdb.core.sqlobject.ColumnOp;
-import org.verdictdb.core.sqlobject.GroupingAttribute;
-import org.verdictdb.core.sqlobject.SelectItem;
-import org.verdictdb.core.sqlobject.SelectQuery;
-import org.verdictdb.core.sqlobject.SetOperationRelation;
-import org.verdictdb.core.sqlobject.UnnamedColumn;
-import org.verdictdb.exception.VerdictDBException;
-import org.verdictdb.sqlsyntax.H2Syntax;
-import org.verdictdb.sqlwriter.SelectQueryToSql;
->>>>>>> dd284e0d
 
 import java.sql.Connection;
 import java.sql.DriverManager;
@@ -32,7 +13,6 @@
 import java.util.Arrays;
 import java.util.List;
 
-<<<<<<< HEAD
 import org.apache.commons.lang3.RandomStringUtils;
 import org.verdictdb.commons.DataTypeConverter;
 import org.verdictdb.commons.VerdictDBLogger;
@@ -50,10 +30,6 @@
 import org.verdictdb.exception.VerdictDBException;
 import org.verdictdb.sqlsyntax.H2Syntax;
 import org.verdictdb.sqlwriter.SelectQueryToSql;
-=======
-import static java.sql.Types.CHAR;
-import static java.sql.Types.VARCHAR;
->>>>>>> dd284e0d
 
 public class InMemoryAggregate {
 
@@ -110,7 +86,6 @@
       columnNames.append(dbmsQueryResult.getColumnName(i));
       bindVariables.append('?');
     }
-<<<<<<< HEAD
     
     Statement stmt = null;
     PreparedStatement pstmt = null;
@@ -150,21 +125,6 @@
       }
       if (pstmt != null) {
         pstmt.close();
-=======
-    // create table
-    String createSql = "CREATE TABLE IF NOT EXISTS " + tableName + " (" + fieldNames + ")";
-    Statement stmt = conn.createStatement();
-    stmt.execute(createSql);
-    stmt.close();
-
-    // insert values
-    String sql =
-        "INSERT INTO " + tableName + " (" + columnNames + ") VALUES (" + bindVariables + ")";
-    PreparedStatement statement = conn.prepareStatement(sql);
-    while (dbmsQueryResult.next()) {
-      for (int i = 1; i <= dbmsQueryResult.getColumnCount(); i++) {
-        statement.setObject(i, dbmsQueryResult.getValue(i - 1));
->>>>>>> dd284e0d
       }
     }
   }
@@ -240,21 +200,14 @@
           }
         }
       }
-<<<<<<< HEAD
-      
-      SelectQuery left = SelectQuery.create(new AsteriskColumn(),
-          new BaseTable("PUBLIC", newAggTableName));
-      SelectQuery right = SelectQuery.create(new AsteriskColumn(),
-          new BaseTable("PUBLIC", combinedTableName));
-      AbstractRelation setOperation = new SetOperationRelation(left, right, SetOperationRelation.SetOpType.unionAll);
-=======
+
       SelectQuery left =
           SelectQuery.create(new AsteriskColumn(), new BaseTable("PUBLIC", newAggTableName));
       SelectQuery right =
           SelectQuery.create(new AsteriskColumn(), new BaseTable("PUBLIC", combinedTableName));
       AbstractRelation setOperation =
           new SetOperationRelation(left, right, SetOperationRelation.SetOpType.unionAll);
->>>>>>> dd284e0d
+
       copy.clearFilter();
       copy.setFromList(Arrays.asList(setOperation));
       copy.clearGroupby();
