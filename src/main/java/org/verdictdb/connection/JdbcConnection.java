package org.verdictdb.connection;

import java.sql.*;
import java.util.ArrayList;
import java.util.List;

import org.apache.commons.lang3.tuple.ImmutablePair;
import org.apache.commons.lang3.tuple.Pair;
import org.verdictdb.coordinator.VerdictSingleResult;
import org.verdictdb.exception.VerdictDBDbmsException;
import org.verdictdb.sqlsyntax.HiveSyntax;
import org.verdictdb.sqlsyntax.PostgresqlSyntax;
import org.verdictdb.sqlsyntax.SparkSyntax;
import org.verdictdb.sqlsyntax.SqlSyntax;
import org.verdictdb.sqlsyntax.SqlSyntaxList;

public class JdbcConnection implements DbmsConnection {
  
  Connection conn;

  SqlSyntax syntax;
  
  String currentSchema = null;
  
//  JdbcQueryResult jrs = null;
  
  public static JdbcConnection create(Connection conn) throws VerdictDBDbmsException {
    String connectionString = null;
    try {
      connectionString = conn.getMetaData().getURL();
    } catch (SQLException e) {
      throw new VerdictDBDbmsException(e);
    }
    
    String dbName = connectionString.split(":")[1];
    SqlSyntax syntax = SqlSyntaxList.getSyntaxFor(dbName);
    
    return new JdbcConnection(conn, syntax);
  }
  
  public JdbcConnection(Connection conn, SqlSyntax syntax) {
    this.conn = conn;
    try {
      this.currentSchema = conn.getCatalog();
    } catch (SQLException e) {
      e.printStackTrace();
      // leave currentSchema as null
    }
    this.syntax = syntax;
  }
  
  @Override
  public void close() {
    try {
      this.conn.close();
    } catch (SQLException e) {
      e.printStackTrace();
    }
  }
  
  @Override
  public DbmsQueryResult execute(String sql) throws VerdictDBDbmsException {
//    System.out.println("About to issue this query: " + sql);
    try {
      Statement stmt = conn.createStatement();
      JdbcQueryResult jrs = null;
      boolean doesResultExist = stmt.execute(sql);
      if (doesResultExist) {
        ResultSet rs = stmt.getResultSet();
        jrs = new JdbcQueryResult(rs);
        rs.close();
      } else {
        jrs = null;
      }
      stmt.close();
      return jrs;
    } catch (SQLException e) {
      e.printStackTrace();
      throw new VerdictDBDbmsException(e.getMessage());
    }
  }

//  @Override
//  public DbmsQueryResult getResult() {
//    return jrs;
//  }
  
  public DbmsQueryResult executeQuery(String sql) throws VerdictDBDbmsException {
    return execute(sql);
  }

//  @Override
//  public DbmsQueryResult executeQuery(String query) throws VerdictDBDbmsException {
//    System.out.println("About to issue this query: " + query);
//    try {
//      Statement stmt = conn.createStatement();
//      ResultSet rs = stmt.executeQuery(query);
//      JdbcQueryResult jrs = new JdbcQueryResult(rs);
//      rs.close();
//      stmt.close();
//      return jrs;
//    } catch (SQLException e) {
//      throw new VerdictDBDbmsException(e.getMessage());
//    }
//  }
//
//  @Override
//  public int executeUpdate(String query) throws VerdictDBDbmsException {
//    System.out.println("About to issue this query: " + query);
//    try {
//      Statement stmt = conn.createStatement();
//      int r = stmt.executeUpdate(query);
//      stmt.close();
//      return r;
//    } catch (SQLException e) {
//      throw new VerdictDBDbmsException(e);
////      e.printStackTrace();
////      return 0;
//    }
//  }

  @Override
  public SqlSyntax getSyntax() {
    return syntax;
  }

  public Connection getConnection() {return conn;}

  @Override
  public List<String> getSchemas() throws VerdictDBDbmsException{
    List<String> schemas = new ArrayList<>();
    DbmsQueryResult queryResult = executeQuery(syntax.getSchemaCommand());
<<<<<<< HEAD
    VerdictSingleResult verdictResult = new VerdictSingleResult(queryResult);
    VerdictResultSet jdbcResultSet = new VerdictResultSet(verdictResult);
    try {
      while (jdbcResultSet.next()) {
        schemas.add(jdbcResultSet.getString(syntax.getSchemaNameColumnIndex()+1));
      }
    } catch (SQLException e) {
      throw new VerdictDBDbmsException(e);
    } finally {
      jdbcResultSet.close();
=======
//    VerdictResultSet jdbcResultSet = new VerdictResultSet(queryResult);

    while (queryResult.next()) {
      schemas.add(queryResult.getString(syntax.getSchemaNameColumnIndex()));
>>>>>>> 9460106b
    }
    
    return schemas;
  }

  @Override
  public List<String> getTables(String schema) throws VerdictDBDbmsException {
    List<String> tables = new ArrayList<>();
    DbmsQueryResult queryResult = executeQuery(syntax.getTableCommand(schema));
<<<<<<< HEAD
    VerdictSingleResult verdictResult = new VerdictSingleResult(queryResult);
    VerdictResultSet jdbcQueryResult = new VerdictResultSet(verdictResult);
    try {
      while (jdbcQueryResult.next()) {
        tables.add(jdbcQueryResult.getString(syntax.getTableNameColumnIndex()+1));
      }
    } catch (SQLException e) {
      throw new VerdictDBDbmsException(e);
    } finally {
      jdbcQueryResult.close();
=======
//    VerdictResultSet jdbcQueryResult = new VerdictResultSet(queryResult);
    
    while (queryResult.next()) {
      tables.add(queryResult.getString(syntax.getTableNameColumnIndex()));
>>>>>>> 9460106b
    }
      
    return tables;
  }

  @Override
  public List<Pair<String, String>> getColumns(String schema, String table) throws VerdictDBDbmsException {
    List<Pair<String, String>> columns = new ArrayList<>();
    DbmsQueryResult queryResult = executeQuery(syntax.getColumnsCommand(schema, table));
<<<<<<< HEAD
    VerdictSingleResult verdictResult = new VerdictSingleResult(queryResult);
    VerdictResultSet jdbcQueryResult = new VerdictResultSet(verdictResult);
    try {
      while (jdbcQueryResult.next()) {
        String type = jdbcQueryResult.getString(syntax.getColumnTypeColumnIndex()+1);
        type = type.toLowerCase();
        
//        // remove the size of type
//        type = type.replaceAll("\\(.*\\)", "");
        
        columns.add(
            new ImmutablePair<>(jdbcQueryResult.getString(syntax.getColumnNameColumnIndex()+1), type));
      }
    } catch (SQLException e) {
      throw new VerdictDBDbmsException(e);
    } finally {
      jdbcQueryResult.close();
=======
    //    VerdictResultSet jdbcQueryResult = new VerdictResultSet(queryResult);

    while (queryResult.next()) {
      String type = queryResult.getString(syntax.getColumnTypeColumnIndex());
      type = type.toLowerCase();

      //        // remove the size of type
      //        type = type.replaceAll("\\(.*\\)", "");

      columns.add(
          new ImmutablePair<>(queryResult.getString(syntax.getColumnNameColumnIndex()), type));
>>>>>>> 9460106b
    }
    
    return columns;
  }

  @Override
  public List<String> getPartitionColumns(String schema, String table) throws VerdictDBDbmsException {
    List<String> partition = new ArrayList<>();
    DbmsQueryResult queryResult = executeQuery(syntax.getPartitionCommand(schema, table));
<<<<<<< HEAD
    VerdictSingleResult verdictResult = new VerdictSingleResult(queryResult);
    VerdictResultSet jdbcQueryResult = new VerdictResultSet(verdictResult);
    
    try {
      // the result of postgresql is a vector of column index
      if (syntax instanceof PostgresqlSyntax) {
        jdbcQueryResult.next();
        Object o = jdbcQueryResult.getObject(1);
        String[] arr = o.toString().split(" ");
        List<Pair<String, String>> columns = getColumns(schema, table);
        for (int i=0; i<arr.length; i++) {
          partition.add(columns.get(Integer.valueOf(arr[i])-1).getKey());
        }
      }
      // Hive and Spark append partition information at the end of the "DESCRIBE TABLE" statement.
      else if (syntax instanceof HiveSyntax || syntax instanceof SparkSyntax) {
        boolean hasPartitionInfoStarted = false;
        while (jdbcQueryResult.next()) {
          String name = queryResult.getString(0);
          if (hasPartitionInfoStarted && (name.equalsIgnoreCase("# col_name") == false)) {
            partition.add(name);
          } else if (name.equalsIgnoreCase("# Partition Information")) {
            hasPartitionInfoStarted = true;
          }
        }
      }
      else {
        while (jdbcQueryResult.next()) {
          partition.add(jdbcQueryResult.getString(1));
        }
=======
    //    VerdictResultSet jdbcQueryResult = new VerdictResultSet(queryResult);

    // the result of postgresql is a vector of column index
    if (syntax instanceof PostgresqlSyntax) {
      queryResult.next();
      Object o = queryResult.getValue(0);
      String[] arr = o.toString().split(" ");
      List<Pair<String, String>> columns = getColumns(schema, table);
      for (int i=0; i<arr.length; i++) {
        partition.add(columns.get(Integer.valueOf(arr[i])-1).getKey());
      }
    }
    // Hive and Spark append partition information at the end of the "DESCRIBE TABLE" statement.
    else if (syntax instanceof HiveSyntax || syntax instanceof SparkSyntax) {
      boolean hasPartitionInfoStarted = false;
      while (queryResult.next()) {
        String name = queryResult.getString(0);
        if (hasPartitionInfoStarted && (name.equalsIgnoreCase("# col_name") == false)) {
          partition.add(name);
        } else if (name.equalsIgnoreCase("# Partition Information")) {
          hasPartitionInfoStarted = true;
        }
      }
    }
    else {
      while (queryResult.next()) {
        partition.add(queryResult.getString(0));
>>>>>>> 9460106b
      }
    }

    return partition;
  }

  @Override
  public String getDefaultSchema() {
    return currentSchema;
  }

  @Override
  public void setDefaultSchema(String schema) {
    currentSchema = schema;
  }

  public DatabaseMetaData getMetadata() throws VerdictDBDbmsException {
    try {
      return conn.getMetaData();
    } catch (SQLException e) {
      throw new VerdictDBDbmsException(e);
    }
  }

}<|MERGE_RESOLUTION|>--- conflicted
+++ resolved
@@ -8,6 +8,7 @@
 import org.apache.commons.lang3.tuple.Pair;
 import org.verdictdb.coordinator.VerdictSingleResult;
 import org.verdictdb.exception.VerdictDBDbmsException;
+import org.verdictdb.jdbc41.VerdictResultSet;
 import org.verdictdb.sqlsyntax.HiveSyntax;
 import org.verdictdb.sqlsyntax.PostgresqlSyntax;
 import org.verdictdb.sqlsyntax.SparkSyntax;
@@ -130,23 +131,9 @@
   public List<String> getSchemas() throws VerdictDBDbmsException{
     List<String> schemas = new ArrayList<>();
     DbmsQueryResult queryResult = executeQuery(syntax.getSchemaCommand());
-<<<<<<< HEAD
-    VerdictSingleResult verdictResult = new VerdictSingleResult(queryResult);
-    VerdictResultSet jdbcResultSet = new VerdictResultSet(verdictResult);
-    try {
-      while (jdbcResultSet.next()) {
-        schemas.add(jdbcResultSet.getString(syntax.getSchemaNameColumnIndex()+1));
-      }
-    } catch (SQLException e) {
-      throw new VerdictDBDbmsException(e);
-    } finally {
-      jdbcResultSet.close();
-=======
-//    VerdictResultSet jdbcResultSet = new VerdictResultSet(queryResult);
 
     while (queryResult.next()) {
       schemas.add(queryResult.getString(syntax.getSchemaNameColumnIndex()));
->>>>>>> 9460106b
     }
     
     return schemas;
@@ -156,23 +143,9 @@
   public List<String> getTables(String schema) throws VerdictDBDbmsException {
     List<String> tables = new ArrayList<>();
     DbmsQueryResult queryResult = executeQuery(syntax.getTableCommand(schema));
-<<<<<<< HEAD
-    VerdictSingleResult verdictResult = new VerdictSingleResult(queryResult);
-    VerdictResultSet jdbcQueryResult = new VerdictResultSet(verdictResult);
-    try {
-      while (jdbcQueryResult.next()) {
-        tables.add(jdbcQueryResult.getString(syntax.getTableNameColumnIndex()+1));
-      }
-    } catch (SQLException e) {
-      throw new VerdictDBDbmsException(e);
-    } finally {
-      jdbcQueryResult.close();
-=======
-//    VerdictResultSet jdbcQueryResult = new VerdictResultSet(queryResult);
-    
+
     while (queryResult.next()) {
       tables.add(queryResult.getString(syntax.getTableNameColumnIndex()));
->>>>>>> 9460106b
     }
       
     return tables;
@@ -182,26 +155,6 @@
   public List<Pair<String, String>> getColumns(String schema, String table) throws VerdictDBDbmsException {
     List<Pair<String, String>> columns = new ArrayList<>();
     DbmsQueryResult queryResult = executeQuery(syntax.getColumnsCommand(schema, table));
-<<<<<<< HEAD
-    VerdictSingleResult verdictResult = new VerdictSingleResult(queryResult);
-    VerdictResultSet jdbcQueryResult = new VerdictResultSet(verdictResult);
-    try {
-      while (jdbcQueryResult.next()) {
-        String type = jdbcQueryResult.getString(syntax.getColumnTypeColumnIndex()+1);
-        type = type.toLowerCase();
-        
-//        // remove the size of type
-//        type = type.replaceAll("\\(.*\\)", "");
-        
-        columns.add(
-            new ImmutablePair<>(jdbcQueryResult.getString(syntax.getColumnNameColumnIndex()+1), type));
-      }
-    } catch (SQLException e) {
-      throw new VerdictDBDbmsException(e);
-    } finally {
-      jdbcQueryResult.close();
-=======
-    //    VerdictResultSet jdbcQueryResult = new VerdictResultSet(queryResult);
 
     while (queryResult.next()) {
       String type = queryResult.getString(syntax.getColumnTypeColumnIndex());
@@ -212,7 +165,6 @@
 
       columns.add(
           new ImmutablePair<>(queryResult.getString(syntax.getColumnNameColumnIndex()), type));
->>>>>>> 9460106b
     }
     
     return columns;
@@ -222,38 +174,6 @@
   public List<String> getPartitionColumns(String schema, String table) throws VerdictDBDbmsException {
     List<String> partition = new ArrayList<>();
     DbmsQueryResult queryResult = executeQuery(syntax.getPartitionCommand(schema, table));
-<<<<<<< HEAD
-    VerdictSingleResult verdictResult = new VerdictSingleResult(queryResult);
-    VerdictResultSet jdbcQueryResult = new VerdictResultSet(verdictResult);
-    
-    try {
-      // the result of postgresql is a vector of column index
-      if (syntax instanceof PostgresqlSyntax) {
-        jdbcQueryResult.next();
-        Object o = jdbcQueryResult.getObject(1);
-        String[] arr = o.toString().split(" ");
-        List<Pair<String, String>> columns = getColumns(schema, table);
-        for (int i=0; i<arr.length; i++) {
-          partition.add(columns.get(Integer.valueOf(arr[i])-1).getKey());
-        }
-      }
-      // Hive and Spark append partition information at the end of the "DESCRIBE TABLE" statement.
-      else if (syntax instanceof HiveSyntax || syntax instanceof SparkSyntax) {
-        boolean hasPartitionInfoStarted = false;
-        while (jdbcQueryResult.next()) {
-          String name = queryResult.getString(0);
-          if (hasPartitionInfoStarted && (name.equalsIgnoreCase("# col_name") == false)) {
-            partition.add(name);
-          } else if (name.equalsIgnoreCase("# Partition Information")) {
-            hasPartitionInfoStarted = true;
-          }
-        }
-      }
-      else {
-        while (jdbcQueryResult.next()) {
-          partition.add(jdbcQueryResult.getString(1));
-        }
-=======
     //    VerdictResultSet jdbcQueryResult = new VerdictResultSet(queryResult);
 
     // the result of postgresql is a vector of column index
@@ -281,7 +201,6 @@
     else {
       while (queryResult.next()) {
         partition.add(queryResult.getString(0));
->>>>>>> 9460106b
       }
     }
 
