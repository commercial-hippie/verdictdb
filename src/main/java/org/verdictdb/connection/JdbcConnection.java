package org.verdictdb.connection;

import java.sql.Connection;
import java.sql.DatabaseMetaData;
import java.sql.ResultSet;
import java.sql.SQLException;
import java.sql.Statement;
import java.util.ArrayList;
import java.util.List;

import org.apache.commons.lang3.tuple.ImmutablePair;
import org.apache.commons.lang3.tuple.Pair;
import org.verdictdb.exception.VerdictDBDbmsException;
<<<<<<< HEAD
import org.verdictdb.sqlsyntax.*;
=======
import org.verdictdb.sqlsyntax.HiveSyntax;
import org.verdictdb.sqlsyntax.PostgresqlSyntax;
import org.verdictdb.sqlsyntax.RedshiftSyntax;
import org.verdictdb.sqlsyntax.SparkSyntax;
import org.verdictdb.sqlsyntax.SqlSyntax;
import org.verdictdb.sqlsyntax.SqlSyntaxList;
>>>>>>> 4a0d32d5

public class JdbcConnection implements DbmsConnection {
  
  Connection conn;

  SqlSyntax syntax;
  
  String currentSchema = null;
  
  JdbcQueryResult jrs = null;
  
  private boolean outputDebugMessage = false;
  
  public static JdbcConnection create(Connection conn) throws VerdictDBDbmsException {
    String connectionString = null;
    try {
      connectionString = conn.getMetaData().getURL();
    } catch (SQLException e) {
      throw new VerdictDBDbmsException(e);
    }
    
    String dbName = connectionString.split(":")[1];
    SqlSyntax syntax = SqlSyntaxList.getSyntaxFor(dbName);
    
    return new JdbcConnection(conn, syntax);
  }
  
  public JdbcConnection(Connection conn, SqlSyntax syntax) {
    this.conn = conn;
    try {
      if (syntax instanceof PostgresqlSyntax || syntax instanceof RedshiftSyntax) {
        this.currentSchema = conn.getSchema();
      } else {
        this.currentSchema = conn.getCatalog();
      }
    } catch (SQLException e) {
      e.printStackTrace();
      // leave currentSchema as null
    }
    this.syntax = syntax;
  }
  
  @Override
  public void close() {
    try {
      this.conn.close();
    } catch (SQLException e) {
      e.printStackTrace();
    }
  }
  
  @Override
  public DbmsQueryResult execute(String sql) throws VerdictDBDbmsException {
<<<<<<< HEAD
    //System.out.println("About to issue this query: " + sql);
=======
    if (outputDebugMessage) {
      System.out.println("About to issue this query: " + sql);
    }
    
>>>>>>> 4a0d32d5
    try {
      Statement stmt = conn.createStatement();
      JdbcQueryResult jrs = null;
      boolean doesResultExist = stmt.execute(sql);
      if (doesResultExist) {
        ResultSet rs = stmt.getResultSet();
        jrs = new JdbcQueryResult(rs);
        rs.close();
      } else {
        jrs = null;
      }
      stmt.close();
      return jrs;
    } catch (SQLException e) {
//      e.printStackTrace();
      throw new VerdictDBDbmsException(e.getMessage());
    }
  }

//  @Override
//  public DbmsQueryResult getResult() {
//    return jrs;
//  }
  
  public DbmsQueryResult executeQuery(String sql) throws VerdictDBDbmsException {
    return execute(sql);
  }

//  @Override
//  public DbmsQueryResult executeQuery(String query) throws VerdictDBDbmsException {
//    System.out.println("About to issue this query: " + query);
//    try {
//      Statement stmt = conn.createStatement();
//      ResultSet rs = stmt.executeQuery(query);
//      JdbcQueryResult jrs = new JdbcQueryResult(rs);
//      rs.close();
//      stmt.close();
//      return jrs;
//    } catch (SQLException e) {
//      throw new VerdictDBDbmsException(e.getMessage());
//    }
//  }
//
//  @Override
//  public int executeUpdate(String query) throws VerdictDBDbmsException {
//    System.out.println("About to issue this query: " + query);
//    try {
//      Statement stmt = conn.createStatement();
//      int r = stmt.executeUpdate(query);
//      stmt.close();
//      return r;
//    } catch (SQLException e) {
//      throw new VerdictDBDbmsException(e);
////      e.printStackTrace();
////      return 0;
//    }
//  }

  @Override
  public SqlSyntax getSyntax() {
    return syntax;
  }

  public Connection getConnection() {return conn;}

  @Override
  public List<String> getSchemas() throws VerdictDBDbmsException{
    List<String> schemas = new ArrayList<>();
    DbmsQueryResult queryResult = executeQuery(syntax.getSchemaCommand());

    while (queryResult.next()) {
      schemas.add(queryResult.getString(syntax.getSchemaNameColumnIndex()));
    }
    
    return schemas;
  }

  @Override
  public List<String> getTables(String schema) throws VerdictDBDbmsException {
    List<String> tables = new ArrayList<>();
    DbmsQueryResult queryResult = executeQuery(syntax.getTableCommand(schema));

    while (queryResult.next()) {
      tables.add(queryResult.getString(syntax.getTableNameColumnIndex()));
    }
      
    return tables;
  }

  @Override
  public List<Pair<String, String>> getColumns(String schema, String table) throws VerdictDBDbmsException {
    List<Pair<String, String>> columns = new ArrayList<>();
    DbmsQueryResult queryResult = executeQuery(syntax.getColumnsCommand(schema, table));

    while (queryResult.next()) {
      String type = queryResult.getString(syntax.getColumnTypeColumnIndex());
      type = type.toLowerCase();

      //        // remove the size of type
      //        type = type.replaceAll("\\(.*\\)", "");

      columns.add(
          new ImmutablePair<>(queryResult.getString(syntax.getColumnNameColumnIndex()), type));
    }
    
    return columns;
  }

  @Override
  public List<String> getPartitionColumns(String schema, String table) throws VerdictDBDbmsException {
    List<String> partition = new ArrayList<>();
    DbmsQueryResult queryResult;
    if (syntax instanceof ImpalaSyntax) {
      try {
        queryResult = executeQuery(syntax.getPartitionCommand(schema, table));
      } catch (Exception e) {
        return partition;
      }
    }
    else  queryResult = executeQuery(syntax.getPartitionCommand(schema, table));
    //    VerdictResultSet jdbcQueryResult = new VerdictResultSet(queryResult);

    // the result of postgresql is a vector of column index
    if (syntax instanceof PostgresqlSyntax) {
      if (queryResult.next()) {
        Object o = queryResult.getValue(0);
        String[] arr = o.toString().split(" ");
        List<Pair<String, String>> columns = getColumns(schema, table);
        for (int i=0; i<arr.length; i++) {
          partition.add(columns.get(Integer.valueOf(arr[i])-1).getKey());
        }
      }
    }
    // Hive and Spark append partition information at the end of the "DESCRIBE TABLE" statement.
    else if (syntax instanceof HiveSyntax || syntax instanceof SparkSyntax) {
      boolean hasPartitionInfoStarted = false;
      while (queryResult.next()) {
        String name = queryResult.getString(0);
        if (hasPartitionInfoStarted && (name.equalsIgnoreCase("# col_name") == false)) {
          partition.add(name);
        } else if (name.equalsIgnoreCase("# Partition Information")) {
          hasPartitionInfoStarted = true;
        }
      }
    }
    else {
      while (queryResult.next()) {
        partition.add(queryResult.getString(0));
      }
    }

    return partition;
  }

  @Override
  public String getDefaultSchema() {
    return currentSchema;
  }

  @Override
  public void setDefaultSchema(String schema) {
    currentSchema = schema;
  }

  public DatabaseMetaData getMetadata() throws VerdictDBDbmsException {
    try {
      return conn.getMetaData();
    } catch (SQLException e) {
      throw new VerdictDBDbmsException(e);
    }
  }

  public boolean isOutputDebugMessage() {
    return outputDebugMessage;
  }

  public void setOutputDebugMessage(boolean outputDebugMessage) {
    this.outputDebugMessage = outputDebugMessage;
  }

}<|MERGE_RESOLUTION|>--- conflicted
+++ resolved
@@ -11,16 +11,12 @@
 import org.apache.commons.lang3.tuple.ImmutablePair;
 import org.apache.commons.lang3.tuple.Pair;
 import org.verdictdb.exception.VerdictDBDbmsException;
-<<<<<<< HEAD
-import org.verdictdb.sqlsyntax.*;
-=======
 import org.verdictdb.sqlsyntax.HiveSyntax;
 import org.verdictdb.sqlsyntax.PostgresqlSyntax;
-import org.verdictdb.sqlsyntax.RedshiftSyntax;
 import org.verdictdb.sqlsyntax.SparkSyntax;
 import org.verdictdb.sqlsyntax.SqlSyntax;
 import org.verdictdb.sqlsyntax.SqlSyntaxList;
->>>>>>> 4a0d32d5
+import org.verdictdb.sqlsyntax.*;
 
 public class JdbcConnection implements DbmsConnection {
   
@@ -33,7 +29,7 @@
   JdbcQueryResult jrs = null;
   
   private boolean outputDebugMessage = false;
-  
+
   public static JdbcConnection create(Connection conn) throws VerdictDBDbmsException {
     String connectionString = null;
     try {
@@ -74,14 +70,10 @@
   
   @Override
   public DbmsQueryResult execute(String sql) throws VerdictDBDbmsException {
-<<<<<<< HEAD
-    //System.out.println("About to issue this query: " + sql);
-=======
     if (outputDebugMessage) {
       System.out.println("About to issue this query: " + sql);
     }
-    
->>>>>>> 4a0d32d5
+
     try {
       Statement stmt = conn.createStatement();
       JdbcQueryResult jrs = null;
