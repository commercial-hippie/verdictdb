package org.verdictdb.jdbc;


import static java.sql.Types.DOUBLE;

import java.io.ByteArrayInputStream;
import java.io.InputStream;
import java.io.Reader;
import java.math.BigDecimal;
import java.net.URL;
import java.sql.Array;
import java.sql.Blob;
import java.sql.Clob;
import java.sql.Date;
import java.sql.NClob;
import java.sql.Ref;
import java.sql.ResultSet;
import java.sql.ResultSetMetaData;
import java.sql.RowId;
import java.sql.SQLException;
import java.sql.SQLWarning;
import java.sql.SQLXML;
import java.sql.Statement;
import java.sql.Time;
import java.sql.Timestamp;
import java.util.Arrays;
import java.util.Calendar;
import java.util.HashMap;
import java.util.HashSet;
import java.util.Map;

import org.verdictdb.connection.DataTypeConverter;
import org.verdictdb.connection.DbmsQueryResult;
import org.verdictdb.exception.UnexpectedTypeException;

public class JdbcResultSet implements ResultSet {

  private DbmsQueryResult queryResult;
  
  private ResultSetMetaData metadata;

  private Object lastValue = null;

  private Boolean isBeforefirst = true;

  private Boolean isAfterLast = false;

  private Boolean isFirst = false;

  private int rowCount = 0;

  private HashSet<String> numericType = new HashSet<>(Arrays.asList(
      "bigint", "decimal", "float", "integer", "real", "numeric", "tinyint", "smallint", "long", "double"));

  private HashMap<String, Integer> colNameIdx = new HashMap<>();

  public JdbcResultSet(DbmsQueryResult queryResult) {
    this.queryResult = queryResult;
    for (int i = 0; i < queryResult.getColumnCount(); i++) {
      colNameIdx.put(queryResult.getColumnName(i), i);
    }
    metadata = new JdbcResultSetMetaData(queryResult);
  }

  private boolean isValidType(String expected, int columnindex){
    String actual = DataTypeConverter.typeName(queryResult.getColumnType(columnindex-1));
    if (queryResult.getColumnType(columnindex-1) == DOUBLE) actual = "real";
    if (expected.equals("boolean")) {
      return numericType.contains(actual) || actual.equals("boolean") || actual.equals("bit");
    }
    else if (expected.equals("byte")) {
      return numericType.contains(actual) || actual.equals("boolean") || actual.equals("bit");
    }
    else if (expected.equals("short")) {
      return numericType.contains(actual) || actual.equals("boolean") || actual.equals("bit");
    }
    else if (expected.equals("int")) {
      return numericType.contains(actual) || actual.equals("boolean") || actual.equals("bit");
    }
    else if (expected.equals("long")) {
      return numericType.contains(actual) || actual.equals("boolean") || actual.equals("bit");
    }
    else if (expected.equals("float")) {
      return numericType.contains(actual);
    }
    else if (expected.equals("double")) {
      return numericType.contains(actual);
    }
    else if (expected.equals("bigdecimal")) {
      return numericType.contains(actual);
    }
    else if (expected.equals("bytes")) {
      return  actual.equals("binary") || actual.equals("varbinary") || actual.equals("longvarbinary")
          || actual.equals("blob");
    }
    else if (expected.equals("date")) {
      return  actual.equals("timestamp") || actual.equals("date") || actual.equals("time");
    }
    else if (expected.equals("time")) {
      return  actual.equals("timestamp") || actual.equals("date") || actual.equals("time");
    }
    else if (expected.equals("timestamp")) {
      return actual.equals("timestamp") || actual.equals("date") || actual.equals("time");
    }
    else if (expected.equals("asciistream")) {
      return actual.equals("clob");
    }
    else if (expected.equals("binarystream")) {
      return actual.equals("blob") || actual.equals("binary") || actual.equals("varbinary")
          || actual.equals("longvarbinary");
    }
    else if (expected.equals("blob")) {
      return actual.equals("blob");
    }
    else if (expected.equals("clob")) {
      return actual.equals("clob");
    }
    else if (expected.equals("array")) {
      return actual.equals("array");
    }
    else if (expected.equals("ref")) {
      return actual.equals("ref");
    }
    else if (expected.equals("sqlxml")) {
      return actual.equals("xml");
    }
    else if (expected.equals("rowid")) {
      return actual.equals("rowid");
    }
    else if (expected.equals("nclob")) {
      return actual.equals("nclob");
    }
    else return false;
  }

  @Override
  public boolean next() throws SQLException {
    if (rowCount==1) isFirst = true;
    else isFirst = false;
    if (isBeforefirst) isBeforefirst = false;
    boolean next = queryResult.next();
    rowCount++;
    if (!next) isAfterLast = true;
    return next;
  }

  @Override
  public void close() { }

  @Override
  public boolean wasNull() throws SQLException {
    return lastValue == null;
  }

  @Override
  public String getString(int columnIndex) throws SQLException {
    lastValue = String.valueOf(queryResult.getValue(columnIndex-1));
    return (String)lastValue;
  }

  @Override
  public boolean getBoolean(int columnIndex) throws SQLException {
    if (isValidType("boolean", columnIndex)) {
      lastValue = queryResult.getValue(columnIndex-1);
      return (boolean)lastValue;
    }
    else throw new SQLException("Not supported data type.");
  }

  @Override
  public byte getByte(int columnIndex) throws SQLException {
<<<<<<< HEAD
    try {
      if (isValidType("byte", columnIndex)) {
        lastValue = TypeCasting.toByte(queryResult.getValue(columnIndex));
        return (byte)lastValue;
      }
      else {
        throw new UnexpectedTypeException(queryResult.getValue(columnIndex));
      }
    }
    catch (UnexpectedTypeException e) {
      throw new SQLException(e.getMessage());
=======
    if (isValidType("byte", columnIndex)) {
      lastValue = TypeCasting.toByte(queryResult.getValue(columnIndex-1));
      return (byte)lastValue;
>>>>>>> 08fb1a39
    }
  }

  @Override
  public short getShort(int columnIndex) throws SQLException {
<<<<<<< HEAD
    try {
      if (isValidType("short", columnIndex)) {
        lastValue = TypeCasting.toShort(queryResult.getValue(columnIndex));
        return (short)lastValue;
      }
      else {
        throw new UnexpectedTypeException(queryResult.getValue(columnIndex));
      }
    }
    catch (UnexpectedTypeException e) {
      throw new SQLException(e.getMessage());
=======
    if (isValidType("short", columnIndex)) {
      lastValue = TypeCasting.toShort(queryResult.getValue(columnIndex-1));
      return (short)lastValue;
>>>>>>> 08fb1a39
    }
  }

  @Override
  public int getInt(int columnIndex) throws SQLException {
<<<<<<< HEAD
    try {
      if (isValidType("int", columnIndex)) {
        lastValue = TypeCasting.toInteger(queryResult.getValue(columnIndex));
        return (int)lastValue;
      }
      else {
        throw new UnexpectedTypeException(queryResult.getValue(columnIndex));
      }
    }
    catch (UnexpectedTypeException e) {
      throw new SQLException(e.getMessage());
=======
    if (isValidType("int", columnIndex)) {
      lastValue = TypeCasting.toInteger(queryResult.getValue(columnIndex-1));
      return (int)lastValue;
>>>>>>> 08fb1a39
    }
  }

  @Override
  public long getLong(int columnIndex) throws SQLException {
<<<<<<< HEAD
    try {
      if (isValidType("long", columnIndex)) {
        lastValue = TypeCasting.toLong(queryResult.getValue(columnIndex));
        return (long)lastValue;
      }
      else {
        throw new UnexpectedTypeException(queryResult.getValue(columnIndex));
      }
    }
    catch (UnexpectedTypeException e) {
      throw new SQLException(e.getMessage());
=======
    if (isValidType("long", columnIndex)) {
      lastValue = TypeCasting.toLong(queryResult.getValue(columnIndex-1));
      return (long)lastValue;
>>>>>>> 08fb1a39
    }
  }

  @Override
  public float getFloat(int columnIndex) throws SQLException {
<<<<<<< HEAD
    try {
      if (isValidType("float", columnIndex)) {
        lastValue = TypeCasting.toFloat(queryResult.getValue(columnIndex));
        return (float)lastValue;
      }
      else {
        throw new UnexpectedTypeException(queryResult.getValue(columnIndex));
      }
    }
    catch (UnexpectedTypeException e) {
      throw new SQLException(e.getMessage());
=======
    if (isValidType("float", columnIndex)) {
      lastValue = TypeCasting.toFloat(queryResult.getValue(columnIndex-1));
      return (float)lastValue;
>>>>>>> 08fb1a39
    }
  }

  @Override
  public double getDouble(int columnIndex) throws SQLException {
<<<<<<< HEAD
    try {
      if (isValidType("double", columnIndex)) {
        lastValue = TypeCasting.toDouble(queryResult.getValue(columnIndex));
        return (double)lastValue;
      }
      else {
        throw new UnexpectedTypeException(queryResult.getValue(columnIndex));
      }
    }
    catch (UnexpectedTypeException e) {
      throw new SQLException(e.getMessage());
=======
    if (isValidType("double", columnIndex)) {
      lastValue = TypeCasting.toDouble(queryResult.getValue(columnIndex-1));
      return (double)lastValue;
>>>>>>> 08fb1a39
    }
  }

  @Override
  public BigDecimal getBigDecimal(int columnIndex, int scale) throws SQLException {
<<<<<<< HEAD
    try {
      if (isValidType("bigdecimal", columnIndex)) {
        lastValue = TypeCasting.toBigDecimal(queryResult.getValue(columnIndex), scale);
        return (BigDecimal) lastValue;
      }
      else {
        throw new UnexpectedTypeException(queryResult.getValue(columnIndex));
      }
    }
    catch (UnexpectedTypeException e) {
      throw new SQLException(e.getMessage());
=======
    if (isValidType("bigdecimal", columnIndex)) {
      lastValue = TypeCasting.toBigDecimal(queryResult.getValue(columnIndex-1), scale);
      return (BigDecimal) lastValue;
>>>>>>> 08fb1a39
    }
  }

  @Override
  public byte[] getBytes(int columnIndex) throws SQLException {
   if (isValidType("bytes", columnIndex)) {
      lastValue = queryResult.getValue(columnIndex-1);
      return (byte[])lastValue;
    }
    else throw new SQLException("Not supported data type.");
  }

  @Override
  public Date getDate(int columnIndex) throws SQLException {
    if (isValidType("date", columnIndex)) {
      if (queryResult.getValue(columnIndex-1) instanceof Date){
        lastValue = queryResult.getValue(columnIndex-1);
      }
      else if (queryResult.getValue(columnIndex-1) instanceof Timestamp) {
        lastValue  = new Date(((Timestamp)(queryResult.getValue(columnIndex-1))).getTime());
      }
      else if (queryResult.getValue(columnIndex-1) instanceof Time) {
        lastValue =  new Date(((Time)(queryResult.getValue(columnIndex-1))).getTime());
      }
      return (Date) lastValue;
    }
    else throw new SQLException("Not supported data type.");
  }

  @Override
  public Time getTime(int columnIndex) throws SQLException {
    if (isValidType("time", columnIndex)) {
      if (queryResult.getValue(columnIndex-1) instanceof Date){
        lastValue  = new Time(((Date)(queryResult.getValue(columnIndex-1))).getTime());
      }
      else if (queryResult.getValue(columnIndex-1) instanceof Timestamp) {
        lastValue  = new Time(((Timestamp)(queryResult.getValue(columnIndex-1))).getTime());
      }
      else if (queryResult.getValue(columnIndex-1) instanceof Time) {
        lastValue = queryResult.getValue(columnIndex-1);
      }
      return (Time)lastValue;
    }
    else throw new SQLException("Not supported data type.");
  }

  @Override
  public Timestamp getTimestamp(int columnIndex) throws SQLException {
    if (isValidType("timestamp", columnIndex)) {
      if (queryResult.getValue(columnIndex-1) instanceof Date){
        lastValue  = new Timestamp(((Date)(queryResult.getValue(columnIndex-1))).getTime());
      }
      else if (queryResult.getValue(columnIndex-1) instanceof Time) {
        lastValue  = new Timestamp(((Time)(queryResult.getValue(columnIndex-1))).getTime());
      }
      else if (queryResult.getValue(columnIndex-1) instanceof Timestamp) {
        lastValue = queryResult.getValue(columnIndex-1);
      }
      return (Timestamp) lastValue;
    }
    else throw new SQLException("Not supported data type.");
  }

  @Override
  public InputStream getAsciiStream(int columnIndex) throws SQLException {
    if (isValidType("asciistream", columnIndex)) {
      lastValue = queryResult.getValue(columnIndex-1);
      return (InputStream) lastValue;
    }
    else throw new SQLException("Not supported data type.");
  }

  @Override
  public InputStream getUnicodeStream(int columnIndex) throws SQLException {
    if (isValidType("unicodestream", columnIndex)) {
      lastValue = queryResult.getValue(columnIndex-1);
      return (InputStream) lastValue;
    }
    else throw new SQLException("Not supported data type.");
  }

  @Override
  public InputStream getBinaryStream(int columnIndex) throws SQLException {
    if (isValidType("binarystream", columnIndex)) {
      lastValue = queryResult.getValue(columnIndex-1);
      if (lastValue instanceof byte[]){
        ByteArrayInputStream byteArrayInputStream = new ByteArrayInputStream((byte[]) lastValue);
        return byteArrayInputStream;
      }
      return (InputStream) lastValue;
    }
    else throw new SQLException("Not supported data type.");
  }
  
  String standardizedLabel(String label) {
    return label.toLowerCase();
  }

  @Override
  public String getString(String columnLabel) throws SQLException {
<<<<<<< HEAD
    if (colNameIdx.containsKey(standardizedLabel(columnLabel))) {
      return getString(colNameIdx.get(standardizedLabel(columnLabel.toLowerCase())));
=======
    if (colNameIdx.containsKey(columnLabel)) {
      return getString(colNameIdx.get(columnLabel)+1);
>>>>>>> 08fb1a39
    }
    else throw new SQLException("ColumnLabel does not exist.");
  }

  @Override
  public boolean getBoolean(String columnLabel) throws SQLException {
<<<<<<< HEAD
    if (colNameIdx.containsKey(standardizedLabel(columnLabel))) {
      return getBoolean(colNameIdx.get(standardizedLabel(columnLabel)));
=======
    if (colNameIdx.containsKey(columnLabel)) {
      return getBoolean(colNameIdx.get(columnLabel)+1);
>>>>>>> 08fb1a39
    }
    else throw new SQLException("ColumnLabel does not exist.");
  }

  @Override
  public byte getByte(String columnLabel) throws SQLException {
<<<<<<< HEAD
    if (colNameIdx.containsKey(standardizedLabel(columnLabel))) {
      return getByte(colNameIdx.get(standardizedLabel(columnLabel)));
=======
    if (colNameIdx.containsKey(columnLabel)) {
      return getByte(colNameIdx.get(columnLabel)+1);
>>>>>>> 08fb1a39
    }
    else throw new SQLException("ColumnLabel does not exist.");
  }

  @Override
  public short getShort(String columnLabel) throws SQLException {
<<<<<<< HEAD
    if (colNameIdx.containsKey(standardizedLabel(columnLabel))) {
      return getShort(colNameIdx.get(standardizedLabel(columnLabel)));
=======
    if (colNameIdx.containsKey(columnLabel)) {
      return getShort(colNameIdx.get(columnLabel)+1);
>>>>>>> 08fb1a39
    }
    else throw new SQLException("ColumnLabel does not exist.");
  }

  @Override
  public int getInt(String columnLabel) throws SQLException {
<<<<<<< HEAD
   if (colNameIdx.containsKey(standardizedLabel(columnLabel))) {
      return getInt(colNameIdx.get(standardizedLabel(columnLabel)));
=======
   if (colNameIdx.containsKey(columnLabel)) {
      return getInt(colNameIdx.get(columnLabel)+1);
>>>>>>> 08fb1a39
    }
    else throw new SQLException("ColumnLabel does not exist.");
  }

  @Override
  public long getLong(String columnLabel) throws SQLException {
<<<<<<< HEAD
    if (colNameIdx.containsKey(standardizedLabel(columnLabel))) {
      return getLong(colNameIdx.get(standardizedLabel(columnLabel)));
=======
    if (colNameIdx.containsKey(columnLabel)) {
      return getLong(colNameIdx.get(columnLabel)+1);
>>>>>>> 08fb1a39
    }
    else throw new SQLException("ColumnLabel does not exist.");
  }

  @Override
  public float getFloat(String columnLabel) throws SQLException {
<<<<<<< HEAD
    if (colNameIdx.containsKey(standardizedLabel(columnLabel))) {
      return getFloat(colNameIdx.get(standardizedLabel(columnLabel)));
=======
    if (colNameIdx.containsKey(columnLabel)) {
      return getFloat(colNameIdx.get(columnLabel)+1);
>>>>>>> 08fb1a39
    }
    else throw new SQLException("ColumnLabel does not exist.");
  }

  @Override
  public double getDouble(String columnLabel) throws SQLException {
<<<<<<< HEAD
    if (colNameIdx.containsKey(standardizedLabel(columnLabel))) {
      return getDouble(colNameIdx.get(standardizedLabel(columnLabel)));
=======
    if (colNameIdx.containsKey(columnLabel)) {
      return getDouble(colNameIdx.get(columnLabel)+1);
>>>>>>> 08fb1a39
    }
    else throw new SQLException("ColumnLabel does not exist.");
  }

  @Override
  public BigDecimal getBigDecimal(String columnLabel, int scale) throws SQLException {
<<<<<<< HEAD
    if (colNameIdx.containsKey(standardizedLabel(columnLabel))) {
      return getBigDecimal(colNameIdx.get(standardizedLabel(columnLabel)), scale);
=======
    if (colNameIdx.containsKey(columnLabel)) {
      return getBigDecimal(colNameIdx.get(columnLabel)+1, scale);
>>>>>>> 08fb1a39
    }
    else throw new SQLException("ColumnLabel does not exist.");
  }

  @Override
  public byte[] getBytes(String columnLabel) throws SQLException {
<<<<<<< HEAD
    if (colNameIdx.containsKey(standardizedLabel(columnLabel))) {
      return getBytes(colNameIdx.get(standardizedLabel(columnLabel)));
=======
    if (colNameIdx.containsKey(columnLabel)) {
      return getBytes(colNameIdx.get(columnLabel)+1);
>>>>>>> 08fb1a39
    }
    else throw new SQLException("ColumnLabel does not exist.");
  }

  @Override
  public Date getDate(String columnLabel) throws SQLException {
<<<<<<< HEAD
   if (colNameIdx.containsKey(standardizedLabel(columnLabel))) {
      return getDate(colNameIdx.get(standardizedLabel(columnLabel)));
=======
   if (colNameIdx.containsKey(columnLabel)) {
      return getDate(colNameIdx.get(columnLabel)+1);
>>>>>>> 08fb1a39
    }
    else throw new SQLException("ColumnLabel does not exist.");
  }

  @Override
  public Time getTime(String columnLabel) throws SQLException {
<<<<<<< HEAD
    if (colNameIdx.containsKey(standardizedLabel(columnLabel))) {
      return getTime(colNameIdx.get(standardizedLabel(columnLabel)));
=======
    if (colNameIdx.containsKey(columnLabel)) {
      return getTime(colNameIdx.get(columnLabel)+1);
>>>>>>> 08fb1a39
    }
    else throw new SQLException("ColumnLabel does not exist.");
  }

  @Override
  public Timestamp getTimestamp(String columnLabel) throws SQLException {
<<<<<<< HEAD
    if (colNameIdx.containsKey(standardizedLabel(columnLabel))) {
      return getTimestamp(colNameIdx.get(standardizedLabel(columnLabel)));
=======
    if (colNameIdx.containsKey(columnLabel)) {
      return getTimestamp(colNameIdx.get(columnLabel)+1);
>>>>>>> 08fb1a39
    }
    else throw new SQLException("ColumnLabel does not exist.");
  }

  @Override
  public InputStream getAsciiStream(String columnLabel) throws SQLException {
<<<<<<< HEAD
    if (colNameIdx.containsKey(standardizedLabel(columnLabel))) {
      return getAsciiStream(colNameIdx.get(standardizedLabel(columnLabel)));
=======
    if (colNameIdx.containsKey(columnLabel)) {
      return getAsciiStream(colNameIdx.get(columnLabel)+1);
>>>>>>> 08fb1a39
    }
    else throw new SQLException("ColumnLabel does not exist.");
  }

  @Override
  public InputStream getUnicodeStream(String columnLabel) throws SQLException {
<<<<<<< HEAD
    if (colNameIdx.containsKey(standardizedLabel(columnLabel))) {
      return getUnicodeStream(colNameIdx.get(standardizedLabel(columnLabel)));
=======
    if (colNameIdx.containsKey(columnLabel)) {
      return getUnicodeStream(colNameIdx.get(columnLabel)+1);
>>>>>>> 08fb1a39
    }
    else throw new SQLException("ColumnLabel does not exist.");
  }

  @Override
  public InputStream getBinaryStream(String columnLabel) throws SQLException {
<<<<<<< HEAD
    if (colNameIdx.containsKey(standardizedLabel(columnLabel))) {
      return getBinaryStream(colNameIdx.get(standardizedLabel(columnLabel)));
=======
    if (colNameIdx.containsKey(columnLabel)) {
      return getBinaryStream(colNameIdx.get(columnLabel)+1);
>>>>>>> 08fb1a39
    }
    else throw new SQLException("ColumnLabel does not exist.");
  }

  @Override
  public SQLWarning getWarnings() throws SQLException {
    throw new SQLException("Function is not supported yet.");
  }

  @Override
  public void clearWarnings() throws SQLException {
    throw new SQLException("Function is not supported yet.");
  }

  @Override
  public String getCursorName() throws SQLException {
    throw new SQLException("Function is not supported yet.");
  }

  @Override
  public ResultSetMetaData getMetaData() throws SQLException {
    return metadata;
  }

  @Override
  public Object getObject(int columnIndex) throws SQLException {
    return queryResult.getValue(columnIndex-1);
  }

  @Override
  public Object getObject(String columnLabel) throws SQLException {
<<<<<<< HEAD
    if (colNameIdx.containsKey(standardizedLabel(columnLabel))) {
      return getObject(colNameIdx.get(standardizedLabel(columnLabel)));
=======
    if (colNameIdx.containsKey(columnLabel)) {
      return getObject(colNameIdx.get(columnLabel)+1);
>>>>>>> 08fb1a39
    }
    else throw new SQLException("ColumnLabel does not exist.");
  }

  @Override
  public int findColumn(String columnLabel) throws SQLException {
<<<<<<< HEAD
    return colNameIdx.get(standardizedLabel(columnLabel));
=======
    return colNameIdx.get(columnLabel)+1;
>>>>>>> 08fb1a39
  }

  @Override
  public Reader getCharacterStream(int columnIndex) throws SQLException {
    throw new SQLException("Function is not supported yet.");
  }

  @Override
  public Reader getCharacterStream(String columnLabel) throws SQLException {
    throw new SQLException("Function is not supported yet.");
  }

  @Override
  public BigDecimal getBigDecimal(int columnIndex) throws SQLException {
<<<<<<< HEAD
    try {
      if (isValidType("bigdecimal", columnIndex)) {
        lastValue = TypeCasting.toBigDecimal(queryResult.getValue(columnIndex));
        return (BigDecimal) lastValue;
      }
      else {
        throw new UnexpectedTypeException(queryResult.getValue(columnIndex));
      }
=======
   if (isValidType("bigdecimal", columnIndex)) {
      lastValue = TypeCasting.toBigDecimal(queryResult.getValue(columnIndex-1));
      return (BigDecimal) lastValue;
>>>>>>> 08fb1a39
    }
   catch (UnexpectedTypeException e) {
     throw new SQLException(e.getMessage());
   }
  }

  @Override
  public BigDecimal getBigDecimal(String columnLabel) throws SQLException {
<<<<<<< HEAD
    if (colNameIdx.containsKey(standardizedLabel(columnLabel))) {
      return getBigDecimal(colNameIdx.get(standardizedLabel(columnLabel)));
=======
    if (colNameIdx.containsKey(columnLabel)) {
      return getBigDecimal(colNameIdx.get(columnLabel)+1);
>>>>>>> 08fb1a39
    }
    else throw new SQLException("ColumnLabel does not exist.");
  }

  @Override
  public boolean isBeforeFirst() throws SQLException {
    return isBeforefirst;
  }

  @Override
  public boolean isAfterLast() throws SQLException {
    return isAfterLast;
  }

  @Override
  public boolean isFirst() throws SQLException {
    return isFirst;
  }

  @Override
  public boolean isLast() throws SQLException {
    throw new SQLException("Function is not supported yet.");
  }

  @Override
  public void beforeFirst() throws SQLException {
    throw new SQLException("Function is not supported yet.");
  }

  @Override
  public void afterLast() throws SQLException {
    throw new SQLException("Function is not supported yet.");
  }

  @Override
  public boolean first() throws SQLException {
    throw new SQLException("Function is not supported yet.");
  }

  @Override
  public boolean last() throws SQLException {
    throw new SQLException("Function is not supported yet.");
  }

  @Override
  public int getRow() throws SQLException {
    return rowCount;
  }

  @Override
  public boolean absolute(int row) throws SQLException {
    throw new SQLException("Function is not supported yet.");
  }

  @Override
  public boolean relative(int rows) throws SQLException {
   throw new SQLException("Function is not supported yet.");
  }

  @Override
  public boolean previous() throws SQLException {
   throw new SQLException("Function is not supported yet.");
  }

  @Override
  public void setFetchDirection(int direction) throws SQLException {
   throw new SQLException("Function is not supported yet.");
  }

  @Override
  public int getFetchDirection() throws SQLException {
   throw new SQLException("Function is not supported yet.");
  }

  @Override
  public void setFetchSize(int rows) throws SQLException {
   throw new SQLException("Function is not supported yet.");
  }

  @Override
  public int getFetchSize() throws SQLException {
    throw new SQLException("Function is not supported yet.");
  }

  @Override
  public int getType() throws SQLException {
    throw new SQLException("Function is not supported yet.");
  }

  @Override
  public int getConcurrency() throws SQLException {
   throw new SQLException("Function is not supported yet.");
  }

  @Override
  public boolean rowUpdated() throws SQLException {
   throw new SQLException("Function is not supported yet.");
  }

  @Override
  public boolean rowInserted() throws SQLException {
    throw new SQLException("Function is not supported yet.");
  }

  @Override
  public boolean rowDeleted() throws SQLException {
    throw new SQLException("Function is not supported yet.");
  }

  @Override
  public void updateNull(int columnIndex) throws SQLException {
    throw new SQLException("Function is not supported yet.");
  }

  @Override
  public void updateBoolean(int columnIndex, boolean x) throws SQLException {
    throw new SQLException("Function is not supported yet.");
  }

  @Override
  public void updateByte(int columnIndex, byte x) throws SQLException {
    throw new SQLException("Function is not supported yet.");
  }

  @Override
  public void updateShort(int columnIndex, short x) throws SQLException {
    throw new SQLException("Function is not supported yet.");
  }

  @Override
  public void updateInt(int columnIndex, int x) throws SQLException {
    throw new SQLException("Function is not supported yet.");
  }

  @Override
  public void updateLong(int columnIndex, long x) throws SQLException {
    throw new SQLException("Function is not supported yet.");
  }

  @Override
  public void updateFloat(int columnIndex, float x) throws SQLException {
    throw new SQLException("Function is not supported yet.");
  }

  @Override
  public void updateDouble(int columnIndex, double x) throws SQLException {
    throw new SQLException("Function is not supported yet.");
  }

  @Override
  public void updateBigDecimal(int columnIndex, BigDecimal x) throws SQLException {
    throw new SQLException("Function is not supported yet.");
  }

  @Override
  public void updateString(int columnIndex, String x) throws SQLException {
    throw new SQLException("Function is not supported yet.");
  }

  @Override
  public void updateBytes(int columnIndex, byte[] x) throws SQLException {
    throw new SQLException("Function is not supported yet.");
  }

  @Override
  public void updateDate(int columnIndex, Date x) throws SQLException {
    throw new SQLException("Function is not supported yet.");
  }

  @Override
  public void updateTime(int columnIndex, Time x) throws SQLException {
    throw new SQLException("Function is not supported yet.");
  }

  @Override
  public void updateTimestamp(int columnIndex, Timestamp x) throws SQLException {
    throw new SQLException("Function is not supported yet.");
  }

  @Override
  public void updateAsciiStream(int columnIndex, InputStream x, int length) throws SQLException {
    throw new SQLException("Function is not supported yet.");
  }

  @Override
  public void updateBinaryStream(int columnIndex, InputStream x, int length) throws SQLException {
    throw new SQLException("Function is not supported yet.");
  }

  @Override
  public void updateCharacterStream(int columnIndex, Reader x, int length) throws SQLException {
    throw new SQLException("Function is not supported yet.");
  }

  @Override
  public void updateObject(int columnIndex, Object x, int scaleOrLength) throws SQLException {
    throw new SQLException("Function is not supported yet.");
  }

  @Override
  public void updateObject(int columnIndex, Object x) throws SQLException {
    throw new SQLException("Function is not supported yet.");
  }

  @Override
  public void updateNull(String columnLabel) throws SQLException {
    throw new SQLException("Function is not supported yet.");
  }

  @Override
  public void updateBoolean(String columnLabel, boolean x) throws SQLException {
    throw new SQLException("Function is not supported yet.");
  }

  @Override
  public void updateByte(String columnLabel, byte x) throws SQLException {
    throw new SQLException("Function is not supported yet.");
  }

  @Override
  public void updateShort(String columnLabel, short x) throws SQLException {
    throw new SQLException("Function is not supported yet.");
  }

  @Override
  public void updateInt(String columnLabel, int x) throws SQLException {
    throw new SQLException("Function is not supported yet.");
  }

  @Override
  public void updateLong(String columnLabel, long x) throws SQLException {
    throw new SQLException("Function is not supported yet.");
  }

  @Override
  public void updateFloat(String columnLabel, float x) throws SQLException {
    throw new SQLException("Function is not supported yet.");
  }

  @Override
  public void updateDouble(String columnLabel, double x) throws SQLException {
   throw new SQLException("Function is not supported yet.");
  }

  @Override
  public void updateBigDecimal(String columnLabel, BigDecimal x) throws SQLException {
    throw new SQLException("Function is not supported yet.");
  }

  @Override
  public void updateString(String columnLabel, String x) throws SQLException {
   throw new SQLException("Function is not supported yet.");
  }

  @Override
  public void updateBytes(String columnLabel, byte[] x) throws SQLException {
    throw new SQLException("Function is not supported yet.");
  }

  @Override
  public void updateDate(String columnLabel, Date x) throws SQLException {
    throw new SQLException("Function is not supported yet.");
  }

  @Override
  public void updateTime(String columnLabel, Time x) throws SQLException {
    throw new SQLException("Function is not supported yet.");
  }

  @Override
  public void updateTimestamp(String columnLabel, Timestamp x) throws SQLException {
   throw new SQLException("Function is not supported yet.");
  }

  @Override
  public void updateAsciiStream(String columnLabel, InputStream x, int length) throws SQLException {
    throw new SQLException("Function is not supported yet.");
  }

  @Override
  public void updateBinaryStream(String columnLabel, InputStream x, int length) throws SQLException {
    throw new SQLException("Function is not supported yet.");
  }

  @Override
  public void updateCharacterStream(String columnLabel, Reader reader, int length) throws SQLException {
    throw new SQLException("Function is not supported yet.");
  }

  @Override
  public void updateObject(String columnLabel, Object x, int scaleOrLength) throws SQLException {
    throw new SQLException("Function is not supported yet.");
  }

  @Override
  public void updateObject(String columnLabel, Object x) throws SQLException {
    throw new SQLException("Function is not supported yet.");
  }

  @Override
  public void insertRow() throws SQLException {
    throw new SQLException("Function is not supported yet.");
  }

  @Override
  public void updateRow() throws SQLException {
    throw new SQLException("Function is not supported yet.");
  }

  @Override
  public void deleteRow() throws SQLException {
    throw new SQLException("Function is not supported yet.");
  }

  @Override
  public void refreshRow() throws SQLException {
    throw new SQLException("Function is not supported yet.");
  }

  @Override
  public void cancelRowUpdates() throws SQLException {
    throw new SQLException("Function is not supported yet.");
  }

  @Override
  public void moveToInsertRow() throws SQLException {
    throw new SQLException("Function is not supported yet.");
  }

  @Override
  public void moveToCurrentRow() throws SQLException {
    throw new SQLException("Function is not supported yet.");
  }

  @Override
  public Statement getStatement() throws SQLException {
    throw new SQLException("Function is not supported yet.");
  }

  @Override
  public Object getObject(int columnIndex, Map<String, Class<?>> map) throws SQLException {
    return getObject(columnIndex);
  }

  @Override
  public Ref getRef(int columnIndex) throws SQLException {
    if (isValidType("ref", columnIndex)) {
      lastValue = queryResult.getValue(columnIndex-1);
      return (Ref)lastValue;
    }
    else throw new SQLException("Not supported data type.");
  }

  @Override
  public Blob getBlob(int columnIndex) throws SQLException {
    if (isValidType("blob", columnIndex)) {
      lastValue = queryResult.getValue(columnIndex-1);
      return (Blob)lastValue;
    }
    else throw new SQLException("Not supported data type.");
  }

  @Override
  public Clob getClob(int columnIndex) throws SQLException {
    if (isValidType("clob", columnIndex)) {
      lastValue = queryResult.getValue(columnIndex-1);
      return (Clob)lastValue;
    }
    else throw new SQLException("Not supported data type.");
  }

  @Override
  public Array getArray(int columnIndex) throws SQLException {
    if (isValidType("array", columnIndex)) {
      lastValue = queryResult.getValue(columnIndex-1);
      JdbcArray array = new JdbcArray((Object[]) lastValue);
      return array;
    }
    else throw new SQLException("Not supported data type.");
  }

  @Override
  public Object getObject(String columnLabel, Map<String, Class<?>> map) throws SQLException {
    return getObject(standardizedLabel(columnLabel));
  }

  @Override
  public Ref getRef(String columnLabel) throws SQLException {
<<<<<<< HEAD
    if (colNameIdx.containsKey(standardizedLabel(columnLabel))) {
      return getRef(colNameIdx.get(standardizedLabel(columnLabel)));
=======
    if (colNameIdx.containsKey(columnLabel)) {
      return getRef(colNameIdx.get(columnLabel)+1);
>>>>>>> 08fb1a39
    }
    else throw new SQLException("ColumnLabel does not exist.");
  }

  @Override
  public Blob getBlob(String columnLabel) throws SQLException {
<<<<<<< HEAD
    if (colNameIdx.containsKey(standardizedLabel(columnLabel))) {
      return getBlob(colNameIdx.get(standardizedLabel(columnLabel)));
=======
    if (colNameIdx.containsKey(columnLabel)) {
      return getBlob(colNameIdx.get(columnLabel)+1);
>>>>>>> 08fb1a39
    }
    else throw new SQLException("ColumnLabel does not exist.");
  }

  @Override
  public Clob getClob(String columnLabel) throws SQLException {
<<<<<<< HEAD
    if (colNameIdx.containsKey(standardizedLabel(columnLabel))) {
      return getClob(colNameIdx.get(standardizedLabel(columnLabel)));
=======
    if (colNameIdx.containsKey(columnLabel)) {
      return getClob(colNameIdx.get(columnLabel)+1);
>>>>>>> 08fb1a39
    }
    else throw new SQLException("ColumnLabel does not exist.");
  }

  @Override
  public Array getArray(String columnLabel) throws SQLException {
<<<<<<< HEAD
    if (colNameIdx.containsKey(standardizedLabel(columnLabel))) {
      return getArray(colNameIdx.get(standardizedLabel(columnLabel)));
=======
    if (colNameIdx.containsKey(columnLabel)) {
      return getArray(colNameIdx.get(columnLabel)+1);
>>>>>>> 08fb1a39
    }
    else throw new SQLException("ColumnLabel does not exist.");
  }

  @Override
  public Date getDate(int columnIndex, Calendar cal) throws SQLException {
    throw new SQLException("Function is not supported yet.");
  }

  @Override
  public Date getDate(String columnLabel, Calendar cal) throws SQLException {
    throw new SQLException("Function is not supported yet.");
  }

  @Override
  public Time getTime(int columnIndex, Calendar cal) throws SQLException {
    throw new SQLException("Function is not supported yet.");
  }

  @Override
  public Time getTime(String columnLabel, Calendar cal) throws SQLException {
    throw new SQLException("Function is not supported yet.");
  }

  @Override
  public Timestamp getTimestamp(int columnIndex, Calendar cal) throws SQLException {
    throw new SQLException("Function is not supported yet.");
  }

  @Override
  public Timestamp getTimestamp(String columnLabel, Calendar cal) throws SQLException {
    throw new SQLException("Function is not supported yet.");
  }

  @Override
  public URL getURL(int columnIndex) throws SQLException {
    if (isValidType("url", columnIndex)) {
      lastValue = queryResult.getValue(columnIndex-1);
      return (URL) lastValue;
    }
    else throw new SQLException("Not supported data type.");
  }

  @Override
  public URL getURL(String columnLabel) throws SQLException {
<<<<<<< HEAD
   if (colNameIdx.containsKey(standardizedLabel(columnLabel))) {
      return getURL(colNameIdx.get(standardizedLabel(columnLabel)));
=======
   if (colNameIdx.containsKey(columnLabel)) {
      return getURL(colNameIdx.get(columnLabel)+1);
>>>>>>> 08fb1a39
    }
    else throw new SQLException("ColumnLabel does not exist.");
  }

  @Override
  public void updateRef(int columnIndex, Ref x) throws SQLException {
    throw new SQLException("Function is not supported yet.");
  }

  @Override
  public void updateRef(String columnLabel, Ref x) throws SQLException {
    throw new SQLException("Function is not supported yet.");
  }

  @Override
  public void updateBlob(int columnIndex, Blob x) throws SQLException {
    throw new SQLException("Function is not supported yet.");
  }

  @Override
  public void updateBlob(String columnLabel, Blob x) throws SQLException {
   throw new SQLException("Function is not supported yet.");
  }

  @Override
  public void updateClob(int columnIndex, Clob x) throws SQLException {
    throw new SQLException("Function is not supported yet.");
  }

  @Override
  public void updateClob(String columnLabel, Clob x) throws SQLException {
    throw new SQLException("Function is not supported yet.");
  }

  @Override
  public void updateArray(int columnIndex, Array x) throws SQLException {
    throw new SQLException("Function is not supported yet.");
  }

  @Override
  public void updateArray(String columnLabel, Array x) throws SQLException {
    throw new SQLException("Function is not supported yet.");
  }

  @Override
  public RowId getRowId(int columnIndex) throws SQLException {
    if (isValidType("rowid", columnIndex)) {
      lastValue = queryResult.getValue(columnIndex-1);
      return (RowId) lastValue;
    }
    else throw new SQLException("Not supported data type.");
  }

  @Override
  public RowId getRowId(String columnLabel) throws SQLException {
<<<<<<< HEAD
    if (colNameIdx.containsKey(standardizedLabel(columnLabel))) {
      return getRowId(colNameIdx.get(standardizedLabel(columnLabel)));
=======
    if (colNameIdx.containsKey(columnLabel)) {
      return getRowId(colNameIdx.get(columnLabel)+1);
>>>>>>> 08fb1a39
    }
    else throw new SQLException("ColumnLabel does not exist.");
  }

  @Override
  public void updateRowId(int columnIndex, RowId x) throws SQLException {
    throw new SQLException("Function is not supported yet.");
  }

  @Override
  public void updateRowId(String columnLabel, RowId x) throws SQLException {
    throw new SQLException("Function is not supported yet.");
  }

  @Override
  public int getHoldability() throws SQLException {
    throw new SQLException("Function is not supported yet.");
  }

  @Override
  public boolean isClosed() throws SQLException {
    return false;
  }

  @Override
  public void updateNString(int columnIndex, String nString) throws SQLException {
    throw new SQLException("Function is not supported yet.");
  }

  @Override
  public void updateNString(String columnLabel, String nString) throws SQLException {
    throw new SQLException("Function is not supported yet.");
  }

  @Override
  public void updateNClob(int columnIndex, NClob nClob) throws SQLException {
    throw new SQLException("Function is not supported yet.");
  }

  @Override
  public void updateNClob(String columnLabel, NClob nClob) throws SQLException {
   throw new SQLException("Function is not supported yet.");
  }

  @Override
  public NClob getNClob(int columnIndex) throws SQLException {
    if (isValidType("nclob", columnIndex)) {
      lastValue = queryResult.getValue(columnIndex-1);
      return (NClob) lastValue;
    }
    else throw new SQLException("Not supported data type.");
  }

  @Override
  public NClob getNClob(String columnLabel) throws SQLException {
<<<<<<< HEAD
    if (colNameIdx.containsKey(standardizedLabel(columnLabel))) {
      return getNClob(colNameIdx.get(standardizedLabel(columnLabel)));
=======
    if (colNameIdx.containsKey(columnLabel)) {
      return getNClob(colNameIdx.get(columnLabel)+1);
>>>>>>> 08fb1a39
    }
    else throw new SQLException("ColumnLabel does not exist.");
  }

  @Override
  public SQLXML getSQLXML(int columnIndex) throws SQLException {
    if (isValidType("sqlxml", columnIndex)) {
      lastValue = queryResult.getValue(columnIndex-1);
      return (SQLXML) lastValue;
    }
    else throw new SQLException("Not supported data type.");
  }

  @Override
  public SQLXML getSQLXML(String columnLabel) throws SQLException {
<<<<<<< HEAD
    if (colNameIdx.containsKey(standardizedLabel(columnLabel))) {
      return getSQLXML(colNameIdx.get(standardizedLabel(columnLabel)));
=======
    if (colNameIdx.containsKey(columnLabel)) {
      return getSQLXML(colNameIdx.get(columnLabel)+1);
>>>>>>> 08fb1a39
    }
    else throw new SQLException("ColumnLabel does not exist.");
  }

  @Override
  public void updateSQLXML(int columnIndex, SQLXML xmlObject) throws SQLException {
    throw new SQLException("Function is not supported yet.");
  }

  @Override
  public void updateSQLXML(String columnLabel, SQLXML xmlObject) throws SQLException {
    throw new SQLException("Function is not supported yet.");
  }

  @Override
  public String getNString(int columnIndex) throws SQLException {
    return getString(columnIndex);
  }

  @Override
  public String getNString(String columnLabel) throws SQLException {
    return getString(standardizedLabel(columnLabel));
  }

  @Override
  public Reader getNCharacterStream(int columnIndex) throws SQLException {
    return getCharacterStream(columnIndex);
  }

  @Override
  public Reader getNCharacterStream(String columnLabel) throws SQLException {
    return getCharacterStream(standardizedLabel(columnLabel));
  }

  @Override
  public void updateNCharacterStream(int columnIndex, Reader x, long length) throws SQLException {
   throw new SQLException("Function is not supported yet.");
  }

  @Override
  public void updateNCharacterStream(String columnLabel, Reader reader, long length) throws SQLException {
    throw new SQLException("Function is not supported yet.");
  }

  @Override
  public void updateAsciiStream(int columnIndex, InputStream x, long length) throws SQLException {
    throw new SQLException("Function is not supported yet.");
  }

  @Override
  public void updateBinaryStream(int columnIndex, InputStream x, long length) throws SQLException {
   throw new SQLException("Function is not supported yet.");
  }

  @Override
  public void updateCharacterStream(int columnIndex, Reader x, long length) throws SQLException {
    throw new SQLException("Function is not supported yet.");
  }

  @Override
  public void updateAsciiStream(String columnLabel, InputStream x, long length) throws SQLException {
    throw new SQLException("Function is not supported yet.");
  }

  @Override
  public void updateBinaryStream(String columnLabel, InputStream x, long length) throws SQLException {
   throw new SQLException("Function is not supported yet.");
  }

  @Override
  public void updateCharacterStream(String columnLabel, Reader reader, long length) throws SQLException {
    throw new SQLException("Function is not supported yet.");
  }

  @Override
  public void updateBlob(int columnIndex, InputStream inputStream, long length) throws SQLException {
    throw new SQLException("Function is not supported yet.");
  }

  @Override
  public void updateBlob(String columnLabel, InputStream inputStream, long length) throws SQLException {
   throw new SQLException("Function is not supported yet.");
  }

  @Override
  public void updateClob(int columnIndex, Reader reader, long length) throws SQLException {
    throw new SQLException("Function is not supported yet.");
  }

  @Override
  public void updateClob(String columnLabel, Reader reader, long length) throws SQLException {
   throw new SQLException("Function is not supported yet.");
  }

  @Override
  public void updateNClob(int columnIndex, Reader reader, long length) throws SQLException {
   throw new SQLException("Function is not supported yet.");
  }

  @Override
  public void updateNClob(String columnLabel, Reader reader, long length) throws SQLException {
    throw new SQLException("Function is not supported yet.");
  }

  @Override
  public void updateNCharacterStream(int columnIndex, Reader x) throws SQLException {
    throw new SQLException("Function is not supported yet.");
  }

  @Override
  public void updateNCharacterStream(String columnLabel, Reader reader) throws SQLException {
   throw new SQLException("Function is not supported yet.");

  }

  @Override
  public void updateAsciiStream(int columnIndex, InputStream x) throws SQLException {
    throw new SQLException("Function is not supported yet.");

  }

  @Override
  public void updateBinaryStream(int columnIndex, InputStream x) throws SQLException {
    throw new SQLException("Function is not supported yet.");

  }

  @Override
  public void updateCharacterStream(int columnIndex, Reader x) throws SQLException {
    throw new SQLException("Function is not supported yet.");

  }

  @Override
  public void updateAsciiStream(String columnLabel, InputStream x) throws SQLException {
    throw new SQLException("Function is not supported yet.");

  }

  @Override
  public void updateBinaryStream(String columnLabel, InputStream x) throws SQLException {
    throw new SQLException("Function is not supported yet.");

  }

  @Override
  public void updateCharacterStream(String columnLabel, Reader reader) throws SQLException {
    throw new SQLException("Function is not supported yet.");

  }

  @Override
  public void updateBlob(int columnIndex, InputStream inputStream) throws SQLException {
    throw new SQLException("Function is not supported yet.");

  }

  @Override
  public void updateBlob(String columnLabel, InputStream inputStream) throws SQLException {
    throw new SQLException("Function is not supported yet.");

  }

  @Override
  public void updateClob(int columnIndex, Reader reader) throws SQLException {
   throw new SQLException("Function is not supported yet.");

  }

  @Override
  public void updateClob(String columnLabel, Reader reader) throws SQLException {
    throw new SQLException("Function is not supported yet.");

  }

  @Override
  public void updateNClob(int columnIndex, Reader reader) throws SQLException {
    throw new SQLException("Function is not supported yet.");

  }

  @Override
  public void updateNClob(String columnLabel, Reader reader) throws SQLException {
    throw new SQLException("Function is not supported yet.");

  }

  @Override
  public <T> T getObject(int columnIndex, Class<T> type) throws SQLException {
    return (T)getObject(columnIndex);
  }

  @Override
  public <T> T getObject(String columnLabel, Class<T> type) throws SQLException {
    return (T)getObject(standardizedLabel(columnLabel));
  }

  @Override
  public <T> T unwrap(Class<T> iface) throws SQLException {
    throw new SQLException("Function is not supported yet.");
  }

  @Override
  public boolean isWrapperFor(Class<?> iface) throws SQLException {
    throw new SQLException("Function is not supported yet.");
  }
}<|MERGE_RESOLUTION|>--- conflicted
+++ resolved
@@ -169,155 +169,113 @@
 
   @Override
   public byte getByte(int columnIndex) throws SQLException {
-<<<<<<< HEAD
     try {
       if (isValidType("byte", columnIndex)) {
-        lastValue = TypeCasting.toByte(queryResult.getValue(columnIndex));
+        lastValue = TypeCasting.toByte(queryResult.getValue(columnIndex-1));
         return (byte)lastValue;
       }
       else {
-        throw new UnexpectedTypeException(queryResult.getValue(columnIndex));
+        throw new UnexpectedTypeException(queryResult.getValue(columnIndex-1));
       }
     }
     catch (UnexpectedTypeException e) {
       throw new SQLException(e.getMessage());
-=======
-    if (isValidType("byte", columnIndex)) {
-      lastValue = TypeCasting.toByte(queryResult.getValue(columnIndex-1));
-      return (byte)lastValue;
->>>>>>> 08fb1a39
     }
   }
 
   @Override
   public short getShort(int columnIndex) throws SQLException {
-<<<<<<< HEAD
     try {
       if (isValidType("short", columnIndex)) {
-        lastValue = TypeCasting.toShort(queryResult.getValue(columnIndex));
+        lastValue = TypeCasting.toShort(queryResult.getValue(columnIndex-1));
         return (short)lastValue;
       }
       else {
-        throw new UnexpectedTypeException(queryResult.getValue(columnIndex));
+        throw new UnexpectedTypeException(queryResult.getValue(columnIndex-1));
       }
     }
     catch (UnexpectedTypeException e) {
       throw new SQLException(e.getMessage());
-=======
-    if (isValidType("short", columnIndex)) {
-      lastValue = TypeCasting.toShort(queryResult.getValue(columnIndex-1));
-      return (short)lastValue;
->>>>>>> 08fb1a39
     }
   }
 
   @Override
   public int getInt(int columnIndex) throws SQLException {
-<<<<<<< HEAD
     try {
       if (isValidType("int", columnIndex)) {
-        lastValue = TypeCasting.toInteger(queryResult.getValue(columnIndex));
+        lastValue = TypeCasting.toInteger(queryResult.getValue(columnIndex-1));
         return (int)lastValue;
       }
       else {
-        throw new UnexpectedTypeException(queryResult.getValue(columnIndex));
+        throw new UnexpectedTypeException(queryResult.getValue(columnIndex-1));
       }
     }
     catch (UnexpectedTypeException e) {
       throw new SQLException(e.getMessage());
-=======
-    if (isValidType("int", columnIndex)) {
-      lastValue = TypeCasting.toInteger(queryResult.getValue(columnIndex-1));
-      return (int)lastValue;
->>>>>>> 08fb1a39
     }
   }
 
   @Override
   public long getLong(int columnIndex) throws SQLException {
-<<<<<<< HEAD
     try {
       if (isValidType("long", columnIndex)) {
-        lastValue = TypeCasting.toLong(queryResult.getValue(columnIndex));
+        lastValue = TypeCasting.toLong(queryResult.getValue(columnIndex-1));
         return (long)lastValue;
       }
       else {
-        throw new UnexpectedTypeException(queryResult.getValue(columnIndex));
+        throw new UnexpectedTypeException(queryResult.getValue(columnIndex-1));
       }
     }
     catch (UnexpectedTypeException e) {
       throw new SQLException(e.getMessage());
-=======
-    if (isValidType("long", columnIndex)) {
-      lastValue = TypeCasting.toLong(queryResult.getValue(columnIndex-1));
-      return (long)lastValue;
->>>>>>> 08fb1a39
     }
   }
 
   @Override
   public float getFloat(int columnIndex) throws SQLException {
-<<<<<<< HEAD
     try {
       if (isValidType("float", columnIndex)) {
-        lastValue = TypeCasting.toFloat(queryResult.getValue(columnIndex));
+        lastValue = TypeCasting.toFloat(queryResult.getValue(columnIndex-1));
         return (float)lastValue;
       }
       else {
-        throw new UnexpectedTypeException(queryResult.getValue(columnIndex));
+        throw new UnexpectedTypeException(queryResult.getValue(columnIndex-1));
       }
     }
     catch (UnexpectedTypeException e) {
       throw new SQLException(e.getMessage());
-=======
-    if (isValidType("float", columnIndex)) {
-      lastValue = TypeCasting.toFloat(queryResult.getValue(columnIndex-1));
-      return (float)lastValue;
->>>>>>> 08fb1a39
     }
   }
 
   @Override
   public double getDouble(int columnIndex) throws SQLException {
-<<<<<<< HEAD
     try {
       if (isValidType("double", columnIndex)) {
-        lastValue = TypeCasting.toDouble(queryResult.getValue(columnIndex));
+        lastValue = TypeCasting.toDouble(queryResult.getValue(columnIndex-1));
         return (double)lastValue;
       }
       else {
-        throw new UnexpectedTypeException(queryResult.getValue(columnIndex));
+        throw new UnexpectedTypeException(queryResult.getValue(columnIndex-1));
       }
     }
     catch (UnexpectedTypeException e) {
       throw new SQLException(e.getMessage());
-=======
-    if (isValidType("double", columnIndex)) {
-      lastValue = TypeCasting.toDouble(queryResult.getValue(columnIndex-1));
-      return (double)lastValue;
->>>>>>> 08fb1a39
     }
   }
 
   @Override
   public BigDecimal getBigDecimal(int columnIndex, int scale) throws SQLException {
-<<<<<<< HEAD
     try {
       if (isValidType("bigdecimal", columnIndex)) {
-        lastValue = TypeCasting.toBigDecimal(queryResult.getValue(columnIndex), scale);
+        lastValue = TypeCasting.toBigDecimal(queryResult.getValue(columnIndex-1), scale);
         return (BigDecimal) lastValue;
       }
       else {
-        throw new UnexpectedTypeException(queryResult.getValue(columnIndex));
+        throw new UnexpectedTypeException(queryResult.getValue(columnIndex-1));
       }
     }
     catch (UnexpectedTypeException e) {
       throw new SQLException(e.getMessage());
-=======
-    if (isValidType("bigdecimal", columnIndex)) {
-      lastValue = TypeCasting.toBigDecimal(queryResult.getValue(columnIndex-1), scale);
-      return (BigDecimal) lastValue;
->>>>>>> 08fb1a39
     }
   }
 
@@ -418,208 +376,128 @@
 
   @Override
   public String getString(String columnLabel) throws SQLException {
-<<<<<<< HEAD
-    if (colNameIdx.containsKey(standardizedLabel(columnLabel))) {
-      return getString(colNameIdx.get(standardizedLabel(columnLabel.toLowerCase())));
-=======
-    if (colNameIdx.containsKey(columnLabel)) {
-      return getString(colNameIdx.get(columnLabel)+1);
->>>>>>> 08fb1a39
+    if (colNameIdx.containsKey(standardizedLabel(columnLabel))) {
+      return getString(colNameIdx.get(standardizedLabel(columnLabel.toLowerCase())) + 1);
     }
     else throw new SQLException("ColumnLabel does not exist.");
   }
 
   @Override
   public boolean getBoolean(String columnLabel) throws SQLException {
-<<<<<<< HEAD
-    if (colNameIdx.containsKey(standardizedLabel(columnLabel))) {
-      return getBoolean(colNameIdx.get(standardizedLabel(columnLabel)));
-=======
-    if (colNameIdx.containsKey(columnLabel)) {
-      return getBoolean(colNameIdx.get(columnLabel)+1);
->>>>>>> 08fb1a39
+    if (colNameIdx.containsKey(standardizedLabel(columnLabel))) {
+      return getBoolean(colNameIdx.get(standardizedLabel(columnLabel.toLowerCase())) + 1);
     }
     else throw new SQLException("ColumnLabel does not exist.");
   }
 
   @Override
   public byte getByte(String columnLabel) throws SQLException {
-<<<<<<< HEAD
-    if (colNameIdx.containsKey(standardizedLabel(columnLabel))) {
-      return getByte(colNameIdx.get(standardizedLabel(columnLabel)));
-=======
-    if (colNameIdx.containsKey(columnLabel)) {
-      return getByte(colNameIdx.get(columnLabel)+1);
->>>>>>> 08fb1a39
+    if (colNameIdx.containsKey(standardizedLabel(columnLabel))) {
+      return getByte(colNameIdx.get(standardizedLabel(columnLabel.toLowerCase())) + 1);
     }
     else throw new SQLException("ColumnLabel does not exist.");
   }
 
   @Override
   public short getShort(String columnLabel) throws SQLException {
-<<<<<<< HEAD
-    if (colNameIdx.containsKey(standardizedLabel(columnLabel))) {
-      return getShort(colNameIdx.get(standardizedLabel(columnLabel)));
-=======
-    if (colNameIdx.containsKey(columnLabel)) {
-      return getShort(colNameIdx.get(columnLabel)+1);
->>>>>>> 08fb1a39
+    if (colNameIdx.containsKey(standardizedLabel(columnLabel))) {
+      return getShort(colNameIdx.get(standardizedLabel(columnLabel.toLowerCase())) + 1);
     }
     else throw new SQLException("ColumnLabel does not exist.");
   }
 
   @Override
   public int getInt(String columnLabel) throws SQLException {
-<<<<<<< HEAD
    if (colNameIdx.containsKey(standardizedLabel(columnLabel))) {
-      return getInt(colNameIdx.get(standardizedLabel(columnLabel)));
-=======
-   if (colNameIdx.containsKey(columnLabel)) {
-      return getInt(colNameIdx.get(columnLabel)+1);
->>>>>>> 08fb1a39
+      return getInt(colNameIdx.get(standardizedLabel(columnLabel.toLowerCase())) + 1);
     }
     else throw new SQLException("ColumnLabel does not exist.");
   }
 
   @Override
   public long getLong(String columnLabel) throws SQLException {
-<<<<<<< HEAD
-    if (colNameIdx.containsKey(standardizedLabel(columnLabel))) {
-      return getLong(colNameIdx.get(standardizedLabel(columnLabel)));
-=======
-    if (colNameIdx.containsKey(columnLabel)) {
-      return getLong(colNameIdx.get(columnLabel)+1);
->>>>>>> 08fb1a39
+    if (colNameIdx.containsKey(standardizedLabel(columnLabel))) {
+      return getLong(colNameIdx.get(standardizedLabel(columnLabel.toLowerCase())) + 1);
     }
     else throw new SQLException("ColumnLabel does not exist.");
   }
 
   @Override
   public float getFloat(String columnLabel) throws SQLException {
-<<<<<<< HEAD
-    if (colNameIdx.containsKey(standardizedLabel(columnLabel))) {
-      return getFloat(colNameIdx.get(standardizedLabel(columnLabel)));
-=======
-    if (colNameIdx.containsKey(columnLabel)) {
-      return getFloat(colNameIdx.get(columnLabel)+1);
->>>>>>> 08fb1a39
+    if (colNameIdx.containsKey(standardizedLabel(columnLabel))) {
+      return getFloat(colNameIdx.get(standardizedLabel(columnLabel.toLowerCase())) + 1);
     }
     else throw new SQLException("ColumnLabel does not exist.");
   }
 
   @Override
   public double getDouble(String columnLabel) throws SQLException {
-<<<<<<< HEAD
-    if (colNameIdx.containsKey(standardizedLabel(columnLabel))) {
-      return getDouble(colNameIdx.get(standardizedLabel(columnLabel)));
-=======
-    if (colNameIdx.containsKey(columnLabel)) {
-      return getDouble(colNameIdx.get(columnLabel)+1);
->>>>>>> 08fb1a39
+    if (colNameIdx.containsKey(standardizedLabel(columnLabel))) {
+      return getDouble(colNameIdx.get(standardizedLabel(columnLabel.toLowerCase())) + 1);
     }
     else throw new SQLException("ColumnLabel does not exist.");
   }
 
   @Override
   public BigDecimal getBigDecimal(String columnLabel, int scale) throws SQLException {
-<<<<<<< HEAD
-    if (colNameIdx.containsKey(standardizedLabel(columnLabel))) {
-      return getBigDecimal(colNameIdx.get(standardizedLabel(columnLabel)), scale);
-=======
-    if (colNameIdx.containsKey(columnLabel)) {
-      return getBigDecimal(colNameIdx.get(columnLabel)+1, scale);
->>>>>>> 08fb1a39
+    if (colNameIdx.containsKey(standardizedLabel(columnLabel))) {
+      return getBigDecimal(colNameIdx.get(standardizedLabel(columnLabel.toLowerCase())) + 1);
     }
     else throw new SQLException("ColumnLabel does not exist.");
   }
 
   @Override
   public byte[] getBytes(String columnLabel) throws SQLException {
-<<<<<<< HEAD
-    if (colNameIdx.containsKey(standardizedLabel(columnLabel))) {
-      return getBytes(colNameIdx.get(standardizedLabel(columnLabel)));
-=======
-    if (colNameIdx.containsKey(columnLabel)) {
-      return getBytes(colNameIdx.get(columnLabel)+1);
->>>>>>> 08fb1a39
+    if (colNameIdx.containsKey(standardizedLabel(columnLabel))) {
+      return getBytes(colNameIdx.get(standardizedLabel(columnLabel.toLowerCase())) + 1);
     }
     else throw new SQLException("ColumnLabel does not exist.");
   }
 
   @Override
   public Date getDate(String columnLabel) throws SQLException {
-<<<<<<< HEAD
    if (colNameIdx.containsKey(standardizedLabel(columnLabel))) {
-      return getDate(colNameIdx.get(standardizedLabel(columnLabel)));
-=======
-   if (colNameIdx.containsKey(columnLabel)) {
-      return getDate(colNameIdx.get(columnLabel)+1);
->>>>>>> 08fb1a39
+      return getDate(colNameIdx.get(standardizedLabel(columnLabel.toLowerCase())) + 1);
     }
     else throw new SQLException("ColumnLabel does not exist.");
   }
 
   @Override
   public Time getTime(String columnLabel) throws SQLException {
-<<<<<<< HEAD
-    if (colNameIdx.containsKey(standardizedLabel(columnLabel))) {
-      return getTime(colNameIdx.get(standardizedLabel(columnLabel)));
-=======
-    if (colNameIdx.containsKey(columnLabel)) {
-      return getTime(colNameIdx.get(columnLabel)+1);
->>>>>>> 08fb1a39
+    if (colNameIdx.containsKey(standardizedLabel(columnLabel))) {
+      return getTime(colNameIdx.get(standardizedLabel(columnLabel.toLowerCase())) + 1);
     }
     else throw new SQLException("ColumnLabel does not exist.");
   }
 
   @Override
   public Timestamp getTimestamp(String columnLabel) throws SQLException {
-<<<<<<< HEAD
-    if (colNameIdx.containsKey(standardizedLabel(columnLabel))) {
-      return getTimestamp(colNameIdx.get(standardizedLabel(columnLabel)));
-=======
-    if (colNameIdx.containsKey(columnLabel)) {
-      return getTimestamp(colNameIdx.get(columnLabel)+1);
->>>>>>> 08fb1a39
+    if (colNameIdx.containsKey(standardizedLabel(columnLabel))) {
+      return getTimestamp(colNameIdx.get(standardizedLabel(columnLabel.toLowerCase())) + 1);
     }
     else throw new SQLException("ColumnLabel does not exist.");
   }
 
   @Override
   public InputStream getAsciiStream(String columnLabel) throws SQLException {
-<<<<<<< HEAD
-    if (colNameIdx.containsKey(standardizedLabel(columnLabel))) {
-      return getAsciiStream(colNameIdx.get(standardizedLabel(columnLabel)));
-=======
-    if (colNameIdx.containsKey(columnLabel)) {
-      return getAsciiStream(colNameIdx.get(columnLabel)+1);
->>>>>>> 08fb1a39
+    if (colNameIdx.containsKey(standardizedLabel(columnLabel))) {
+      return getAsciiStream(colNameIdx.get(standardizedLabel(columnLabel.toLowerCase())) + 1);
     }
     else throw new SQLException("ColumnLabel does not exist.");
   }
 
   @Override
   public InputStream getUnicodeStream(String columnLabel) throws SQLException {
-<<<<<<< HEAD
-    if (colNameIdx.containsKey(standardizedLabel(columnLabel))) {
-      return getUnicodeStream(colNameIdx.get(standardizedLabel(columnLabel)));
-=======
-    if (colNameIdx.containsKey(columnLabel)) {
-      return getUnicodeStream(colNameIdx.get(columnLabel)+1);
->>>>>>> 08fb1a39
+    if (colNameIdx.containsKey(standardizedLabel(columnLabel))) {
+      return getUnicodeStream(colNameIdx.get(standardizedLabel(columnLabel.toLowerCase())) + 1);
     }
     else throw new SQLException("ColumnLabel does not exist.");
   }
 
   @Override
   public InputStream getBinaryStream(String columnLabel) throws SQLException {
-<<<<<<< HEAD
-    if (colNameIdx.containsKey(standardizedLabel(columnLabel))) {
-      return getBinaryStream(colNameIdx.get(standardizedLabel(columnLabel)));
-=======
-    if (colNameIdx.containsKey(columnLabel)) {
-      return getBinaryStream(colNameIdx.get(columnLabel)+1);
->>>>>>> 08fb1a39
+    if (colNameIdx.containsKey(standardizedLabel(columnLabel))) {
+      return getBinaryStream(colNameIdx.get(standardizedLabel(columnLabel.toLowerCase())) + 1);
     }
     else throw new SQLException("ColumnLabel does not exist.");
   }
@@ -651,24 +529,15 @@
 
   @Override
   public Object getObject(String columnLabel) throws SQLException {
-<<<<<<< HEAD
-    if (colNameIdx.containsKey(standardizedLabel(columnLabel))) {
-      return getObject(colNameIdx.get(standardizedLabel(columnLabel)));
-=======
-    if (colNameIdx.containsKey(columnLabel)) {
-      return getObject(colNameIdx.get(columnLabel)+1);
->>>>>>> 08fb1a39
+    if (colNameIdx.containsKey(standardizedLabel(columnLabel))) {
+      return getObject(colNameIdx.get(standardizedLabel(columnLabel.toLowerCase())) + 1);
     }
     else throw new SQLException("ColumnLabel does not exist.");
   }
 
   @Override
   public int findColumn(String columnLabel) throws SQLException {
-<<<<<<< HEAD
-    return colNameIdx.get(standardizedLabel(columnLabel));
-=======
-    return colNameIdx.get(columnLabel)+1;
->>>>>>> 08fb1a39
+    return colNameIdx.get(colNameIdx.get(standardizedLabel(columnLabel.toLowerCase())) + 1);
   }
 
   @Override
@@ -683,20 +552,14 @@
 
   @Override
   public BigDecimal getBigDecimal(int columnIndex) throws SQLException {
-<<<<<<< HEAD
     try {
       if (isValidType("bigdecimal", columnIndex)) {
-        lastValue = TypeCasting.toBigDecimal(queryResult.getValue(columnIndex));
+        lastValue = TypeCasting.toBigDecimal(queryResult.getValue(columnIndex-1));
         return (BigDecimal) lastValue;
       }
       else {
-        throw new UnexpectedTypeException(queryResult.getValue(columnIndex));
-      }
-=======
-   if (isValidType("bigdecimal", columnIndex)) {
-      lastValue = TypeCasting.toBigDecimal(queryResult.getValue(columnIndex-1));
-      return (BigDecimal) lastValue;
->>>>>>> 08fb1a39
+        throw new UnexpectedTypeException(queryResult.getValue(columnIndex-1));
+      }
     }
    catch (UnexpectedTypeException e) {
      throw new SQLException(e.getMessage());
@@ -705,13 +568,8 @@
 
   @Override
   public BigDecimal getBigDecimal(String columnLabel) throws SQLException {
-<<<<<<< HEAD
-    if (colNameIdx.containsKey(standardizedLabel(columnLabel))) {
-      return getBigDecimal(colNameIdx.get(standardizedLabel(columnLabel)));
-=======
-    if (colNameIdx.containsKey(columnLabel)) {
-      return getBigDecimal(colNameIdx.get(columnLabel)+1);
->>>>>>> 08fb1a39
+    if (colNameIdx.containsKey(standardizedLabel(columnLabel))) {
+      return getBigDecimal(colNameIdx.get(standardizedLabel(columnLabel.toLowerCase())) + 1);
     }
     else throw new SQLException("ColumnLabel does not exist.");
   }
@@ -1100,52 +958,32 @@
 
   @Override
   public Ref getRef(String columnLabel) throws SQLException {
-<<<<<<< HEAD
-    if (colNameIdx.containsKey(standardizedLabel(columnLabel))) {
-      return getRef(colNameIdx.get(standardizedLabel(columnLabel)));
-=======
-    if (colNameIdx.containsKey(columnLabel)) {
-      return getRef(colNameIdx.get(columnLabel)+1);
->>>>>>> 08fb1a39
+    if (colNameIdx.containsKey(standardizedLabel(columnLabel))) {
+      return getRef(colNameIdx.get(standardizedLabel(columnLabel.toLowerCase())) + 1);
     }
     else throw new SQLException("ColumnLabel does not exist.");
   }
 
   @Override
   public Blob getBlob(String columnLabel) throws SQLException {
-<<<<<<< HEAD
-    if (colNameIdx.containsKey(standardizedLabel(columnLabel))) {
-      return getBlob(colNameIdx.get(standardizedLabel(columnLabel)));
-=======
-    if (colNameIdx.containsKey(columnLabel)) {
-      return getBlob(colNameIdx.get(columnLabel)+1);
->>>>>>> 08fb1a39
+    if (colNameIdx.containsKey(standardizedLabel(columnLabel))) {
+      return getBlob(colNameIdx.get(standardizedLabel(columnLabel.toLowerCase())) + 1);
     }
     else throw new SQLException("ColumnLabel does not exist.");
   }
 
   @Override
   public Clob getClob(String columnLabel) throws SQLException {
-<<<<<<< HEAD
-    if (colNameIdx.containsKey(standardizedLabel(columnLabel))) {
-      return getClob(colNameIdx.get(standardizedLabel(columnLabel)));
-=======
-    if (colNameIdx.containsKey(columnLabel)) {
-      return getClob(colNameIdx.get(columnLabel)+1);
->>>>>>> 08fb1a39
+    if (colNameIdx.containsKey(standardizedLabel(columnLabel))) {
+      return getClob(colNameIdx.get(standardizedLabel(columnLabel.toLowerCase())) + 1);
     }
     else throw new SQLException("ColumnLabel does not exist.");
   }
 
   @Override
   public Array getArray(String columnLabel) throws SQLException {
-<<<<<<< HEAD
-    if (colNameIdx.containsKey(standardizedLabel(columnLabel))) {
-      return getArray(colNameIdx.get(standardizedLabel(columnLabel)));
-=======
-    if (colNameIdx.containsKey(columnLabel)) {
-      return getArray(colNameIdx.get(columnLabel)+1);
->>>>>>> 08fb1a39
+    if (colNameIdx.containsKey(standardizedLabel(columnLabel))) {
+      return getArray(colNameIdx.get(standardizedLabel(columnLabel.toLowerCase())) + 1);
     }
     else throw new SQLException("ColumnLabel does not exist.");
   }
@@ -1191,13 +1029,8 @@
 
   @Override
   public URL getURL(String columnLabel) throws SQLException {
-<<<<<<< HEAD
    if (colNameIdx.containsKey(standardizedLabel(columnLabel))) {
-      return getURL(colNameIdx.get(standardizedLabel(columnLabel)));
-=======
-   if (colNameIdx.containsKey(columnLabel)) {
-      return getURL(colNameIdx.get(columnLabel)+1);
->>>>>>> 08fb1a39
+      return getURL(colNameIdx.get(standardizedLabel(columnLabel.toLowerCase())) + 1);
     }
     else throw new SQLException("ColumnLabel does not exist.");
   }
@@ -1253,13 +1086,8 @@
 
   @Override
   public RowId getRowId(String columnLabel) throws SQLException {
-<<<<<<< HEAD
-    if (colNameIdx.containsKey(standardizedLabel(columnLabel))) {
-      return getRowId(colNameIdx.get(standardizedLabel(columnLabel)));
-=======
-    if (colNameIdx.containsKey(columnLabel)) {
-      return getRowId(colNameIdx.get(columnLabel)+1);
->>>>>>> 08fb1a39
+    if (colNameIdx.containsKey(standardizedLabel(columnLabel))) {
+      return getRowId(colNameIdx.get(standardizedLabel(columnLabel.toLowerCase())) + 1);
     }
     else throw new SQLException("ColumnLabel does not exist.");
   }
@@ -1315,13 +1143,8 @@
 
   @Override
   public NClob getNClob(String columnLabel) throws SQLException {
-<<<<<<< HEAD
-    if (colNameIdx.containsKey(standardizedLabel(columnLabel))) {
-      return getNClob(colNameIdx.get(standardizedLabel(columnLabel)));
-=======
-    if (colNameIdx.containsKey(columnLabel)) {
-      return getNClob(colNameIdx.get(columnLabel)+1);
->>>>>>> 08fb1a39
+    if (colNameIdx.containsKey(standardizedLabel(columnLabel))) {
+      return getNClob(colNameIdx.get(standardizedLabel(columnLabel.toLowerCase())) + 1);
     }
     else throw new SQLException("ColumnLabel does not exist.");
   }
@@ -1337,13 +1160,8 @@
 
   @Override
   public SQLXML getSQLXML(String columnLabel) throws SQLException {
-<<<<<<< HEAD
-    if (colNameIdx.containsKey(standardizedLabel(columnLabel))) {
-      return getSQLXML(colNameIdx.get(standardizedLabel(columnLabel)));
-=======
-    if (colNameIdx.containsKey(columnLabel)) {
-      return getSQLXML(colNameIdx.get(columnLabel)+1);
->>>>>>> 08fb1a39
+    if (colNameIdx.containsKey(standardizedLabel(columnLabel))) {
+      return getSQLXML(colNameIdx.get(standardizedLabel(columnLabel.toLowerCase())) + 1);
     }
     else throw new SQLException("ColumnLabel does not exist.");
   }
