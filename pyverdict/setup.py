'''
    Copyright 2018 University of Michigan

    Licensed under the Apache License, Version 2.0 (the "License");
    you may not use this file except in compliance with the License.
    You may obtain a copy of the License at

        http://www.apache.org/licenses/LICENSE-2.0

    Unless required by applicable law or agreed to in writing, software
    distributed under the License is distributed on an "AS IS" BASIS,
    WITHOUT WARRANTIES OR CONDITIONS OF ANY KIND, either express or implied.
    See the License for the specific language governing permissions and
    limitations under the License.
'''
import json
import setuptools
import os
import re
import subprocess
from build_lib import build_and_copy

<<<<<<< HEAD
pyverdict_version = '0.1.3.0'
=======
pyverdict_version = '0.1.3.1'
>>>>>>> e66a96a0


def get_verdict_jar(lib_dir):
    lib_files = os.listdir(lib_dir)
    print(lib_files)

    def get_version(libfile):
        reobj = re.search('verdictdb-core-(.*?)-jar-with-dependencies.jar', libfile)
        if reobj is None:
            return (None, None)
        else:
            version = reobj.group(1)
            return (libfile, version)

    for libfile in lib_files:
        (libfile, version) = get_version(libfile)
        if version is not None:
            return (libfile, version)
    return (None, None)

root_dir = os.path.dirname(os.path.abspath(__file__))
lib_dir = os.path.join(root_dir, 'pyverdict', 'verdict_jar')

# if the directory does not exist, we create the directory, build a jar file, and copy the jar file
# to the lib directory.
if not os.path.exists(lib_dir):
    build_and_copy(root_dir, lib_dir)

(verdict_jar_file, verdictdb_version) = get_verdict_jar(lib_dir)
if verdictdb_version is None:
    build_and_copy(root_dir, lib_dir)
    (verdict_jar_file, verdictdb_version) = get_verdict_jar(lib_dir)


# creates a metadata file
metadata_filename = os.path.join(root_dir, 'pyverdict', 'metadata.json')
metadata_file = open(metadata_filename, 'w')
json.dump(
    {
        '__version__': pyverdict_version,
        '__verdictdb_version__': verdictdb_version
    },
    metadata_file)
metadata_file.close()


# the standard setup script
setuptools.setup(
    name='pyverdict',
    version=pyverdict_version,
    description='Python interface for VerdictDB',
    url='http://verdictdb.org',
    author='Barzan Mozafari, Yongjoo Park',
    author_email='mozafari@umich.edu, pyongjoo@umich.edu',
    license='Apache License, Version 2.0',
    packages=setuptools.find_packages(),
    package_data={'pyverdict': ['lib/*.jar', 'verdict_jar/*.jar']},
    include_package_data=True,
    install_requires=[
        'py4j >= 0.10.7',
        'numpy >= 1.9',
        'pandas >= 0.23',
        'python-dateutil >= 2.7.5',
    ]
)<|MERGE_RESOLUTION|>--- conflicted
+++ resolved
@@ -20,11 +20,7 @@
 import subprocess
 from build_lib import build_and_copy
 
-<<<<<<< HEAD
-pyverdict_version = '0.1.3.0'
-=======
 pyverdict_version = '0.1.3.1'
->>>>>>> e66a96a0
 
 
 def get_verdict_jar(lib_dir):
