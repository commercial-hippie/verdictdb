'''
    Copyright 2018 University of Michigan

    Licensed under the Apache License, Version 2.0 (the "License");
    you may not use this file except in compliance with the License.
    You may obtain a copy of the License at

        http://www.apache.org/licenses/LICENSE-2.0

    Unless required by applicable law or agreed to in writing, software
    distributed under the License is distributed on an "AS IS" BASIS,
    WITHOUT WARRANTIES OR CONDITIONS OF ANY KIND, either express or implied.
    See the License for the specific language governing permissions and
    limitations under the License.
'''
from .verdictcontext import VerdictContext
from .verdictcommon import get_metadata
import json

__version__ = get_metadata('__version__')

__verdictdb_version__ = get_metadata('__verdictdb_version__')

def impala_context(host, port, schema=None, user=None, password=None):
    return VerdictContext.new_impala_context(host, port, schema, user, password)

def impala(host, port, schema=None, user=None, password=None):
    return impala_context(host, port, schema, user, password)

def mysql_context(host, user, password=None, port=3306):
    return VerdictContext.new_mysql_context(host, user, password, port)

def mysql(host, user, password=None, port=3306):
    return mysql_context(host, user, password, port)

<<<<<<< HEAD
=======
def postgres_context(host, port, dbname, user, password=None):
    return VerdictContext.new_postgres_context(dbname, user, password, host, port)

def postgres(host, port, dbname, user, password=None):
    return postgres_context(host, port, dbname, user, password)

>>>>>>> e66a96a0
def presto_context(host, catalog, user, password=None, port=8080):
    return VerdictContext.new_presto_context(host, catalog, user, password, port)

def presto(host, catalog, user, password=None, port=8080):
<<<<<<< HEAD
    return presto_context(host, catalog, user, password, port)
=======
    return presto_context(host, catalog, user, password, port)

def redshift(host, port, dbname='', user=None, password=None):
    return redshift_context(host, port, dbname, user, password)

def redshift_context(host, port, dbname='', user=None, password=None):
    return VerdictContext.new_redshift_context(host, port, dbname, user, password)
>>>>>>> e66a96a0
<|MERGE_RESOLUTION|>--- conflicted
+++ resolved
@@ -33,22 +33,16 @@
 def mysql(host, user, password=None, port=3306):
     return mysql_context(host, user, password, port)
 
-<<<<<<< HEAD
-=======
 def postgres_context(host, port, dbname, user, password=None):
     return VerdictContext.new_postgres_context(dbname, user, password, host, port)
 
 def postgres(host, port, dbname, user, password=None):
     return postgres_context(host, port, dbname, user, password)
 
->>>>>>> e66a96a0
 def presto_context(host, catalog, user, password=None, port=8080):
     return VerdictContext.new_presto_context(host, catalog, user, password, port)
 
 def presto(host, catalog, user, password=None, port=8080):
-<<<<<<< HEAD
-    return presto_context(host, catalog, user, password, port)
-=======
     return presto_context(host, catalog, user, password, port)
 
 def redshift(host, port, dbname='', user=None, password=None):
@@ -56,4 +50,3 @@
 
 def redshift_context(host, port, dbname='', user=None, password=None):
     return VerdictContext.new_redshift_context(host, port, dbname, user, password)
->>>>>>> e66a96a0
