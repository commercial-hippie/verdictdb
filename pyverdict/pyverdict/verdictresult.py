--- conflicted
+++ resolved
@@ -90,13 +90,10 @@
             return cls._read_value_mysql(resultset, index, col_type)
         elif dbtype == 'presto':
             return cls._read_value_presto(resultset, index, col_type)
-<<<<<<< HEAD
         elif dbtype == 'redshift':
             return resultset.getValue(index)
-=======
         elif dbtype == 'impala':
             return ImpalaConverter.read_value(resultset, index, col_type)
->>>>>>> cc00cc1c
         else:
             raise NotImplementedError
 
