package edu.umich.verdict.redshift;

import edu.umich.verdict.VerdictConf;
import edu.umich.verdict.VerdictContext;
import edu.umich.verdict.VerdictJDBCContext;
import edu.umich.verdict.exceptions.VerdictException;

public class RedshiftThroughVerdictTest {

    public static void main(String[] args) throws VerdictException {

        VerdictConf conf = new VerdictConf();
        conf.setDbms("redshift");
        conf.setHost("salat2-verdict.ctkb4oe4rzfm.us-east-1.redshift.amazonaws.com");
        conf.setPort("5439");		
        conf.setDbmsSchema("dev");
        conf.setUser("junhao");
        conf.setPassword("BTzyc1xG");
        conf.set("loglevel", "debug");
        
        VerdictContext vc = VerdictJDBCContext.from(conf);
//        vc.executeJdbcQuery("select count(*) from tpch1g.customer");
<<<<<<< HEAD
        vc.executeJdbcQuery("set search_path to tpch1g,tpch1g_verdict");
        vc.executeJdbcQuery("create sample of tpch1g.orders");
=======
       
        vc.executeJdbcQuery("create sample of public.orders");
>>>>>>> 57d6be9c

        vc.destroy();
    }

}<|MERGE_RESOLUTION|>--- conflicted
+++ resolved
@@ -19,14 +19,12 @@
         conf.set("loglevel", "debug");
         
         VerdictContext vc = VerdictJDBCContext.from(conf);
-//        vc.executeJdbcQuery("select count(*) from tpch1g.customer");
-<<<<<<< HEAD
-        vc.executeJdbcQuery("set search_path to tpch1g,tpch1g_verdict");
+        vc.executeJdbcQuery("set bypass=true");
+        vc.executeJdbcQuery("set search_path = tpch1g,tpch1g_verdict");
+        vc.executeJdbcQuery("set bypass=false");
+        vc.executeJdbcQuery("show tables in tpch1g");
+        vc.executeJdbcQuery("show tables in tpch1g_verdict");
         vc.executeJdbcQuery("create sample of tpch1g.orders");
-=======
-       
-        vc.executeJdbcQuery("create sample of public.orders");
->>>>>>> 57d6be9c
 
         vc.destroy();
     }
