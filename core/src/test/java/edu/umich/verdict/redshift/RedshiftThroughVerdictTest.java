package edu.umich.verdict.redshift;

import java.sql.ResultSet;
import java.sql.Statement;

import edu.umich.verdict.VerdictConf;
import edu.umich.verdict.VerdictContext;
import edu.umich.verdict.VerdictJDBCContext;
import edu.umich.verdict.exceptions.VerdictException;
import edu.umich.verdict.util.ResultSetConversion;

public class RedshiftThroughVerdictTest {

    public static void main(String[] args) throws VerdictException {

        VerdictConf conf = new VerdictConf();
        conf.setDbms("redshift");
//        conf.setHost("salat2-verdict.ctkb4oe4rzfm.us-east-1.redshift.amazonaws.com");
        conf.setHost("verdict-vldb.crc58e3qof3k.us-east-1.redshift.amazonaws.com");
        conf.setPort("5439");		
        conf.setDbmsSchema("dev");
//        conf.setUser("junhao");
//        conf.setPassword("BTzyc1xG");
        conf.setUser("admin");
        conf.setPassword("qKUcr2CUgSP3NjHE");
//        conf.set("loglevel", "debug");
        
        
        long startTime = System.currentTimeMillis();
        long endTime = System.currentTimeMillis();
        
        VerdictContext vc = VerdictJDBCContext.from(conf);        
        vc.executeJdbcQuery("set bypass=true");
//        vc.executeJdbcQuery("set search_path = tpch500g, tpch500g_verdict2");
        vc.executeJdbcQuery("set search_path = instacart100g, instacart100g_verdict");
        vc.executeJdbcQuery("set bypass=false");

<<<<<<< HEAD
        
        
//        // ======== test sample creation tpch ========  
//        
//        startTime = System.currentTimeMillis();        
//        vc.executeJdbcQuery("create 0.5% uniform sample of tpch500g.lineitem;");
//        endTime = System.currentTimeMillis();
//        System.out.println("\n\ncreate uniform sample of tpch500g.lineitem;");
//        System.out.println("That took " + (endTime - startTime) + " milliseconds \n\n");
//
//        startTime = System.currentTimeMillis();        
//        vc.executeJdbcQuery("create 0.5% stratified sample of tpch500g.lineitem on l_suppkey;");
//        endTime = System.currentTimeMillis();
//        System.out.println("\n\ncreate stratified sample of tpch500g.lineitem on l_suppkey;");
//        System.out.println("That took " + (endTime - startTime) + " milliseconds \n\n");
//        
//        startTime = System.currentTimeMillis();        
//        vc.executeJdbcQuery("create 0.5% universe sample of tpch500g.lineitem on l_orderkey;");
//        endTime = System.currentTimeMillis();
//        System.out.println("\n\ncreate universe sample of tpch500g.lineitem on l_orderkey;");
//        System.out.println("That took " + (endTime - startTime) + " milliseconds \n\n");
//        
//        startTime = System.currentTimeMillis();        
//        vc.executeJdbcQuery("create 0.5% universe sample of tpch500g.lineitem on l_partkey;");
//        endTime = System.currentTimeMillis();
//        System.out.println("\n\ncreate universe sample of tpch500g.lineitem on l_partkey;");
//        System.out.println("That took " + (endTime - startTime) + " milliseconds \n\n");
//        
//        startTime = System.currentTimeMillis();        
//        vc.executeJdbcQuery("create 0.5% uniform sample of tpch500g.orders;");
//        endTime = System.currentTimeMillis();
//        System.out.println("\n\ncreate uniform sample of tpch500g.orders;");
//        System.out.println("That took " + (endTime - startTime) + " milliseconds \n\n");
//
//        startTime = System.currentTimeMillis();        
//        vc.executeJdbcQuery("create 0.5% universe sample of tpch500g.o_orderkey;");
//        endTime = System.currentTimeMillis();
//        System.out.println("\n\ncreate universe sample of tpch500g.o_orderkey;");
//        System.out.println("That took " + (endTime - startTime) + " milliseconds \n\n");
        
//        // ======== test sample creation instacart ========  
//        
//        startTime = System.currentTimeMillis();        
//        vc.executeJdbcQuery("create uniform sample of instacart100g.orders;");
//        endTime = System.currentTimeMillis();
//        System.out.println("\n\ncreate uniform sample of instacart100g.orders;");
//        System.out.println("That took " + (endTime - startTime) + " milliseconds \n\n");
//
//        startTime = System.currentTimeMillis();        
//        vc.executeJdbcQuery("create uniform sample of instacart100g.order_products;");
//        endTime = System.currentTimeMillis();
//        System.out.println("\n\ncreate uniform sample of instacart100g.order_products;");
//        System.out.println("That took " + (endTime - startTime) + " milliseconds \n\n");
//        
//        startTime = System.currentTimeMillis();        
//        vc.executeJdbcQuery("create universe sample of instacart100g.orders on order_id;");
//        endTime = System.currentTimeMillis();
//        System.out.println("\n\ncreate universe sample of instacart100g.orders on order_id;");
//        System.out.println("That took " + (endTime - startTime) + " milliseconds \n\n");
//        
//        startTime = System.currentTimeMillis();        
//        vc.executeJdbcQuery("create universe sample of instacart100g.order_products on order_id;");
//        endTime = System.currentTimeMillis();
//        System.out.println("\n\ncreate universe sample of instacart100g.order_products on order_id;");
//        System.out.println("That took " + (endTime - startTime) + " milliseconds \n\n");
              
        
//        // ======== test Queries tpch ========
//        String q0 = "select count(*) from tpch500g.lineitem;";
//        String q1 = "select l_returnflag, l_linestatus, sum(l_quantity) as sum_qty, sum(l_extendedprice) as sum_base_price, sum(l_extendedprice * (1 - l_discount)) as sum_disc_price, sum(l_extendedprice * (1 - l_discount) * (1 + l_tax)) as sum_charge, avg(l_quantity) as avg_qty, avg(l_extendedprice) as avg_price, avg(l_discount) as avg_disc, count(*) as count_order from tpch500g.lineitem where l_shipdate <= '1997-12-01' group by l_returnflag, l_linestatus order by l_returnflag, l_linestatus;";
//        String q9 = "select nation, o_year, sum(amount) as sum_profit from ( select n_name as nation, extract (year from o_orderdate) as o_year, l_extendedprice * (1 - l_discount) - ps_supplycost * l_quantity as amount from tpch500g.lineitem inner join tpch500g.orders on o_orderkey = l_orderkey inner join tpch500g.partsupp on ps_suppkey = l_suppkey inner join tpch500g.part on p_partkey = ps_partkey inner join tpch500g.supplier on s_suppkey = ps_suppkey inner join tpch500g.nation on s_nationkey = n_nationkey where p_name like '%green%') as profit group by nation, o_year order by nation, o_year desc;";
//        String q12 = "select l_shipmode, sum(case when o_orderpriority = '1-URGENT' or o_orderpriority = '2-HIGH' then 1 else 0 end) as high_line_count, sum(case when o_orderpriority <> '1-URGENT' and o_orderpriority <> '2-HIGH' then 1 else 0 end) as low_line_count from tpch500g.orders, tpch500g.lineitem where o_orderkey = l_orderkey and l_shipmode in ('MAIL', 'SHIP') and l_commitdate < l_receiptdate and l_shipdate < l_commitdate and l_receiptdate >= '1994-01-01' and l_receiptdate < '1995-01-01' group by l_shipmode order by l_shipmode;";
//        String q15 = "create view revenue_temp as select l_suppkey as supplier_no, sum(l_extendedprice * (1 - l_discount)) as total_revenue from tpch500g.lineitem where l_shipdate >= '1995-01-01' and l_shipdate < '1996-01-01' group by l_suppkey; select s_suppkey, s_name, s_address, s_phone, total_revenue from tpch500g.supplier, tpch500g.revenue_temp where s_suppkey = supplier_no and total_revenue = ( select max(total_revenue) from revenue_temp) order by s_suppkey; drop view revenue_temp;";
//        String q15_check = "select l_suppkey as supplier_no, sum(l_extendedprice * (1 - l_discount)) as total_revenue from tpch500g.lineitem where l_shipdate >= '1995-01-01' and l_shipdate < '1996-01-01' group by l_suppkey order by total_revenue limit 10;";
//        String q17 = "select sum(l_extendedprice) / 7.0 as avg_yearly from tpch500g.lineitem inner join ( select l_partkey as partkey, 0.2 * avg(l_quantity) as small_quantity from tpch500g.lineitem inner join tpch500g.part on l_partkey = p_partkey group by l_partkey) t on l_partkey = partkey inner join tpch500g.part on l_partkey = p_partkey where p_brand = 'Brand#23' and p_container = 'MED BOX' and l_quantity < small_quantity;";
//        
//        // 	======== test Q0 ========
//        
//        startTime = System.currentTimeMillis();        
//        ResultSet rs = vc.executeJdbcQuery(q0);
//        endTime = System.currentTimeMillis();
//        System.out.println("\n\n" + "q0");
//        System.out.println("That took " + (endTime - startTime) + " milliseconds \n\n");                
//		ResultSetConversion.printResultSet(rs);
//		
//        // ======== test Q1 ========
//        
//        startTime = System.currentTimeMillis();        
//        rs = vc.executeJdbcQuery(q1);
//        endTime = System.currentTimeMillis();
//        System.out.println("\n\n" + "q1");
//        System.out.println("That took " + (endTime - startTime) + " milliseconds \n\n");
//        ResultSetConversion.printResultSet(rs);
//        
//        // ======== test Q9 ========
//        
//        startTime = System.currentTimeMillis();        
//        rs = vc.executeJdbcQuery(q9);
//        endTime = System.currentTimeMillis();
//        System.out.println("\n\n" + "q9");
//        System.out.println("That took " + (endTime - startTime) + " milliseconds \n\n");
//        ResultSetConversion.printResultSet(rs);
//        
//        // ======== test Q12 ========
//        
//        startTime = System.currentTimeMillis();        
//        rs = vc.executeJdbcQuery(q12);
//        endTime = System.currentTimeMillis();
//        System.out.println("\n\n" + "q12");
//        System.out.println("That took " + (endTime - startTime) + " milliseconds \n\n");
//        ResultSetConversion.printResultSet(rs);
//        
//        // ======== test Q15 ========
//        
//        startTime = System.currentTimeMillis();        
//        vc.executeJdbcQuery(q15);
//        endTime = System.currentTimeMillis();
//        System.out.println("\n\n" + "q15");
//        System.out.println("That took " + (endTime - startTime) + " milliseconds \n\n");
//              
//        startTime = System.currentTimeMillis();        
//        rs = vc.executeJdbcQuery(q15_check);
//        endTime = System.currentTimeMillis();
//        System.out.println("\n\n" + "q15_check");
//        System.out.println("That took " + (endTime - startTime) + " milliseconds \n\n");
//        ResultSetConversion.printResultSet(rs);
//        
//        // ======== test Q17 ========
//        
//        startTime = System.currentTimeMillis();        
//        rs = vc.executeJdbcQuery(q17);
//        endTime = System.currentTimeMillis();
//        System.out.println("\n\n" + "q17");
//        System.out.println("That took " + (endTime - startTime) + " milliseconds \n\n");
//        ResultSetConversion.printResultSet(rs);
//        vc.destroy();
        
     // ======== test Queries instacart ========
        String q2 = "select order_hour_of_day, count(*) as c from instacart100g.orders group by order_hour_of_day order by order_hour_of_day;";
        String q3 = "SELECT product_name, count(*) as order_count FROM instacart100g.order_products, instacart100g.orders, instacart100g.products WHERE orders.order_id = order_products.order_id AND order_products.product_id = products.product_id AND (order_dow = 0 OR order_dow = 1) GROUP BY product_name ORDER BY order_count DESC LIMIT 5;";
        String q4 = "SELECT departments.department_id, department, count(*) as order_count FROM instacart100g.order_products, instacart100g.orders, instacart100g.products, instacart100g.departments WHERE orders.order_id = order_products.order_id AND order_products.product_id = products.product_id AND products.department_id = departments.department_id GROUP BY departments.department_id, department ORDER BY order_count DESC LIMIT 5;";
        
//        // 	======== test Q2 ========
//        
//        startTime = System.currentTimeMillis();        
//        ResultSet rs = vc.executeJdbcQuery(q2);
//        endTime = System.currentTimeMillis();
//        System.out.println("\n\n" + "q2");
//        System.out.println("That took " + (endTime - startTime) + " milliseconds \n\n");                
//		ResultSetConversion.printResultSet(rs);
//		
//        // ======== test Q3 ========
//        
//        startTime = System.currentTimeMillis();        
//        rs = vc.executeJdbcQuery(q3);
//        endTime = System.currentTimeMillis();
//        System.out.println("\n\n" + "q3");
//        System.out.println("That took " + (endTime - startTime) + " milliseconds \n\n");
//        ResultSetConversion.printResultSet(rs);
        
        // ======== test Q4 ========
        
        startTime = System.currentTimeMillis();        
        ResultSet rs = vc.executeJdbcQuery(q4);
        endTime = System.currentTimeMillis();
        System.out.println("\n\n" + "q4");
        System.out.println("That took " + (endTime - startTime) + " milliseconds \n\n");
        ResultSetConversion.printResultSet(rs);
=======
        VerdictContext vc = VerdictJDBCContext.from(conf);
//        vc.executeJdbcQuery("select count(*) from tpch1g.customer");
//        vc.executeJdbcQuery("set search_path to tpch1g");
        vc.executeJdbcQuery("set search_path to tpch1g,tpch1g_verdict");
        vc.executeJdbcQuery("create sample of tpch1g.orders");
>>>>>>> e11361bd

               
    }

}<|MERGE_RESOLUTION|>--- conflicted
+++ resolved
@@ -16,6 +16,7 @@
         VerdictConf conf = new VerdictConf();
         conf.setDbms("redshift");
 //        conf.setHost("salat2-verdict.ctkb4oe4rzfm.us-east-1.redshift.amazonaws.com");
+//        conf.setHost("verdict-vldb.crc58e3qof3k.us-east-1.redshift.amazonaws.com");
         conf.setHost("verdict-vldb.crc58e3qof3k.us-east-1.redshift.amazonaws.com");
         conf.setPort("5439");		
         conf.setDbmsSchema("dev");
@@ -23,7 +24,7 @@
 //        conf.setPassword("BTzyc1xG");
         conf.setUser("admin");
         conf.setPassword("qKUcr2CUgSP3NjHE");
-//        conf.set("loglevel", "debug");
+        conf.set("loglevel", "debug");
         
         
         long startTime = System.currentTimeMillis();
@@ -31,87 +32,95 @@
         
         VerdictContext vc = VerdictJDBCContext.from(conf);        
         vc.executeJdbcQuery("set bypass=true");
-//        vc.executeJdbcQuery("set search_path = tpch500g, tpch500g_verdict2");
-        vc.executeJdbcQuery("set search_path = instacart100g, instacart100g_verdict");
+        vc.executeJdbcQuery("set search_path = tpch500g, tpch500g_verdict2");
+//        vc.executeJdbcQuery("set search_path = instacart100g, instacart100g_verdict2");
         vc.executeJdbcQuery("set bypass=false");
 
-<<<<<<< HEAD
+//        //====others=====        
+//        startTime = System.currentTimeMillis();        
+//        ResultSet rs = vc.executeJdbcQuery("describe instacart100g.departments;");
+//        endTime = System.currentTimeMillis();
+//        System.out.println("\n\ndescribe instacart100g.departments;");
+//        System.out.println("That took " + (endTime - startTime) + " milliseconds \n\n");
+//        ResultSetConversion.printResultSet(rs);
         
         
 //        // ======== test sample creation tpch ========  
 //        
 //        startTime = System.currentTimeMillis();        
-//        vc.executeJdbcQuery("create 0.5% uniform sample of tpch500g.lineitem;");
+//        vc.executeJdbcQuery("create uniform sample of tpch500g.lineitem;");
 //        endTime = System.currentTimeMillis();
 //        System.out.println("\n\ncreate uniform sample of tpch500g.lineitem;");
 //        System.out.println("That took " + (endTime - startTime) + " milliseconds \n\n");
+////
+////
+//        startTime = System.currentTimeMillis();        
+//        vc.executeJdbcQuery("create 10% stratified sample of tpch500g.lineitem on l_suppkey;");
+//        endTime = System.currentTimeMillis();
+//        System.out.println("\n\ncreate stratified sample of tpch500g.lineitem on l_suppkey;");
+//        System.out.println("That took " + (endTime - startTime) + " milliseconds \n\n");
+        
+//        startTime = System.currentTimeMillis();        
+//        vc.executeJdbcQuery("create 0.5% universe sample of tpch500g.lineitem on l_orderkey;");
+//        endTime = System.currentTimeMillis();
+//        System.out.println("\n\ncreate universe sample of tpch500g.lineitem on l_orderkey;");
+//        System.out.println("That took " + (endTime - startTime) + " milliseconds \n\n");
+//        
+//        startTime = System.currentTimeMillis();        
+//        vc.executeJdbcQuery("create 0.5% universe sample of tpch500g.lineitem on l_partkey;");
+//        endTime = System.currentTimeMillis();
+//        System.out.println("\n\ncreate universe sample of tpch500g.lineitem on l_partkey;");
+//        System.out.println("That took " + (endTime - startTime) + " milliseconds \n\n");
+//        
+//        startTime = System.currentTimeMillis();        
+//        vc.executeJdbcQuery("create 0.5% uniform sample of tpch500g.orders;");
+//        endTime = System.currentTimeMillis();
+//        System.out.println("\n\ncreate uniform sample of tpch500g.orders;");
+//        System.out.println("That took " + (endTime - startTime) + " milliseconds \n\n");
 //
 //        startTime = System.currentTimeMillis();        
-//        vc.executeJdbcQuery("create 0.5% stratified sample of tpch500g.lineitem on l_suppkey;");
-//        endTime = System.currentTimeMillis();
-//        System.out.println("\n\ncreate stratified sample of tpch500g.lineitem on l_suppkey;");
-//        System.out.println("That took " + (endTime - startTime) + " milliseconds \n\n");
-//        
-//        startTime = System.currentTimeMillis();        
-//        vc.executeJdbcQuery("create 0.5% universe sample of tpch500g.lineitem on l_orderkey;");
-//        endTime = System.currentTimeMillis();
-//        System.out.println("\n\ncreate universe sample of tpch500g.lineitem on l_orderkey;");
-//        System.out.println("That took " + (endTime - startTime) + " milliseconds \n\n");
-//        
-//        startTime = System.currentTimeMillis();        
-//        vc.executeJdbcQuery("create 0.5% universe sample of tpch500g.lineitem on l_partkey;");
-//        endTime = System.currentTimeMillis();
-//        System.out.println("\n\ncreate universe sample of tpch500g.lineitem on l_partkey;");
-//        System.out.println("That took " + (endTime - startTime) + " milliseconds \n\n");
-//        
-//        startTime = System.currentTimeMillis();        
-//        vc.executeJdbcQuery("create 0.5% uniform sample of tpch500g.orders;");
-//        endTime = System.currentTimeMillis();
-//        System.out.println("\n\ncreate uniform sample of tpch500g.orders;");
+//        vc.executeJdbcQuery("create 0.5% universe sample of tpch500g.o_orderkey;");
+//        endTime = System.currentTimeMillis();
+//        System.out.println("\n\ncreate universe sample of tpch500g.o_orderkey;");
+//        System.out.println("That took " + (endTime - startTime) + " milliseconds \n\n");
+        
+//        // ======== test sample creation instacart ========  
+//        
+//        startTime = System.currentTimeMillis();        
+//        vc.executeJdbcQuery("create 0.5% uniform sample of instacart100g.orders;");
+//        endTime = System.currentTimeMillis();
+//        System.out.println("\n\ncreate uniform sample of instacart100g.orders;");
 //        System.out.println("That took " + (endTime - startTime) + " milliseconds \n\n");
 //
 //        startTime = System.currentTimeMillis();        
-//        vc.executeJdbcQuery("create 0.5% universe sample of tpch500g.o_orderkey;");
-//        endTime = System.currentTimeMillis();
-//        System.out.println("\n\ncreate universe sample of tpch500g.o_orderkey;");
-//        System.out.println("That took " + (endTime - startTime) + " milliseconds \n\n");
-        
-//        // ======== test sample creation instacart ========  
-//        
-//        startTime = System.currentTimeMillis();        
-//        vc.executeJdbcQuery("create uniform sample of instacart100g.orders;");
-//        endTime = System.currentTimeMillis();
-//        System.out.println("\n\ncreate uniform sample of instacart100g.orders;");
-//        System.out.println("That took " + (endTime - startTime) + " milliseconds \n\n");
-//
-//        startTime = System.currentTimeMillis();        
-//        vc.executeJdbcQuery("create uniform sample of instacart100g.order_products;");
+//        vc.executeJdbcQuery("create 0.5% uniform sample of instacart100g.order_products;");
 //        endTime = System.currentTimeMillis();
 //        System.out.println("\n\ncreate uniform sample of instacart100g.order_products;");
 //        System.out.println("That took " + (endTime - startTime) + " milliseconds \n\n");
 //        
 //        startTime = System.currentTimeMillis();        
-//        vc.executeJdbcQuery("create universe sample of instacart100g.orders on order_id;");
+//        vc.executeJdbcQuery("create 0.5% universe sample of instacart100g.orders on order_id;");
 //        endTime = System.currentTimeMillis();
 //        System.out.println("\n\ncreate universe sample of instacart100g.orders on order_id;");
 //        System.out.println("That took " + (endTime - startTime) + " milliseconds \n\n");
 //        
 //        startTime = System.currentTimeMillis();        
-//        vc.executeJdbcQuery("create universe sample of instacart100g.order_products on order_id;");
+//        vc.executeJdbcQuery("create 0.5% universe sample of instacart100g.order_products on order_id;");
 //        endTime = System.currentTimeMillis();
 //        System.out.println("\n\ncreate universe sample of instacart100g.order_products on order_id;");
 //        System.out.println("That took " + (endTime - startTime) + " milliseconds \n\n");
               
         
-//        // ======== test Queries tpch ========
-//        String q0 = "select count(*) from tpch500g.lineitem;";
-//        String q1 = "select l_returnflag, l_linestatus, sum(l_quantity) as sum_qty, sum(l_extendedprice) as sum_base_price, sum(l_extendedprice * (1 - l_discount)) as sum_disc_price, sum(l_extendedprice * (1 - l_discount) * (1 + l_tax)) as sum_charge, avg(l_quantity) as avg_qty, avg(l_extendedprice) as avg_price, avg(l_discount) as avg_disc, count(*) as count_order from tpch500g.lineitem where l_shipdate <= '1997-12-01' group by l_returnflag, l_linestatus order by l_returnflag, l_linestatus;";
-//        String q9 = "select nation, o_year, sum(amount) as sum_profit from ( select n_name as nation, extract (year from o_orderdate) as o_year, l_extendedprice * (1 - l_discount) - ps_supplycost * l_quantity as amount from tpch500g.lineitem inner join tpch500g.orders on o_orderkey = l_orderkey inner join tpch500g.partsupp on ps_suppkey = l_suppkey inner join tpch500g.part on p_partkey = ps_partkey inner join tpch500g.supplier on s_suppkey = ps_suppkey inner join tpch500g.nation on s_nationkey = n_nationkey where p_name like '%green%') as profit group by nation, o_year order by nation, o_year desc;";
-//        String q12 = "select l_shipmode, sum(case when o_orderpriority = '1-URGENT' or o_orderpriority = '2-HIGH' then 1 else 0 end) as high_line_count, sum(case when o_orderpriority <> '1-URGENT' and o_orderpriority <> '2-HIGH' then 1 else 0 end) as low_line_count from tpch500g.orders, tpch500g.lineitem where o_orderkey = l_orderkey and l_shipmode in ('MAIL', 'SHIP') and l_commitdate < l_receiptdate and l_shipdate < l_commitdate and l_receiptdate >= '1994-01-01' and l_receiptdate < '1995-01-01' group by l_shipmode order by l_shipmode;";
-//        String q15 = "create view revenue_temp as select l_suppkey as supplier_no, sum(l_extendedprice * (1 - l_discount)) as total_revenue from tpch500g.lineitem where l_shipdate >= '1995-01-01' and l_shipdate < '1996-01-01' group by l_suppkey; select s_suppkey, s_name, s_address, s_phone, total_revenue from tpch500g.supplier, tpch500g.revenue_temp where s_suppkey = supplier_no and total_revenue = ( select max(total_revenue) from revenue_temp) order by s_suppkey; drop view revenue_temp;";
-//        String q15_check = "select l_suppkey as supplier_no, sum(l_extendedprice * (1 - l_discount)) as total_revenue from tpch500g.lineitem where l_shipdate >= '1995-01-01' and l_shipdate < '1996-01-01' group by l_suppkey order by total_revenue limit 10;";
-//        String q17 = "select sum(l_extendedprice) / 7.0 as avg_yearly from tpch500g.lineitem inner join ( select l_partkey as partkey, 0.2 * avg(l_quantity) as small_quantity from tpch500g.lineitem inner join tpch500g.part on l_partkey = p_partkey group by l_partkey) t on l_partkey = partkey inner join tpch500g.part on l_partkey = p_partkey where p_brand = 'Brand#23' and p_container = 'MED BOX' and l_quantity < small_quantity;";
-//        
+        // ======== test Queries tpch ========
+        String q0 = "select count(*) from tpch500g.lineitem;";
+        String q1 = "select l_returnflag, l_linestatus, sum(l_quantity) as sum_qty, sum(l_extendedprice) as sum_base_price, sum(l_extendedprice * (1 - l_discount)) as sum_disc_price, sum(l_extendedprice * (1 - l_discount) * (1 + l_tax)) as sum_charge, avg(l_quantity) as avg_qty, avg(l_extendedprice) as avg_price, avg(l_discount) as avg_disc, count(*) as count_order from tpch500g.lineitem where l_shipdate <= '1997-12-01' group by l_returnflag, l_linestatus order by l_returnflag, l_linestatus;";
+        String q9 = "select nation, o_year, sum(amount) as sum_profit from ( select n_name as nation, extract (year from o_orderdate) as o_year, l_extendedprice * (1 - l_discount) - ps_supplycost * l_quantity as amount from tpch500g.lineitem inner join tpch500g.orders on o_orderkey = l_orderkey inner join tpch500g.partsupp on ps_suppkey = l_suppkey inner join tpch500g.part on p_partkey = ps_partkey inner join tpch500g.supplier on s_suppkey = ps_suppkey inner join tpch500g.nation on s_nationkey = n_nationkey where p_name like '%green%') as profit group by nation, o_year order by nation, o_year desc;";
+        String q12 = "select l_shipmode, sum(case when o_orderpriority = '1-URGENT' or o_orderpriority = '2-HIGH' then 1 else 0 end) as high_line_count, sum(case when o_orderpriority <> '1-URGENT' and o_orderpriority <> '2-HIGH' then 1 else 0 end) as low_line_count from tpch500g.orders, tpch500g.lineitem where o_orderkey = l_orderkey and l_shipmode in ('MAIL', 'SHIP') and l_commitdate < l_receiptdate and l_shipdate < l_commitdate and l_receiptdate >= '1994-01-01' and l_receiptdate < '1995-01-01' group by l_shipmode order by l_shipmode;";
+        String q15 = "create view revenue_temp as select l_suppkey as supplier_no, sum(l_extendedprice * (1 - l_discount)) as total_revenue from tpch500g.lineitem where l_shipdate >= '1995-01-01' and l_shipdate < '1996-01-01' group by l_suppkey; select s_suppkey, s_name, s_address, s_phone, total_revenue from tpch500g.supplier, tpch500g.revenue_temp where s_suppkey = supplier_no and total_revenue = ( select max(total_revenue) from revenue_temp) order by s_suppkey; drop view revenue_temp;";
+        String q15_check = "select l_suppkey as supplier_no, sum(l_extendedprice * (1 - l_discount)) as total_revenue from tpch500g.lineitem where l_shipdate >= '1995-01-01' and l_shipdate < '1996-01-01' group by l_suppkey order by total_revenue limit 10;";
+        String q15_other = "select l_suppkey as supplier_no, sum(l_extendedprice * (1 - l_discount)) as total_revenue from tpch500g.lineitem group by l_suppkey order by total_revenue desc limit 10;";
+        String q17 = "select sum(l_extendedprice) / 7.0 as avg_yearly from tpch500g.lineitem inner join ( select l_partkey as partkey, 0.2 * avg(l_quantity) as small_quantity from tpch500g.lineitem inner join tpch500g.part on l_partkey = p_partkey group by l_partkey) t on l_partkey = partkey inner join tpch500g.part on l_partkey = p_partkey where p_brand = 'Brand#23' and p_container = 'MED BOX' and l_quantity < small_quantity;";
+        
 //        // 	======== test Q0 ========
 //        
 //        startTime = System.currentTimeMillis();        
@@ -148,14 +157,20 @@
 //        System.out.println("That took " + (endTime - startTime) + " milliseconds \n\n");
 //        ResultSetConversion.printResultSet(rs);
 //        
-//        // ======== test Q15 ========
-//        
+        // ======== test Q15 ========
+        
 //        startTime = System.currentTimeMillis();        
 //        vc.executeJdbcQuery(q15);
 //        endTime = System.currentTimeMillis();
 //        System.out.println("\n\n" + "q15");
 //        System.out.println("That took " + (endTime - startTime) + " milliseconds \n\n");
-//              
+//        
+        startTime = System.currentTimeMillis();        
+        vc.executeJdbcQuery(q15_other);
+        endTime = System.currentTimeMillis();
+        System.out.println("\n\n" + "q15_other");
+        System.out.println("That took " + (endTime - startTime) + " milliseconds \n\n");
+              
 //        startTime = System.currentTimeMillis();        
 //        rs = vc.executeJdbcQuery(q15_check);
 //        endTime = System.currentTimeMillis();
@@ -173,11 +188,12 @@
 //        ResultSetConversion.printResultSet(rs);
 //        vc.destroy();
         
-     // ======== test Queries instacart ========
-        String q2 = "select order_hour_of_day, count(*) as c from instacart100g.orders group by order_hour_of_day order by order_hour_of_day;";
-        String q3 = "SELECT product_name, count(*) as order_count FROM instacart100g.order_products, instacart100g.orders, instacart100g.products WHERE orders.order_id = order_products.order_id AND order_products.product_id = products.product_id AND (order_dow = 0 OR order_dow = 1) GROUP BY product_name ORDER BY order_count DESC LIMIT 5;";
-        String q4 = "SELECT departments.department_id, department, count(*) as order_count FROM instacart100g.order_products, instacart100g.orders, instacart100g.products, instacart100g.departments WHERE orders.order_id = order_products.order_id AND order_products.product_id = products.product_id AND products.department_id = departments.department_id GROUP BY departments.department_id, department ORDER BY order_count DESC LIMIT 5;";
-        
+//     // ======== test Queries instacart ========
+//        String q2 = "select order_hour_of_day, count(*) as c from instacart100g.orders group by order_hour_of_day order by order_hour_of_day;";
+//        String q3 = "SELECT product_name, count(*) as order_count FROM instacart100g.order_products, instacart100g.orders, instacart100g.products WHERE orders.order_id = order_products.order_id AND order_products.product_id = products.product_id AND (order_dow = 0 OR order_dow = 1) GROUP BY product_name ORDER BY order_count DESC LIMIT 5;";
+//        String q4 = "SELECT departments.department_id, department, count(*) as order_count FROM instacart100g.order_products, instacart100g.orders, instacart100g.products, instacart100g.departments WHERE orders.order_id = order_products.order_id AND order_products.product_id = products.product_id AND products.department_id = departments.department_id GROUP BY departments.department_id, department ORDER BY order_count DESC LIMIT 5;";
+//        String q4_alias = "SELECT d.department_id, d.department, count(*) as order_count FROM instacart100g.order_products as op, instacart100g.orders as ord, instacart100g.products as p, instacart100g.departments as d WHERE ord.order_id = op.order_id AND op.product_id = p.product_id AND p.department_id = d.department_id GROUP BY d.department_id, d.department ORDER BY order_count DESC LIMIT 5;";
+//        
 //        // 	======== test Q2 ========
 //        
 //        startTime = System.currentTimeMillis();        
@@ -195,22 +211,15 @@
 //        System.out.println("\n\n" + "q3");
 //        System.out.println("That took " + (endTime - startTime) + " milliseconds \n\n");
 //        ResultSetConversion.printResultSet(rs);
-        
-        // ======== test Q4 ========
-        
-        startTime = System.currentTimeMillis();        
-        ResultSet rs = vc.executeJdbcQuery(q4);
-        endTime = System.currentTimeMillis();
-        System.out.println("\n\n" + "q4");
-        System.out.println("That took " + (endTime - startTime) + " milliseconds \n\n");
-        ResultSetConversion.printResultSet(rs);
-=======
-        VerdictContext vc = VerdictJDBCContext.from(conf);
-//        vc.executeJdbcQuery("select count(*) from tpch1g.customer");
-//        vc.executeJdbcQuery("set search_path to tpch1g");
-        vc.executeJdbcQuery("set search_path to tpch1g,tpch1g_verdict");
-        vc.executeJdbcQuery("create sample of tpch1g.orders");
->>>>>>> e11361bd
+//        
+//        // ======== test Q4 ========
+//        
+//        startTime = System.currentTimeMillis();        
+//        rs = vc.executeJdbcQuery(q4_alias);
+//        endTime = System.currentTimeMillis();
+//        System.out.println("\n\n" + "q4");
+//        System.out.println("That took " + (endTime - startTime) + " milliseconds \n\n");
+//        ResultSetConversion.printResultSet(rs);
 
                
     }
