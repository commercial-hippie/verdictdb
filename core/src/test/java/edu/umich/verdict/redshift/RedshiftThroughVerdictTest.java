package edu.umich.verdict.redshift;

import edu.umich.verdict.VerdictConf;
import edu.umich.verdict.VerdictContext;
import edu.umich.verdict.VerdictJDBCContext;
import edu.umich.verdict.exceptions.VerdictException;

public class RedshiftThroughVerdictTest {

    public static void main(String[] args) throws VerdictException {

        VerdictConf conf = new VerdictConf();
        conf.setDbms("redshift");
        conf.setHost("salat2-verdict.ctkb4oe4rzfm.us-east-1.redshift.amazonaws.com");
        conf.setPort("5439");		
        conf.setDbmsSchema("dev");
        conf.setUser("junhao");
        conf.setPassword("BTzyc1xG");
        conf.set("loglevel", "debug");

        VerdictContext vc = VerdictJDBCContext.from(conf);
//        vc.executeJdbcQuery("select count(*) from tpch1g.customer");
<<<<<<< HEAD
       
        vc.executeJdbcQuery("create sample of public.orders");
=======
//        vc.executeJdbcQuery("set search_path to tpch1g");
        vc.executeJdbcQuery("set search_path to tpch1g,tpch1g_verdict");
        vc.executeJdbcQuery("create sample of tpch1g.orders");
>>>>>>> 19607f66

        vc.destroy();
    }

}<|MERGE_RESOLUTION|>--- conflicted
+++ resolved
@@ -20,14 +20,9 @@
 
         VerdictContext vc = VerdictJDBCContext.from(conf);
 //        vc.executeJdbcQuery("select count(*) from tpch1g.customer");
-<<<<<<< HEAD
-       
-        vc.executeJdbcQuery("create sample of public.orders");
-=======
 //        vc.executeJdbcQuery("set search_path to tpch1g");
         vc.executeJdbcQuery("set search_path to tpch1g,tpch1g_verdict");
         vc.executeJdbcQuery("create sample of tpch1g.orders");
->>>>>>> 19607f66
 
         vc.destroy();
     }
