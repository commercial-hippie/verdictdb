--- conflicted
+++ resolved
@@ -26,30 +26,8 @@
         conf.setPassword("qKUcr2CUgSP3NjHE");
         conf.set("loglevel", "debug");
         
-<<<<<<< HEAD
-        VerdictContext vc = VerdictJDBCContext.from(conf);
-        
-        vc.executeJdbcQuery("set bypass=true");
-        vc.executeJdbcQuery("set search_path = tpch1g,tpch1g_verdict");
-        vc.executeJdbcQuery("set bypass=false");    
-        
-//        long startTime = System.currentTimeMillis();                
-//        vc.executeJdbcQuery("create sample of tpch1g.orders");        
-//        long endTime   = System.currentTimeMillis();
-//        long totalTime = endTime - startTime;
-//        System.out.println(totalTime);
-//
-//        vc.executeJdbcQuery("create stratified sample of tpch1g.lineitem on l_suppkey");
-//
-//        vc.executeJdbcQuery("create universe sample of lineitem on l_orderkey");
-//
-//        vc.executeJdbcQuery("create universe sample of lineitem on l_partkey");
-//
-//        vc.executeJdbcQuery("create uniform sample of orders");
-//
-//        vc.executeJdbcQuery("create universe sample of o_orderkey");
-=======
-        
+        
+
         long startTime = System.currentTimeMillis();
         long endTime = System.currentTimeMillis();
         
@@ -243,9 +221,7 @@
 //        System.out.println("\n\n" + "q4");
 //        System.out.println("That took " + (endTime - startTime) + " milliseconds \n\n");
 //        ResultSetConversion.printResultSet(rs);
->>>>>>> deb259e4
-
-               
+
     }
 
 }