--- conflicted
+++ resolved
@@ -36,48 +36,6 @@
  *
  */
 public class VerdictSparkHiveContext extends VerdictContext {
-<<<<<<< HEAD
-	
-	private DataFrame df;
-
-	public VerdictSparkHiveContext(SparkContext sc) throws VerdictException {
-		this(sc, new VerdictConf());
-	}
-	
-	public VerdictSparkHiveContext(SparkContext sc, VerdictConf conf) throws VerdictException {
-		super(conf);
-		conf.setDbms("spark");
-		HiveContext sqlContext = new HiveContext(sc);
-		setDbms(new DbmsSpark(this, sqlContext));
-		setMeta(new VerdictMeta(this));
-	}
-
-	@Override
-	public void execute(String sql) throws VerdictException {
-		VerdictLogger.debug(this, "An input query:");
-		VerdictLogger.debugPretty(this, sql, "  ");
-		Query vq = Query.getInstance(this, sql);
-		df = vq.computeDataFrame();
-	}
-
-	@Override
-	public ResultSet getResultSet() {
-		// TODO Auto-generated method stub
-		return null;
-	}
-
-	@Override
-	public DataFrame getDataFrame() {
-		return df;
-	}
-
-	@Override
-	public Dataset<Row> getDataset() {
-		// TODO Auto-generated method stub
-		return null;
-	}
-=======
-
     private DataFrame df;
     
     private HiveContext sqlContext;
@@ -120,5 +78,10 @@
     public DataFrame getDataFrame() {
         return df;
     }
->>>>>>> 346e267a
+    
+    @Override
+	public Dataset<Row> getDataset() {
+		// TODO Auto-generated method stub
+		return null;
+	}
 }