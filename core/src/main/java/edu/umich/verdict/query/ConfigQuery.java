/*
 * Licensed to the Apache Software Foundation (ASF) under one or more
 * contributor license agreements.  See the NOTICE file distributed with
 * this work for additional information regarding copyright ownership.
 * The ASF licenses this file to You under the Apache License, Version 2.0
 * (the "License"); you may not use this file except in compliance with
 * the License.  You may obtain a copy of the License at
 *
 *    http://www.apache.org/licenses/LICENSE-2.0
 *
 * Unless required by applicable law or agreed to in writing, software
 * distributed under the License is distributed on an "AS IS" BASIS,
 * WITHOUT WARRANTIES OR CONDITIONS OF ANY KIND, either express or implied.
 * See the License for the specific language governing permissions and
 * limitations under the License.
 */

package edu.umich.verdict.query;

import java.util.ArrayList;
import java.util.List;

import org.apache.commons.lang3.tuple.Pair;

import edu.umich.verdict.VerdictContext;
import edu.umich.verdict.datatypes.VerdictResultSet;
import edu.umich.verdict.exceptions.VerdictException;
import edu.umich.verdict.parser.VerdictSQLBaseVisitor;
import edu.umich.verdict.parser.VerdictSQLParser;
import edu.umich.verdict.util.StringManipulations;
import edu.umich.verdict.util.VerdictLogger;

public class ConfigQuery extends SelectQuery {

    private String key;

    private String value;

    public String getKey() {
        return key;
    }

    public void setKey(String key) {
        this.key = key;
    }

    public String getValue() {
        return value;
    }

    public void setValue(String value) {
        this.value = value;
    }

    public ConfigQuery(VerdictContext vc, String q) {
        super(vc, q);
        readKeyValueFromQuery();
    }

    protected void readKeyValueFromQuery() {
        if (getKey() != null)
            return;

        VerdictSQLParser p = StringManipulations.parserOf(queryString);

        VerdictSQLBaseVisitor<Pair<String, String>> visitor = new VerdictSQLBaseVisitor<Pair<String, String>>() {
            private Pair<String, String> keyValue;

            protected Pair<String, String> defaultResult() {
                return keyValue;
            }

            @Override
            public Pair<String, String> visitConfig_get_statement(VerdictSQLParser.Config_get_statementContext ctx) {
                keyValue = Pair.of(ctx.config_key().getText(), null);
                return keyValue;
            }

            @Override
            public Pair<String, String> visitConfig_set_statement(VerdictSQLParser.Config_set_statementContext ctx) {
                keyValue = Pair.of(ctx.config_key().getText(),
                        ctx.config_value().getText().replaceAll("^\"|\"$|^\'|\'$", ""));
                return keyValue;
            }
        };

        Pair<String, String> keyValue = visitor.visit(p.config_statement());
        setKey(keyValue.getKey());
        setValue(keyValue.getValue());
    }

    @Override
    public void compute() throws VerdictException {
        List<String> row = new ArrayList<String>();

        if (getValue() == null) {
            // get statement
            String value = vc.getConf().get(getKey());
            row.add(getKey());
            row.add(value);

            if (vc.getDbms().isJDBC()) {
                // To get a ResultSet, we temporarily create a table
                List<List<String>> data = new ArrayList<List<String>>();
                data.add(row);

                List<String> meta = new ArrayList<String>();
                meta.add("conf_key");
                meta.add("conf_value");
//                vc.getDbms().execute("select 1");

                rs = VerdictResultSet.fromList(data, meta);
            } else if (vc.getDbms().isSpark()) {
                VerdictLogger.warn(this, "DataFrame is not generated for Spark yet. The key-value pair is " + getKey()
                        + ": " + getValue());
            }
        } else {
            // set statement
            vc.getConf().set(getKey(), getValue());
            row.add(getKey());
            row.add(getKey());
<<<<<<< HEAD
//            vc.getDbms().execute("select 1");  // dummy
=======
            vc.getDbms().execute("select 1"); // dummy
>>>>>>> fa2f9f88
        }
    }
}<|MERGE_RESOLUTION|>--- conflicted
+++ resolved
@@ -119,11 +119,6 @@
             vc.getConf().set(getKey(), getValue());
             row.add(getKey());
             row.add(getKey());
-<<<<<<< HEAD
-//            vc.getDbms().execute("select 1");  // dummy
-=======
-            vc.getDbms().execute("select 1"); // dummy
->>>>>>> fa2f9f88
         }
     }
 }