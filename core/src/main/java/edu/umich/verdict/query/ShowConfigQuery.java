/*
 * Licensed to the Apache Software Foundation (ASF) under one or more
 * contributor license agreements.  See the NOTICE file distributed with
 * this work for additional information regarding copyright ownership.
 * The ASF licenses this file to You under the Apache License, Version 2.0
 * (the "License"); you may not use this file except in compliance with
 * the License.  You may obtain a copy of the License at
 *
 *    http://www.apache.org/licenses/LICENSE-2.0
 *
 * Unless required by applicable law or agreed to in writing, software
 * distributed under the License is distributed on an "AS IS" BASIS,
 * WITHOUT WARRANTIES OR CONDITIONS OF ANY KIND, either express or implied.
 * See the License for the specific language governing permissions and
 * limitations under the License.
 */

package edu.umich.verdict.query;

import java.util.Map;

import edu.umich.verdict.VerdictContext;
import edu.umich.verdict.exceptions.VerdictException;

public class ShowConfigQuery extends Query {

<<<<<<< HEAD
	public ShowConfigQuery(VerdictContext vc, String q) {
		super(vc, q);
	}
	
	@Override
	public void compute() throws VerdictException {
		Map<String, String> conf = vc.getConf().getConfigs();
		for (Map.Entry<String, String> kv : conf.entrySet()) {
			String key = kv.getKey();
			String value = kv.getValue();
			System.out.println(key + "\t" + value);
		}
//		vc.getDbms().execute("select 1");	// dummy
	}
=======
    public ShowConfigQuery(VerdictContext vc, String q) {
        super(vc, q);
    }

    @Override
    public void compute() throws VerdictException {
        Map<String, String> conf = vc.getConf().getConfigs();
        for (Map.Entry<String, String> kv : conf.entrySet()) {
            String key = kv.getKey();
            String value = kv.getValue();
            System.out.println(key + "\t" + value);
        }
        vc.getDbms().execute("select 1"); // dummy
    }
>>>>>>> 81f24b81

}<|MERGE_RESOLUTION|>--- conflicted
+++ resolved
@@ -24,22 +24,6 @@
 
 public class ShowConfigQuery extends Query {
 
-<<<<<<< HEAD
-	public ShowConfigQuery(VerdictContext vc, String q) {
-		super(vc, q);
-	}
-	
-	@Override
-	public void compute() throws VerdictException {
-		Map<String, String> conf = vc.getConf().getConfigs();
-		for (Map.Entry<String, String> kv : conf.entrySet()) {
-			String key = kv.getKey();
-			String value = kv.getValue();
-			System.out.println(key + "\t" + value);
-		}
-//		vc.getDbms().execute("select 1");	// dummy
-	}
-=======
     public ShowConfigQuery(VerdictContext vc, String q) {
         super(vc, q);
     }
@@ -54,6 +38,4 @@
         }
         vc.getDbms().execute("select 1"); // dummy
     }
->>>>>>> 81f24b81
-
 }