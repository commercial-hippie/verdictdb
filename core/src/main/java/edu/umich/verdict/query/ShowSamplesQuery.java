--- conflicted
+++ resolved
@@ -37,12 +37,9 @@
     public void compute() throws VerdictException {
         VerdictSQLParser p = StringManipulations.parserOf(queryString);
         VerdictSQLBaseVisitor<String> visitor = new VerdictSQLBaseVisitor<String>() {
-<<<<<<< HEAD
-            @Override public String visitShow_samples_statement(VerdictSQLParser.Show_samples_statementContext ctx) {
-=======
             @Override
             public String visitShow_samples_statement(VerdictSQLParser.Show_samples_statementContext ctx) {
->>>>>>> 81f24b81
+
                 String database = null;
                 if (ctx.database != null) {
                     database = ctx.database.getText();
@@ -50,18 +47,15 @@
                 return database;
             }
         };
+        
         String database = visitor.visit(p.show_samples_statement());
-<<<<<<< HEAD
-        database = (database != null)? database : ( (vc.getCurrentSchema().isPresent())? vc.getCurrentSchema().get() : null );
-=======
+        
         database = (database != null) ? database
                 : ((vc.getCurrentSchema().isPresent()) ? vc.getCurrentSchema().get() : null);
->>>>>>> 81f24b81
 
         if (database == null) {
             VerdictLogger.info("No table specified; cannot show samples");
         } else {
-<<<<<<< HEAD
             String metaDatabaseName = vc.getMeta().metaCatalogForDataCatalog(database);
             
             if (!vc.getMeta().getDatabases().contains(database)) {
@@ -75,14 +69,12 @@
                 return;
             }
             
-=======
->>>>>>> 81f24b81
+
             ExactRelation nameTable = SingleRelation.from(vc, vc.getMeta().getMetaNameTableForOriginalSchema(database));
             nameTable.setAlias("s");
             ExactRelation sizeTable = SingleRelation.from(vc, vc.getMeta().getMetaSizeTableForOriginalSchema(database));
             sizeTable.setAlias("t");
 
-<<<<<<< HEAD
             Relation info = nameTable.join(sizeTable, "s.sampleschemaaname = t.schemaname AND s.sampletablename = t.tablename")
                     .select("s.originaltablename AS `original_table`,"
                             + " s.sampletype AS `sample_type`,"
@@ -94,20 +86,6 @@
                             + " t.samplesize AS `sample_table_size`")
                     .orderby("`original_table`, `sample_type`, `sampling_ratio`, `on_columns`");
 
-=======
-            Relation info = nameTable
-                    .join(sizeTable, "s.sampleschemaaname = t.schemaname AND s.sampletablename = t.tablename")
-                    .select("s.originaltablename AS `original_table`," + " s.sampletype AS `sample_type`,"
-                            + " t.schemaname AS `sample_schema_name`," + " s.sampletablename AS `sample_table_name`,"
-                            + " s.samplingratio AS `sampling_ratio`," + " s.columnnames AS `on_columns`,"
-                            + " t.originaltablesize AS `original_table_size`," + " t.samplesize AS `sample_table_size`")
-                    .orderby("`original_table`, `sample_type`, `sampling_ratio`, `on_columns`");
-
-            if (!vc.getMeta().getDatabases().contains(database)) {
-                return;
-            }
-
->>>>>>> 81f24b81
             if (vc.getDbms().isJDBC()) {
                 rs = info.collectResultSet();
             } else if (vc.getDbms().isSpark()) {
