/*
 * Copyright 2017 University of Michigan
 *
 * Licensed under the Apache License, Version 2.0 (the "License");
 * you may not use this file except in compliance with the License.
 * You may obtain a copy of the License at
 *
 *     http://www.apache.org/licenses/LICENSE-2.0
 *
 * Unless required by applicable law or agreed to in writing, software
 * distributed under the License is distributed on an "AS IS" BASIS,
 * WITHOUT WARRANTIES OR CONDITIONS OF ANY KIND, either express or implied.
 * See the License for the specific language governing permissions and
 * limitations under the License.
 */

package edu.umich.verdict.dbms;

import java.sql.ResultSet;
import java.util.*;

import edu.umich.verdict.relation.expr.ColNameExpr;
import org.apache.commons.lang3.tuple.Pair;
import org.apache.spark.sql.Dataset;
import org.apache.spark.sql.Row;

import com.google.common.base.Joiner;
import com.google.common.base.Optional;
import com.google.common.collect.Sets;

import edu.umich.verdict.VerdictConf;
import edu.umich.verdict.VerdictContext;
import edu.umich.verdict.datatypes.SampleParam;
import edu.umich.verdict.datatypes.SampleSizeInfo;
import edu.umich.verdict.datatypes.TableUniqueName;
import edu.umich.verdict.exceptions.VerdictException;
import edu.umich.verdict.relation.ExactRelation;
import edu.umich.verdict.relation.Relation;
import edu.umich.verdict.relation.SingleRelation;
import edu.umich.verdict.relation.expr.Expr;
import edu.umich.verdict.util.VerdictLogger;

/**
 * This class is responsible for choosing a right DBMS class.
 */
public abstract class Dbms {

    protected final String dbName;

    protected Optional<String> currentSchema;

    protected VerdictContext vc;

    protected static String groupSizeColName = "verdict_group_size";

    protected static String groupSizeInSampleColName = "verdict_group_size_in_sample";

    protected static String randNumColname = "verdict_rand";

    protected static final String HASH_DELIM = ";";

    public VerdictContext getVc() {
        return vc;
    }

    public void setVc(VerdictContext vc) {
        this.vc = vc;
    }

    public String getDbName() {
        return dbName;
    }

    public void setCurrentSchema(Optional<String> currentSchema) {
        this.currentSchema = currentSchema;
    }

    /**
     * Copy constructor for not sharing the underlying statement.
     *
     * @param another
     */
    public Dbms(Dbms another) {
        dbName = another.dbName;
        currentSchema = another.currentSchema;
        vc = another.vc;
    }

    protected Dbms(VerdictContext vc, String dbName) {
        this.vc = vc;
        this.dbName = dbName;
        currentSchema = Optional.absent();
    }

    public static Dbms from(VerdictContext vc, VerdictConf conf) throws VerdictException {
        Dbms dbms = Dbms.getInstance(vc, conf.getDbms(), conf.getHost(), conf.getPort(), conf.getDbmsSchema(),
                (conf.ignoreUserCredentials()) ? "" : conf.getUser(),
                (conf.ignoreUserCredentials()) ? "" : conf.getPassword(), conf.getDbmsClassName());

        Set<String> jdbcDbmsNames = Sets.newHashSet("impala", "hive2", "redshift");

        if (jdbcDbmsNames.contains(conf.getDbms())) {
            VerdictLogger.info((conf.getDbmsSchema() != null)
                    ? String.format("Connected to database: %s://%s:%s/%s", conf.getDbms(), conf.getHost(),
                            conf.getPort(), conf.getDbmsSchema())
                    : String.format("Connected to database: %s://%s:%s", conf.getDbms(), conf.getHost(),
                            conf.getPort()));
        }

        return dbms;
    }

    protected static Dbms getInstance(VerdictContext vc, String dbName, String host, String port, String schema,
            String user, String password, String jdbcClassName) throws VerdictException {

        Dbms dbms = null;
//        if (dbName.equals("mysql")) {
//            dbms = new DbmsMySQL(vc, dbName, host, port, schema, user, password, jdbcClassName);
        if (dbName.equals("impala")) {
            dbms = new DbmsImpala(vc, dbName, host, port, schema, user, password, jdbcClassName);
        } else if (dbName.equals("hive") || dbName.equals("hive2")) {
            dbms = new DbmsHive(vc, dbName, host, port, schema, user, password, jdbcClassName);
        } else if (dbName.equals("redshift")) {
            dbms = new DbmsRedshift(vc, dbName, host, port, schema, user, password, jdbcClassName);
        } else if (dbName.equals("dummy")) {
            dbms = new DbmsDummy(vc);
<<<<<<< HEAD
        } else if (dbName.equals("postgresql")){
            dbms = new DbmsPostgreSQL(vc, dbName, host, port, schema, user, password, jdbcClassName);
=======
        } else if (dbName.equals("h2")) {
            dbms = new DbmsH2(vc, dbName, host, port, schema, user, password, jdbcClassName);
>>>>>>> 15d402d8
        } else {
            String msg = String.format("Unsupported DBMS: %s", dbName);
            VerdictLogger.error("Dbms", msg);
            throw new VerdictException(msg);
        }

        return dbms;
    }

    public String getName() {
        return dbName;
    }

    public Optional<String> getCurrentSchema() {
        return currentSchema;
    }

    public ResultSet executeJdbcQuery(String sql) throws VerdictException {
        execute(sql);
        ResultSet rs = getResultSet();
        return rs;
    }

//    public DataFrame executeSparkQuery(String sql) throws VerdictException {
//        execute(sql);
//        DataFrame rs = getDataFrame();
//        return rs;
//    }

    public Dataset<Row> executeSpark2Query(String sql) throws VerdictException {
        execute(sql);
        Dataset<Row> rs = getDataset();
        return rs;
    }

    public abstract boolean execute(String sql) throws VerdictException;

    public abstract ResultSet getResultSet();

//    public abstract DataFrame getDataFrame();

    public abstract Dataset<Row> getDataset();

    public abstract void executeUpdate(String sql) throws VerdictException;

    public void changeDatabase(String schemaName) throws VerdictException {
        execute(String.format("use %s", schemaName));
        currentSchema = Optional.fromNullable(schemaName);
        VerdictLogger.info("Database changed to: " + schemaName);
    }

    public void createDatabase(String database) throws VerdictException {
        createCatalog(database);
    }

    public void createCatalog(String catalog) throws VerdictException {
        if (dbName.equalsIgnoreCase("h2")) {
            String sql = String.format("create schema if not exists %s", catalog);
            executeUpdate(sql);
        } else {
            String sql = String.format("create database if not exists %s", catalog);
            executeUpdate(sql);
        }
    }

    public void dropTable(TableUniqueName tableName) throws VerdictException {
        dropTable(tableName, true);
    }

    /**
     *
     * @param tableName
     * @param check When set to true, issues "drop" statement only when the cached metadata contains the table.
     * @throws VerdictException
     */
    public void dropTable(TableUniqueName tableName, boolean check) throws VerdictException {
        Set<String> databases = vc.getMeta().getDatabases();
        // TODO: this is buggy when the database created while a query is executed.
        // it can happen during sample creations.
        if (check && !databases.contains(tableName.getSchemaName())) {
            VerdictLogger.debug(this,
                    String.format(
                            "Database, %s, does not exists. Verdict doesn't bother to run a drop table statement.",
                            tableName.getSchemaName()));
            return;
        }

        // This check is useful for Spark 1.6, since it throws an error even though "if exists" is used
        // in the "drop table" statement.
        Set<String> tables = vc.getMeta().getTables(tableName.getDatabaseName());
        if (check && !tables.contains(tableName.getTableName())) {
            VerdictLogger.debug(this, String.format(
                    "Table, %s, does not exists. Verdict doesn't bother to run a drop table statement.", tableName));
            return;
        }

        String sql = String.format("DROP TABLE IF EXISTS %s", tableName);
        VerdictLogger.debug(this, String.format("Drops table: %s", sql));
        executeUpdate(sql);
        vc.getMeta().refreshTables(tableName.getDatabaseName());
        VerdictLogger.debug(this, tableName + " has been dropped.");
    }

    public void moveTable(TableUniqueName from, TableUniqueName to) throws VerdictException {
        VerdictLogger.debug(this, String.format("Moves table %s to table %s", from, to));
        dropTable(to);
        String sql = String.format("CREATE TABLE %s AS SELECT * FROM %s", to, from);
        executeUpdate(sql);
        dropTable(from, false);
        VerdictLogger.debug(this, "Moving table done.");
    }

    public List<Pair<String, String>> getAllTableAndColumns(String schema) throws VerdictException {
        Set<String> databases = vc.getMeta().getDatabases();
        if (!databases.contains(schema)) {
            return Arrays.asList();
        }

        List<Pair<String, String>> tablesAndColumns = new ArrayList<Pair<String, String>>();
        List<String> tables = getTables(schema);
        for (String table : tables) {
            Map<String, String> col2type = getColumns(TableUniqueName.uname(schema, table));
            for (String column : col2type.keySet()) {
                tablesAndColumns.add(Pair.of(table, column));
            }
        }
        return tablesAndColumns;
    }

    public abstract Set<String> getDatabases() throws VerdictException;

    public abstract List<String> getTables(String schema) throws VerdictException;

    /**
     * Retrieves the mapping from column name to its type for a given table.
     *
     * @param table
     * @return
     * @throws VerdictException
     */
    public abstract Map<String, String> getColumns(TableUniqueName table) throws VerdictException;

    public abstract void deleteEntry(TableUniqueName tableName, List<Pair<String, String>> colAndValues)
            throws VerdictException;

    public abstract void insertEntry(TableUniqueName tableName, List<Object> values) throws VerdictException;

    public abstract long getTableSize(TableUniqueName tableName) throws VerdictException;

    public abstract long[] getGroupCount(TableUniqueName tableName,
                                         List<SortedSet<ColNameExpr>> columnSetList) throws VerdictException;

    public void createMetaTablesInDBMS(TableUniqueName originalTableName, TableUniqueName sizeTableName,
                                       TableUniqueName nameTableName) throws VerdictException {
        VerdictLogger.debug(this, "Creates meta tables if not exist.");
        String sql = String.format("CREATE TABLE IF NOT EXISTS %s", sizeTableName) + " (schemaname STRING, "
                + " tablename STRING, " + " samplesize BIGINT, " + " originaltablesize BIGINT)";
        executeUpdate(sql);

        sql = String.format("CREATE TABLE IF NOT EXISTS %s", nameTableName) + " (originalschemaname STRING, "
                + " originaltablename STRING, " + " sampleschemaaname STRING, " + " sampletablename STRING, "
                + " sampletype STRING, " + " samplingratio DOUBLE, " + " columnnames STRING)";
        executeUpdate(sql);

        VerdictLogger.debug(this, "Meta tables created.");
        vc.getMeta().refreshTables(sizeTableName.getDatabaseName());
    }

    public boolean doesMetaTablesExist(String schemaName) throws VerdictException {
        String metaSchema = vc.getMeta().metaCatalogForDataCatalog(schemaName);
        String metaNameTable = vc.getMeta().getMetaNameTableForOriginalSchema(schemaName).getTableName();
        String metaSizeTable = vc.getMeta().getMetaSizeTableForOriginalSchema(schemaName).getTableName();

        Set<String> tables = new HashSet<String>(getTables(metaSchema));
        if (tables.contains(metaNameTable) && tables.contains(metaSizeTable)) {
            return true;
        } else {
            return false;
        }
    }

    public Pair<Long, Long> createUniformRandomSampleTableOf(SampleParam param) throws VerdictException {
        dropTable(param.sampleTableName());
        TableUniqueName temp = createUniformRandomSampledTable(param);
        long sampleTableSize = attachUniformProbabilityToTempTable(param, temp);
        dropTable(temp, false);

        long originalTableSize = vc.getMeta().getTableSize(param.getOriginalTable());
        return Pair.of(sampleTableSize, originalTableSize);
    }

    protected TableUniqueName createUniformRandomSampledTable(SampleParam param) throws VerdictException {
        String whereClause = String.format("%s < %f", randNumColname, param.getSamplingRatio());
        ExactRelation sampled = SingleRelation.from(vc, param.getOriginalTable())
                .select(String.format("*, %s as %s", randomNumberExpression(param), randNumColname)).where(whereClause)
                .select("*, " + randomPartitionColumn());
        TableUniqueName temp = Relation.getTempTableName(vc, param.sampleTableName().getSchemaName());
        dropTable(temp);
        String sql = String.format("create table %s as %s", temp, sampled.toSql());
        VerdictLogger.debug(this, "The query used for creating a temporary table without sampling probabilities:");
//        VerdictLogger.debug(this, sql);
//        VerdictLogger.debugPretty(this, Relation.prettyfySql(vc, sql), "  ");
        executeUpdate(sql);
        return temp;
    }

    protected long attachUniformProbabilityToTempTable(SampleParam param, TableUniqueName temp)
            throws VerdictException {
        String samplingProbCol = vc.getDbms().samplingProbabilityColumnName();
        long total_size = vc.getMeta().getTableSize(param.getOriginalTable());
        long sample_size = getTableSize(temp);

        String storeString = "";

        if (vc.getConf().areSamplesStoredAsParquet()) {
            storeString = getParquetString();
        }
        if (vc.getConf().areHiveSampleStoredAsOrc()) {
            storeString = getORCString();
        }

        ExactRelation withRand = SingleRelation.from(vc, temp)
                .select("*, " + String.format("%d / %d as %s", sample_size, total_size, samplingProbCol));

        String sql = String.format("create table %s%s as %s", param.sampleTableName(), storeString, withRand.toSql());
        VerdictLogger.debug(this, "The query used for creating a temporary table with sampling probabilities:");
//        VerdictLogger.debugPretty(this, Relation.prettyfySql(vc, sql), "  ");
//        VerdictLogger.debug(this, sql);
        executeUpdate(sql);
        return sample_size;
    }

    public Pair<Long, Long> createStratifiedSampleTableOf(SampleParam param) throws VerdictException {
        SampleSizeInfo info = vc.getMeta()
                                .getSampleSizeOf(
                                 new SampleParam(vc, param.getOriginalTable(), "uniform", null, new ArrayList<String>()));
        if (info == null) {
            String msg = "A uniform sample is not available. It must be created before creating a stratified sample.";
            VerdictLogger.info(this, msg);
            return null;
        }

        dropTable(param.sampleTableName());
        TableUniqueName groupSizeTemp = createGroupSizeTempTable(param);
        createStratifiedSampleFromGroupSizeTemp(param, groupSizeTemp);
        dropTable(groupSizeTemp, false);

        long sampleTableSize = getTableSize(param.sampleTableName());
        long originalTableSize = vc.getMeta().getTableSize(param.getOriginalTable());

        return Pair.of(sampleTableSize, originalTableSize);
    }

    private TableUniqueName createGroupSizeTempTable(SampleParam param) throws VerdictException {
        TableUniqueName groupSizeTemp = Relation.getTempTableName(vc, param.sampleTableName().getSchemaName());
        ExactRelation groupSize = SingleRelation.from(vc, param.getOriginalTable()).groupby(param.getColumnNames())
                .agg(String.format("count(*) AS %s", groupSizeColName));
        String sql = String.format("create table %s as %s", groupSizeTemp, groupSize.toSql());
//        VerdictLogger.debug(this, "The query used for the group-size temp table: ");
//        VerdictLogger.debugPretty(this, Relation.prettyfySql(vc, sql), "  ");
        executeUpdate(sql);
        return groupSizeTemp;
    }

    final protected long NULL_LONG = Long.MIN_VALUE + 1;

    final protected String NULL_STRING = "VERDICT_NULL";

    final protected String NULL_TIMESTAMP = "1970-01-02"; // unix timestamp starts on '1970-01-01'. We add one day just
                                                          // to avoid possible conlicts.

    protected void createStratifiedSampleFromGroupSizeTemp(SampleParam param, TableUniqueName groupSizeTemp)
            throws VerdictException {
        Map<String, String> col2types = vc.getMeta().getColumn2Types(param.getOriginalTable());
        SampleSizeInfo info = vc.getMeta()
                .getSampleSizeOf(new SampleParam(vc, param.getOriginalTable(), "uniform", null, new ArrayList<String>()));
        long originalTableSize = info.originalTableSize;
        long groupCount = SingleRelation.from(vc, groupSizeTemp).countValue();
        String samplingProbColName = vc.getDbms().samplingProbabilityColumnName();

        // equijoin expression that considers possible null values
        List<Pair<Expr, Expr>> joinExprs = new ArrayList<Pair<Expr, Expr>>();
        for (String col : param.getColumnNames()) {
            boolean isString = false;
            boolean isTimeStamp = false;

            if (col2types.containsKey(col)) {
                if (col2types.get(col).toLowerCase().contains("char")
                        || col2types.get(col).toLowerCase().contains("str")) {
                    isString = true;
                } else if (col2types.get(col).toLowerCase().contains("time")) {
                    isTimeStamp = true;
                }
            }

            if (isString) {
                Expr left = Expr.from(vc,
                        String.format("case when s.%s%s%s is null then '%s' else s.%s%s%s end",
                                getQuoteString(), col, getQuoteString(),
                                NULL_STRING,
                                getQuoteString(), col, getQuoteString()));
                Expr right = Expr.from(vc,
                        String.format("case when t.%s%s%s is null then '%s' else t.%s%s%s end",
                                getQuoteString(), col, getQuoteString(),
                                NULL_STRING,
                                getQuoteString(), col, getQuoteString()));
                joinExprs.add(Pair.of(left, right));
            } else if (isTimeStamp) {
                Expr left = Expr.from(vc,
                        String.format("case when s.%s%s%s is null then '%s' else s.%s%s%s end",
                                getQuoteString(), col, getQuoteString(),
                                NULL_TIMESTAMP,
                                getQuoteString(), col, getQuoteString()));
                Expr right = Expr.from(vc,
                        String.format("case when t.%s%s%s is null then '%s' else t.%s%s%s end",
                                getQuoteString(), col, getQuoteString(),
                                NULL_TIMESTAMP,
                                getQuoteString(), col, getQuoteString()));
                joinExprs.add(Pair.of(left, right));
            } else {
                Expr left = Expr.from(vc,
                        String.format("case when s.%s%s%s is null then %d else s.%s%s%s end",
                                getQuoteString(), col, getQuoteString(),
                                NULL_LONG,
                                getQuoteString(), col, getQuoteString()));
                Expr right = Expr.from(vc,
                        String.format("case when t.%s%s%s is null then %d else t.%s%s%s end",
                                getQuoteString(), col, getQuoteString(),
                                NULL_LONG,
                                getQuoteString(), col, getQuoteString()));
                joinExprs.add(Pair.of(left, right));
            }
        }

        // where clause using rand function
        String whereClause = String.format("%s < %d * %f / %d / %s", randNumColname, originalTableSize,
                param.getSamplingRatio(), groupCount, groupSizeColName);

        // this should set to an appropriate variable.
        List<Pair<Integer, Double>> samplingProbForSize = vc.getConf().samplingProbabilitiesForStratifiedSamples();

        whereClause += String.format(" OR %s < (case", randNumColname);

        for (Pair<Integer, Double> sizeProb : samplingProbForSize) {
            int size = sizeProb.getKey();
            double prob = sizeProb.getValue();
            whereClause += String.format(" when %s >= %d then %f * %d / %s", groupSizeColName, size, prob, size,
                    groupSizeColName);
        }
        whereClause += " else 1.0 end)";

        // aliased select list
        List<String> selectElems = new ArrayList<String>();
        for (String col : col2types.keySet()) {
            selectElems.add(String.format("s.%s%s%s", getQuoteString(), col, getQuoteString()));
        }

        // sample table
        TableUniqueName sampledNoRand = Relation.getTempTableName(vc, param.sampleTableName().getSchemaName());
        ExactRelation sampled = SingleRelation.from(vc, param.getOriginalTable())
                .select(String.format("*, %s as %s", randomNumberExpression(param), randNumColname)).withAlias("s")
                .join(SingleRelation.from(vc, groupSizeTemp).withAlias("t"), joinExprs).where(whereClause)
                .select(Joiner.on(", ").join(selectElems) + ", " + groupSizeColName);
        String sql1 = String.format("create table %s as %s", sampledNoRand, sampled.toSql());
//        VerdictLogger.debug(this, "The query used for creating a stratified sample without sampling probabilities.");
//        VerdictLogger.debugPretty(this, Relation.prettyfySql(vc, sql1), "  ");
        executeUpdate(sql1);

        // attach sampling probabilities and random partition number
        ExactRelation sampledGroupSize = SingleRelation.from(vc, sampledNoRand).groupby(param.getColumnNames())
                .agg("count(*) AS " + groupSizeInSampleColName);
        ExactRelation withRand = SingleRelation.from(vc, sampledNoRand).withAlias("s")
                .join(sampledGroupSize.withAlias("t"), joinExprs)
                .select(Joiner.on(", ").join(selectElems) + String.format(", %s  / %s as %s", groupSizeInSampleColName,
                        groupSizeColName, samplingProbColName) + ", " + randomPartitionColumn());

        String storeString = "";

        if (vc.getConf().areSamplesStoredAsParquet()) {
            storeString = getParquetString();
        }
        if (vc.getConf().areHiveSampleStoredAsOrc()) {
            storeString = getORCString();
        }

        String sql2 = String.format("create table %s%s as %s", param.sampleTableName(), storeString,
                withRand.toSql());
        VerdictLogger.debug(this, "The query used for creating a stratified sample with sampling probabilities.");
//        VerdictLogger.debugPretty(this, Relation.prettyfySql(vc, sql2), "  ");
//        VerdictLogger.debug(this, sql2);
        executeUpdate(sql2);

        dropTable(sampledNoRand, false);
    }

    // protected abstract void justCreateStratifiedSampleTableof(SampleParam param)
    // throws VerdictException;

    public Pair<Long, Long> createUniverseSampleTableOf(SampleParam param) throws VerdictException {
        dropTable(param.sampleTableName());
        TableUniqueName temp = createUniverseSampledTable(param);
        long sample_size = createUniverseSampleWithProbFromSample(param, temp);
        dropTable(temp, false);
        long originalTableSize = vc.getMeta().getTableSize(param.getOriginalTable());
        return Pair.of(sample_size, originalTableSize);
    }

    protected TableUniqueName createUniverseSampledTable(SampleParam param) throws VerdictException {
        TableUniqueName temp = Relation.getTempTableName(vc, param.sampleTableName().getSchemaName());
        ExactRelation sampled = SingleRelation.from(vc, param.getOriginalTable())
                .where(universeSampleSamplingCondition(param.getColumnNames(), param.getSamplingRatio()));
        dropTable(temp);
        String sql = String.format("create table %s AS %s", temp, sampled.toSql());
//        VerdictLogger.debug(this, "The query used for creating a universe sample without sampling probability:");
//        VerdictLogger.debugPretty(this, Relation.prettyfySql(vc, sql), "  ");
        executeUpdate(sql);
        return temp;
    }

    /**
     *
     * @param param
     * @param temp
     * @return The sample size
     * @throws VerdictException
     */
    protected long createUniverseSampleWithProbFromSample(SampleParam param, TableUniqueName temp)
            throws VerdictException {
        String samplingProbCol = vc.getDbms().samplingProbabilityColumnName();
        ExactRelation sampled = SingleRelation.from(vc, temp);
        long total_size = vc.getMeta().getTableSize(param.getOriginalTable());
        long sample_size = vc.getMeta().getTableSize(temp);

        ExactRelation withProb = sampled
                                 .select(String.format("*, %d / %d AS %s", sample_size, total_size, samplingProbCol) + ", "
                                         + universePartitionColumn(param.getColumnNames()));

        String storeString = "";
        if (vc.getConf().areSamplesStoredAsParquet()) {
            storeString = getParquetString();
        }
        if (vc.getConf().areHiveSampleStoredAsOrc()) {
            storeString = getORCString();
        }

        String sql = String.format("create table %s%s AS %s", param.sampleTableName(), storeString, withProb.toSql());
        VerdictLogger.debug(this, "The query used for creating a universe sample with sampling probability:");
//        VerdictLogger.debugPretty(this, Relation.prettyfySql(vc, sql), "  ");
//        VerdictLogger.debug(this, sql);
        executeUpdate(sql);
        return sample_size;
    }

    public void updateSampleNameEntryIntoDBMS(SampleParam param, TableUniqueName metaNameTableName)
            throws VerdictException {
        TableUniqueName tempTableName = createTempTableExlucdingNameEntry(param, metaNameTableName);
        insertSampleNameEntryIntoDBMS(param, tempTableName);
        moveTable(tempTableName, metaNameTableName);
    }

    protected TableUniqueName createTempTableExlucdingNameEntry(SampleParam param, TableUniqueName metaNameTableName)
            throws VerdictException {
        String metaSchema = param.sampleTableName().getSchemaName();
        TableUniqueName tempTableName = Relation.getTempTableName(vc, metaSchema);
        TableUniqueName originalTableName = param.getOriginalTable();
        executeUpdate(String.format(
                "CREATE TABLE %s AS SELECT * FROM %s "
                        + "WHERE originalschemaname <> '%s' OR originaltablename <> '%s' OR sampletype <> '%s' "
                        + "OR samplingratio <> %s OR columnnames <> '%s'",
                tempTableName, metaNameTableName, originalTableName.getSchemaName(), originalTableName.getTableName(),
                param.getSampleType(), samplingRatioToString(param.getSamplingRatio()),
                columnNameListToString(param.getColumnNames())));
        return tempTableName;
    }

    protected void insertSampleNameEntryIntoDBMS(SampleParam param, TableUniqueName metaNameTableName)
            throws VerdictException {
        TableUniqueName originalTableName = param.getOriginalTable();
        TableUniqueName sampleTableName = param.sampleTableName();

        List<Object> values = new ArrayList<Object>();
        values.add(originalTableName.getSchemaName());
        values.add(originalTableName.getTableName());
        values.add(sampleTableName.getSchemaName());
        values.add(sampleTableName.getTableName());
        values.add(param.getSampleType());
        values.add(param.getSamplingRatio());
        values.add(columnNameListToString(param.getColumnNames()));

        insertEntry(metaNameTableName, values);
    }

    public void updateSampleSizeEntryIntoDBMS(SampleParam param, long sampleSize, long originalTableSize,
            TableUniqueName metaSizeTableName) throws VerdictException {
        TableUniqueName tempTableName = createTempTableExlucdingSizeEntry(param, metaSizeTableName);
        insertSampleSizeEntryIntoDBMS(param, sampleSize, originalTableSize, tempTableName);
        moveTable(tempTableName, metaSizeTableName);
    }

    protected TableUniqueName createTempTableExlucdingSizeEntry(SampleParam param, TableUniqueName metaSizeTableName)
            throws VerdictException {
        String metaSchema = param.sampleTableName().getSchemaName();
        TableUniqueName tempTableName = Relation.getTempTableName(vc, metaSchema);
        TableUniqueName sampleTableName = param.sampleTableName();
        // changed " to '
        executeUpdate(String.format(
                "CREATE TABLE %s AS SELECT * FROM %s WHERE schemaname <> '%s' OR tablename <> '%s' ", tempTableName,
                metaSizeTableName, sampleTableName.getSchemaName(), sampleTableName.getTableName()));
        return tempTableName;
    }

    protected void insertSampleSizeEntryIntoDBMS(SampleParam param, long sampleSize, long originalTableSize,
            TableUniqueName metaSizeTableName) throws VerdictException {
        TableUniqueName sampleTableName = param.sampleTableName();
        List<Object> values = new ArrayList<Object>();
        values.add(sampleTableName.getSchemaName());
        values.add(sampleTableName.getTableName());
        values.add(sampleSize);
        values.add(originalTableSize);
        insertEntry(metaSizeTableName, values);
    }

    public void deleteSampleNameEntryFromDBMS(SampleParam param, TableUniqueName metaNameTableName)
            throws VerdictException {
        TableUniqueName tempTable = createTempTableExlucdingNameEntry(param, metaNameTableName);
        moveTable(tempTable, metaNameTableName);
    }

    public void deleteSampleSizeEntryFromDBMS(SampleParam param, TableUniqueName metaSizeTableName)
            throws VerdictException {
        TableUniqueName tempTable = createTempTableExlucdingSizeEntry(param, metaSizeTableName);
        moveTable(tempTable, metaSizeTableName);
    }

    public void cacheTable(TableUniqueName tableName) {
    }

    /**
     * Column expression that generates a number between 0 and 99.
     *
     * @return
     */
    protected abstract String randomPartitionColumn();

    protected String universeSampleSamplingCondition(String colName, double samplingRatio) {
        return modOfHash(colName, 1000000) + String.format(" < %.2f", samplingRatio * 1000000);
    }

    protected String universeSampleSamplingCondition(List<String> columns, double samplingRatio) {
        return modOfHash(columns, 1000000) + String.format(" < %.2f", samplingRatio * 1000000);
    }

    /**
     * Column expression that generates a number between 0 and 99. The tuples with
     * the same attribute values on which a universe sample is created are assigned
     * the same partition number.
     *
     * @return
     */
    protected String universePartitionColumn(String colName) {
        return modOfHash(colName, 100) + " as " + partitionColumnName();
    }

    /**
     * Column expression that generates a number between 0 and 99. The tuples with
     * the same attribute values on which a universe sample is created are assigned
     * the same partition number.
     *
     * @return
     */
    protected String universePartitionColumn(List<String> columns) {
        return modOfHash(columns, 100) + " as " + partitionColumnName();
    }

    /**
     * Column expression that generates a number between 0 and 1.
     *
     * @return
     */
    protected abstract String randomNumberExpression(SampleParam param);

    public abstract String modOfHash(String col, int mod);

    public abstract String modOfHash(List<String> columns, int mod);

    protected abstract String modOfRand(int mod);

    protected String quote(String expr) {
        return String.format("\"%s\"", expr);
    }

    protected String columnNameListToString(List<String> columnNames) {
        return Joiner.on(",").join(columnNames);
    }

    protected String samplingRatioToString(double samplingRatio) {
        return String.format("%.4f", samplingRatio);
    }

    public String partitionColumnName() {
        return vc.getConf().subsamplingPartitionColumn();
    }

    public int partitionCount() {
        return vc.getConf().subsamplingPartitionCount();
    }

    // public String distinctCountPartitionColumnName() {
    // return "__vupart";
    // }

    // tuple-level sampling probability column name
    public String samplingProbabilityColumnName() {
        return vc.getConf().subsamplingProbabilityColumn();
    }

    // table-level sampling probability column name
    public String samplingRatioColumnName() {
        return "__vratio";
    }

    public boolean isJDBC() {
        return false;
    }

    public boolean isSpark() {
        return false;
    }

    public boolean isSpark2() {
        return false;
    }

    public abstract void close() throws VerdictException;

    // add quote string back later (it was "`")
    public String getQuoteString() {
        return "`";
    }

    @Deprecated
    public String varianceFunction() {
        return "VAR_SAMP";
    }

    @Deprecated
    public String stddevFunction() {
        return "STDDEV";
    }

    public String getParquetString() {
        return " stored as parquet";
    }

    public String getORCString() {
        return " stored as orc";
    }
}<|MERGE_RESOLUTION|>--- conflicted
+++ resolved
@@ -124,13 +124,10 @@
             dbms = new DbmsRedshift(vc, dbName, host, port, schema, user, password, jdbcClassName);
         } else if (dbName.equals("dummy")) {
             dbms = new DbmsDummy(vc);
-<<<<<<< HEAD
         } else if (dbName.equals("postgresql")){
             dbms = new DbmsPostgreSQL(vc, dbName, host, port, schema, user, password, jdbcClassName);
-=======
         } else if (dbName.equals("h2")) {
             dbms = new DbmsH2(vc, dbName, host, port, schema, user, password, jdbcClassName);
->>>>>>> 15d402d8
         } else {
             String msg = String.format("Unsupported DBMS: %s", dbName);
             VerdictLogger.error("Dbms", msg);
