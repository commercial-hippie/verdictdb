--- conflicted
+++ resolved
@@ -162,10 +162,6 @@
 	@Override
 	// this actually gets the schemas instead of database since in redshift database does not mater; schema matters.
 	public ResultSet getDatabaseNamesInResultSet() throws VerdictException {
-<<<<<<< HEAD
-//        return executeJdbcQuery("SELECT datname FROM pg_database WHERE datistemplate = false");
-        return executeJdbcQuery("select nspname from pg_namespace");
-=======
 //        return executeJdbcQuery("select nspname from pg_namespace WHERE datistemplate = false");
         return executeJdbcQuery("select nspname from pg_namespace");
     }
@@ -194,7 +190,6 @@
         executeUpdate(sql);
 
         VerdictLogger.debug(this, "Meta tables created.");
->>>>>>> 19607f66
     }
 	
 }