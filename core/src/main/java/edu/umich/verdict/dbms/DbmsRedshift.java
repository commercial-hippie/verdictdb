package edu.umich.verdict.dbms;

import java.sql.ResultSet;
import java.util.ArrayList;
import java.util.List;
import java.util.Map;
import java.util.Set;
import java.util.regex.Matcher;
import java.util.regex.Pattern;

import org.apache.commons.lang3.tuple.Pair;

import com.google.common.base.Joiner;
import com.google.common.base.Optional;

import edu.umich.verdict.VerdictContext;
import edu.umich.verdict.datatypes.SampleParam;
import edu.umich.verdict.datatypes.SampleSizeInfo;
import edu.umich.verdict.datatypes.TableUniqueName;
import edu.umich.verdict.exceptions.VerdictException;
import edu.umich.verdict.relation.ExactRelation;
import edu.umich.verdict.relation.Relation;
import edu.umich.verdict.relation.SingleRelation;
import edu.umich.verdict.relation.expr.Expr;
import edu.umich.verdict.util.StringManipulations;
import edu.umich.verdict.util.VerdictLogger;

public class DbmsRedshift extends DbmsJDBC {

    public DbmsRedshift(VerdictContext vc, String dbName, String host, String port, String schema, String user,
            String password, String jdbcClassName) throws VerdictException {		
        super(vc, dbName, host, port, schema, user, password, jdbcClassName);
        currentSchema = Optional.of("public");
    }

    @Override
    public String getQuoteString() {
        return "\"";
    }

    @Override
    protected String modOfRand(int mod) {
        return String.format("RANDOM() %% %d", mod);
    }

    @Override
    public String modOfHash(String col, int mod) {
        return String.format("mod(strtol(crc32(cast(%s as text)),16),%d)", col, mod);
    }

    @Override
    protected String randomNumberExpression(SampleParam param) {
        String expr = "RANDOM()";
        return expr;
    }

    @Override
    public void createCatalog(String catalog) throws VerdictException {
        String sql = String.format("create schema if not exists %s", catalog);
        executeUpdate(sql);
    }
    
    @Override
    public void changeDatabase(String schemaName) throws VerdictException {
        Set<String> existingSchemas = vc.getMeta().getDatabases();
        String verdictMetaSchema = vc.getMeta().metaCatalogForDataCatalog(schemaName);
        
        if (existingSchemas.contains(verdictMetaSchema)) {
            execute(String.format("set search_path=%s,%s", schemaName, verdictMetaSchema));
        } else {
            execute(String.format("set search_path=%s", schemaName));
        }
        
        currentSchema = Optional.fromNullable(schemaName);
        VerdictLogger.info("Database changed to: " + schemaName);
    }

    @Override
    protected String randomPartitionColumn() {
        int pcount = partitionCount();
        return String.format("mod(cast(round(RANDOM()*%d) as integer), %d) AS %s", pcount, pcount, partitionColumnName());
    }
    
    @Override
    public void insertEntry(TableUniqueName tableName, List<Object> values) throws VerdictException {
        StringBuilder sql = new StringBuilder(1000);
        sql.append(String.format("insert into %s values ", tableName));
        sql.append("(");
        String with = "'";
        sql.append(Joiner.on(", ").join(StringManipulations.quoteString(values, with)));
        sql.append(")");
        executeUpdate(sql.toString());
    }
<<<<<<< HEAD
	
	@Override
	public void moveTable(TableUniqueName from, TableUniqueName to) throws VerdictException {
        VerdictLogger.debug(this, String.format("Moves table %s to table %s", from, to));
        dropTable(to);
//        String sql = String.format("DROP TABLE IF EXISTS %s; CREATE TABLE %s AS SELECT * FROM %s",to, to, from);
        String sql = String.format("CREATE TABLE %s AS SELECT * FROM %s", to, from);
        dropTable(to);
        executeUpdate(sql);
        dropTable(from);
        VerdictLogger.debug(this, "Moving table done.");
    }
	
	@Override
	protected void attachUniformProbabilityToTempTable(SampleParam param, TableUniqueName temp) throws VerdictException {
=======

    /**
     * Includes casting to float
     */
    @Override
    protected void attachUniformProbabilityToTempTable(SampleParam param, TableUniqueName temp) throws VerdictException {
>>>>>>> fe18565c
        String samplingProbCol = vc.getDbms().samplingProbabilityColumnName();
        long total_size = SingleRelation.from(vc, param.getOriginalTable()).countValue();
        long sample_size = SingleRelation.from(vc, temp).countValue();

        ExactRelation withRand = SingleRelation.from(vc, temp)
<<<<<<< HEAD
                .select("*, " + String.format("%d / %d as %s", sample_size, total_size, samplingProbCol));
        dropTable(param.sampleTableName());
        String sql = String.format("create table %s as %s", param.sampleTableName(), withRand.toSql());        
//        VerdictLogger.debug(this, "The query used for creating a temporary table without sampling probabilities:");
//        VerdictLogger.debugPretty(this, Relation.prettyfySql(vc, sql), "  ");
=======
                .select("*, " + String.format("cast (%d as float) / cast (%d as float) as %s", sample_size, total_size, samplingProbCol));
        dropTable(param.sampleTableName());
        String sql = String.format("create table %s as %s", param.sampleTableName(), withRand.toSql());        
        VerdictLogger.debug(this, "The query used for creating a temporary table without sampling probabilities:");
        VerdictLogger.debugPretty(this, Relation.prettyfySql(vc, sql), "  ");
        VerdictLogger.debug(this, sql);
        executeUpdate(sql);
    }

    @Override
    protected void createUniverseSampleWithProbFromSample(SampleParam param, TableUniqueName temp) throws VerdictException {
        String samplingProbCol = vc.getDbms().samplingProbabilityColumnName();
        ExactRelation sampled = SingleRelation.from(vc, temp);
        long total_size = SingleRelation.from(vc, param.originalTable).countValue();
        long sample_size = sampled.countValue();

        ExactRelation withProb = sampled.select(
                String.format("*, cast (%d as float)  / cast (%d as float) AS %s", sample_size, total_size, samplingProbCol) + ", " +
                        universePartitionColumn(param.getColumnNames().get(0)));

        String parquetString="";

        if(vc.getConf().areSamplesStoredAsParquet()) {
            parquetString = getParquetString();
        }

        String sql = String.format("create table %s%s AS %s", param.sampleTableName(), parquetString, withProb.toSql());
        VerdictLogger.debug(this, "The query used for creating a universe sample with sampling probability:");
        VerdictLogger.debugPretty(this, Relation.prettyfySql(vc, sql), "  ");
        VerdictLogger.debug(this, sql);
>>>>>>> fe18565c
        executeUpdate(sql);
    }

    @Override
    protected void createStratifiedSampleFromGroupSizeTemp(SampleParam param, TableUniqueName groupSizeTemp) throws VerdictException {
        Map<String, String> col2types = vc.getMeta().getColumn2Types(param.originalTable);
        SampleSizeInfo info = vc.getMeta().getSampleSizeOf(new SampleParam(vc, param.originalTable, "uniform", null, new ArrayList<String>()));
        long originalTableSize = info.originalTableSize;
        long groupCount = SingleRelation.from(vc, groupSizeTemp).countValue();
        String samplingProbColName = vc.getDbms().samplingProbabilityColumnName();

        // equijoin expression that considers possible null values
        List<Pair<Expr, Expr>> joinExprs = new ArrayList<Pair<Expr, Expr>>();
        for (String col : param.getColumnNames()) {
            boolean isString = false;
            boolean isTimeStamp = false;

            if (col2types.containsKey(col)) {
                if (col2types.get(col).toLowerCase().contains("char") || col2types.get(col).toLowerCase().contains("str")) {
                    isString = true;
                } else if (col2types.get(col).toLowerCase().contains("time")) {
                    isTimeStamp = true;
                }
            }

            if (isString) {
                Expr left = Expr.from(vc, String.format("case when s.%s is null then '%s' else s.%s end", col, NULL_STRING, col));
                Expr right = Expr.from(vc, String.format("case when t.%s is null then '%s' else t.%s end", col, NULL_STRING, col));
                joinExprs.add(Pair.of(left, right));
            } else if (isTimeStamp) {
                Expr left = Expr.from(vc, String.format("case when s.%s is null then '%s' else s.%s end", col, NULL_TIMESTAMP, col));
                Expr right = Expr.from(vc, String.format("case when t.%s is null then '%s' else t.%s end", col, NULL_TIMESTAMP, col));
                joinExprs.add(Pair.of(left, right));
            } else {
                Expr left = Expr.from(vc, String.format("case when s.%s is null then %d else s.%s end", col, NULL_LONG, col));
                Expr right = Expr.from(vc, String.format("case when t.%s is null then %d else t.%s end", col, NULL_LONG, col));
                joinExprs.add(Pair.of(left, right));
            }
        }
        
        // where clause using rand function
        String whereClause = String.format("%s < %d * %f / %d / %s",
                                           randNumColname,
                                           originalTableSize,
                                           param.getSamplingRatio(),
                                           groupCount,
                                           groupSizeColName);
        
        // this should set to an appropriate variable.
        List<Pair<Integer, Double>> samplingProbForSize = vc.getConf().samplingProbabilitiesForStratifiedSamples();
        
        whereClause += String.format(" OR %s < (case", randNumColname);
        
        for (Pair<Integer, Double> sizeProb : samplingProbForSize) {
            int size = sizeProb.getKey();
            double prob = sizeProb.getValue();
            whereClause += String.format(" when %s >= %d then %f * %d / %s",
                                         groupSizeColName,
                                         size,
                                         prob,
                                         size,
                                         groupSizeColName);
        }
        whereClause += " else 1.0 end)";

        // aliased select list
        List<String> selectElems = new ArrayList<String>();
        for (String col : col2types.keySet()) {
            selectElems.add(String.format("s.%s", col));
        }
        
        // sample table
        TableUniqueName sampledNoRand = Relation.getTempTableName(vc, param.sampleTableName().getSchemaName());
        ExactRelation sampled = SingleRelation.from(vc, param.getOriginalTable())
                .select(String.format("*, %s as %s", randomNumberExpression(param), randNumColname))
                .withAlias("s")
                .join(SingleRelation.from(vc, groupSizeTemp).withAlias("t"), joinExprs)
                .where(whereClause)
                .select(Joiner.on(", ").join(selectElems) + ", " + groupSizeColName);
        String sql1 = String.format("create table %s as %s", sampledNoRand, sampled.toSql());
        VerdictLogger.debug(this, "The query used for creating a stratified sample without sampling probabilities.");
        VerdictLogger.debugPretty(this, Relation.prettyfySql(vc, sql1), "  ");
        executeUpdate(sql1);
        
        // attach sampling probabilities and random partition number
        ExactRelation sampledGroupSize = SingleRelation.from(vc, sampledNoRand)
                .groupby(param.columnNames)
                .agg("count(*) AS " + groupSizeInSampleColName);
        ExactRelation withRand = SingleRelation.from(vc, sampledNoRand).withAlias("s")
                .join(sampledGroupSize.withAlias("t"), joinExprs)
                .select(Joiner.on(", ").join(selectElems)
                        + String.format(", cast(%s as float) / cast(%s as float) as %s", groupSizeInSampleColName, groupSizeColName, samplingProbColName)
                        + ", " + randomPartitionColumn());
        
        String parquetString="";

        if(vc.getConf().areSamplesStoredAsParquet()) {
            parquetString = getParquetString();
        }

        String sql2 = String.format("create table %s%s as %s", param.sampleTableName(), parquetString, withRand.toSql());
        VerdictLogger.debug(this, "The query used for creating a stratified sample with sampling probabilities.");
        VerdictLogger.debugPretty(this, Relation.prettyfySql(vc, sql2), "  ");
        VerdictLogger.debug(this, sql2);
        executeUpdate(sql2);

        dropTable(sampledNoRand);
    }

    @Override
    String composeUrl(String dbms, String host, String port, String schema, String user, String password) throws VerdictException {
        StringBuilder url = new StringBuilder();
        url.append(String.format("jdbc:%s://%s:%s", dbms, host, port));

        if (schema != null) {
            url.append(String.format("/%s", schema));
        }

        if (!vc.getConf().ignoreUserCredentials() && user != null && user.length() != 0) {
            url.append(";");
            url.append(String.format("UID=%s", user));
        }
        if (!vc.getConf().ignoreUserCredentials() && password != null && password.length() != 0) {
            url.append(";");
            url.append(String.format("PWD=%s", password));
        }

        // pass other configuration options.
        for (Map.Entry<String, String> pair : vc.getConf().getConfigs().entrySet()) {
            String key = pair.getKey();
            String value = pair.getValue();

            if (key.startsWith("verdict") || key.equals("user") || key.equals("password")) {
                continue;
            }

            url.append(String.format(";%s=%s", key, value));
        }

        return url.toString();
    }
<<<<<<< HEAD
	
	@Override
	public ResultSet describeTableInResultSet(TableUniqueName tableUniqueName)  throws VerdictException {
        return executeJdbcQuery(String.format("SELECT \"column\",\"type\" FROM pg_table_def WHERE tablename = '%s' AND schemaname = '%s'",
        		tableUniqueName.getTableName(),
        		tableUniqueName.getSchemaName()
        	));
=======

    @Override
    public ResultSet describeTableInResultSet(TableUniqueName tableUniqueName)  throws VerdictException {
        return executeJdbcQuery(String.format("SELECT \"column\",\"type\" FROM pg_table_def WHERE tablename = '%s' AND schemaname = '%s'",
                tableUniqueName.getTableName(),
                tableUniqueName.getSchemaName()
                ));
>>>>>>> fe18565c
    }

    @Override
    public ResultSet getTablesInResultSet(String schema) throws VerdictException {        
        return executeJdbcQuery(String.format("SELECT DISTINCT tablename FROM pg_table_def WHERE schemaname = '%s'", schema));
    }
<<<<<<< HEAD
	
	@Override
	protected TableUniqueName createUniverseSampledTable(SampleParam param) throws VerdictException {
        TableUniqueName temp = Relation.getTempTableName(vc, param.sampleTableName().getSchemaName());
        ExactRelation sampled = SingleRelation.from(vc, param.originalTable)
                .where(universeSampleSamplingCondition(param.getColumnNames().get(0), param.getSamplingRatio()));
//        String sql = String.format("DROP TABLE IF EXISTS %s; create table %s AS %s", temp, temp, sampled.toSql());
        dropTable(temp);
        String sql = String.format("create table %s AS %s", temp, sampled.toSql());
        VerdictLogger.debug(this, "The query used for creating a universe sample without sampling probability:");
        VerdictLogger.debugPretty(this, Relation.prettyfySql(vc, sql), "  ");
        executeUpdate(sql);
        return temp;
    }
	
	@Override
	// this actually gets the schemas instead of database since in redshift database does not mater; schema matters.
	public ResultSet getDatabaseNamesInResultSet() throws VerdictException {
//        return executeJdbcQuery("select nspname from pg_namespace WHERE datistemplate = false");
=======

    /**
     *  this actually gets the schemas instead of database since in redshift database does not mater;
     *  schema matters.
     */
    @Override
    public ResultSet getDatabaseNamesInResultSet() throws VerdictException {
        //        return executeJdbcQuery("select nspname from pg_namespace WHERE datistemplate = false");
>>>>>>> fe18565c
        return executeJdbcQuery("select nspname from pg_namespace");
    }

    @Override
    public void createMetaTablesInDMBS(
            TableUniqueName originalTableName,
            TableUniqueName sizeTableName,
            TableUniqueName nameTableName) throws VerdictException {
        VerdictLogger.debug(this, "Creates meta tables if not exist.");
        String sql = String.format("CREATE TABLE IF NOT EXISTS %s", sizeTableName)
                + " (schemaname VARCHAR(120), "
                + " tablename VARCHAR(120), "
                + " samplesize BIGINT, "
                + " originaltablesize BIGINT)";
        executeUpdate(sql);

        sql = String.format("CREATE TABLE IF NOT EXISTS %s", nameTableName)
                + " (originalschemaname VARCHAR(120), "
                + " originaltablename VARCHAR(120), "
                + " sampleschemaaname VARCHAR(120), "
                + " sampletablename VARCHAR(120), "
                + " sampletype VARCHAR(120), "
                + " samplingratio FLOAT, "
                + " columnnames VARCHAR(120))";
        executeUpdate(sql);

        VerdictLogger.debug(this, "Meta tables created.");
    }

}<|MERGE_RESOLUTION|>--- conflicted
+++ resolved
@@ -91,42 +91,17 @@
         sql.append(")");
         executeUpdate(sql.toString());
     }
-<<<<<<< HEAD
-	
-	@Override
-	public void moveTable(TableUniqueName from, TableUniqueName to) throws VerdictException {
-        VerdictLogger.debug(this, String.format("Moves table %s to table %s", from, to));
-        dropTable(to);
-//        String sql = String.format("DROP TABLE IF EXISTS %s; CREATE TABLE %s AS SELECT * FROM %s",to, to, from);
-        String sql = String.format("CREATE TABLE %s AS SELECT * FROM %s", to, from);
-        dropTable(to);
-        executeUpdate(sql);
-        dropTable(from);
-        VerdictLogger.debug(this, "Moving table done.");
-    }
-	
-	@Override
-	protected void attachUniformProbabilityToTempTable(SampleParam param, TableUniqueName temp) throws VerdictException {
-=======
 
     /**
      * Includes casting to float
      */
     @Override
     protected void attachUniformProbabilityToTempTable(SampleParam param, TableUniqueName temp) throws VerdictException {
->>>>>>> fe18565c
         String samplingProbCol = vc.getDbms().samplingProbabilityColumnName();
         long total_size = SingleRelation.from(vc, param.getOriginalTable()).countValue();
         long sample_size = SingleRelation.from(vc, temp).countValue();
 
         ExactRelation withRand = SingleRelation.from(vc, temp)
-<<<<<<< HEAD
-                .select("*, " + String.format("%d / %d as %s", sample_size, total_size, samplingProbCol));
-        dropTable(param.sampleTableName());
-        String sql = String.format("create table %s as %s", param.sampleTableName(), withRand.toSql());        
-//        VerdictLogger.debug(this, "The query used for creating a temporary table without sampling probabilities:");
-//        VerdictLogger.debugPretty(this, Relation.prettyfySql(vc, sql), "  ");
-=======
                 .select("*, " + String.format("cast (%d as float) / cast (%d as float) as %s", sample_size, total_size, samplingProbCol));
         dropTable(param.sampleTableName());
         String sql = String.format("create table %s as %s", param.sampleTableName(), withRand.toSql());        
@@ -157,7 +132,6 @@
         VerdictLogger.debug(this, "The query used for creating a universe sample with sampling probability:");
         VerdictLogger.debugPretty(this, Relation.prettyfySql(vc, sql), "  ");
         VerdictLogger.debug(this, sql);
->>>>>>> fe18565c
         executeUpdate(sql);
     }
 
@@ -299,15 +273,6 @@
 
         return url.toString();
     }
-<<<<<<< HEAD
-	
-	@Override
-	public ResultSet describeTableInResultSet(TableUniqueName tableUniqueName)  throws VerdictException {
-        return executeJdbcQuery(String.format("SELECT \"column\",\"type\" FROM pg_table_def WHERE tablename = '%s' AND schemaname = '%s'",
-        		tableUniqueName.getTableName(),
-        		tableUniqueName.getSchemaName()
-        	));
-=======
 
     @Override
     public ResultSet describeTableInResultSet(TableUniqueName tableUniqueName)  throws VerdictException {
@@ -315,34 +280,12 @@
                 tableUniqueName.getTableName(),
                 tableUniqueName.getSchemaName()
                 ));
->>>>>>> fe18565c
     }
 
     @Override
     public ResultSet getTablesInResultSet(String schema) throws VerdictException {        
         return executeJdbcQuery(String.format("SELECT DISTINCT tablename FROM pg_table_def WHERE schemaname = '%s'", schema));
     }
-<<<<<<< HEAD
-	
-	@Override
-	protected TableUniqueName createUniverseSampledTable(SampleParam param) throws VerdictException {
-        TableUniqueName temp = Relation.getTempTableName(vc, param.sampleTableName().getSchemaName());
-        ExactRelation sampled = SingleRelation.from(vc, param.originalTable)
-                .where(universeSampleSamplingCondition(param.getColumnNames().get(0), param.getSamplingRatio()));
-//        String sql = String.format("DROP TABLE IF EXISTS %s; create table %s AS %s", temp, temp, sampled.toSql());
-        dropTable(temp);
-        String sql = String.format("create table %s AS %s", temp, sampled.toSql());
-        VerdictLogger.debug(this, "The query used for creating a universe sample without sampling probability:");
-        VerdictLogger.debugPretty(this, Relation.prettyfySql(vc, sql), "  ");
-        executeUpdate(sql);
-        return temp;
-    }
-	
-	@Override
-	// this actually gets the schemas instead of database since in redshift database does not mater; schema matters.
-	public ResultSet getDatabaseNamesInResultSet() throws VerdictException {
-//        return executeJdbcQuery("select nspname from pg_namespace WHERE datistemplate = false");
-=======
 
     /**
      *  this actually gets the schemas instead of database since in redshift database does not mater;
@@ -351,7 +294,6 @@
     @Override
     public ResultSet getDatabaseNamesInResultSet() throws VerdictException {
         //        return executeJdbcQuery("select nspname from pg_namespace WHERE datistemplate = false");
->>>>>>> fe18565c
         return executeJdbcQuery("select nspname from pg_namespace");
     }
 
