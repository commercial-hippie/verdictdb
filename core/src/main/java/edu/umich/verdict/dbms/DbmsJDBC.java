package edu.umich.verdict.dbms;

import java.sql.Connection;
import java.sql.DriverManager;
import java.sql.ResultSet;
import java.sql.SQLException;
import java.sql.Statement;
import java.util.ArrayList;
import java.util.HashSet;
import java.util.LinkedHashMap;
import java.util.List;
import java.util.Map;
import java.util.Set;
import java.util.regex.Matcher;
import java.util.regex.Pattern;

import org.apache.commons.lang3.tuple.Pair;
import org.apache.spark.sql.DataFrame;

import com.google.common.base.Joiner;
import com.google.common.base.Optional;

import edu.umich.verdict.VerdictContext;
import edu.umich.verdict.datatypes.TableUniqueName;
import edu.umich.verdict.exceptions.VerdictException;
import edu.umich.verdict.util.StackTraceReader;
import edu.umich.verdict.util.StringManipulations;
import edu.umich.verdict.util.VerdictLogger;

public abstract class DbmsJDBC extends Dbms {

    protected final Connection conn;

    protected Statement stmt;		// created Statements must be registered here.

    public Connection getDbmsConnection() {
        return conn;
    }

    public ResultSet getDatabaseNamesInResultSet() throws VerdictException {
        return executeJdbcQuery("show databases");
    }

    protected ResultSet rs;

    /**
     * Copy constructor for not sharing the underlying statement.
     * @param another
     */
    public DbmsJDBC(Dbms another) {
        super(another);
        if (another instanceof DbmsJDBC) {
            conn = ((DbmsJDBC) another).conn;
        } else {
            conn = null;
        }
        stmt = null;
    }

    protected DbmsJDBC(VerdictContext vc,
            String dbName,
            String host,
            String port,
            String schema,
            String user,
            String password,
            String jdbcClassName) throws VerdictException {
        super(vc, dbName);
        currentSchema = Optional.fromNullable(schema);
        String url = composeUrl(dbName,
                host,
                port,
                schema,
                user,
                password);
        conn = makeDbmsConnection(url, jdbcClassName);
    }

    public ResultSet describeTableInResultSet(TableUniqueName tableUniqueName)  throws VerdictException {
        return executeJdbcQuery(String.format("describe %s", tableUniqueName));
    }

    @Override
    public Set<String> getDatabases() throws VerdictException {
        Set<String> databases = new HashSet<String>();
        try {
            ResultSet rs = getDatabaseNamesInResultSet();
            while (rs.next()) {
                databases.add(rs.getString(1));
            }
        } catch (SQLException e) {
            throw new VerdictException(StackTraceReader.stackTrace2String(e));
        }
        return databases;
    }

    public ResultSet getTablesInResultSet(String schema) throws VerdictException {
        return executeJdbcQuery("show tables in " + schema);
    }

    @Override
    public List<String> getTables(String schema) throws VerdictException {
        List<String> tables = new ArrayList<String>();
        try {
            ResultSet rs = getTablesInResultSet(schema);
            while (rs.next()) {
                String table = rs.getString(1);
                tables.add(table);
            }
        } catch (SQLException e) {
            VerdictLogger.error(this, "Failed to access the database: " + schema);
            throw new VerdictException(e);
        }
        return tables;
    }

    @Override
    public Map<String, String> getColumns(TableUniqueName table) throws VerdictException {
        Map<String, String> col2type = new LinkedHashMap<String, String>();
        try {
            ResultSet rs = describeTableInResultSet(table);
            while (rs.next()) {
                String column = rs.getString(1);
                String type = rs.getString(2);
                col2type.put(column, type);
            }
        } catch (SQLException e) {
            throw new VerdictException(e);
        }
        return col2type;
    }

    String composeUrl(String dbms, String host, String port, String schema, String user, String password) throws VerdictException {
        StringBuilder url = new StringBuilder();
        url.append(String.format("jdbc:%s://%s:%s", dbms, host, port));

        if (schema != null) {
            url.append(String.format("/%s", schema));
        }

        if (!vc.getConf().ignoreUserCredentials() && user != null && user.length() != 0) {
            url.append(";");
            url.append(String.format("user=%s", user));
        }
        if (!vc.getConf().ignoreUserCredentials() && password != null && password.length() != 0) {
            url.append(";");
            url.append(String.format("password=%s", password));
        }

        //        if (!vc.getConf().ignoreUserCredentials() && user != null && user.length() != 0 && dbms == "redshift") {
        //            url.append(";");
        //            url.append(String.format("UID=%s", user));
        //        }
        //        if (!vc.getConf().ignoreUserCredentials() && password != null && password.length() != 0 && dbms == "redshift") {
        //            url.append(";");
        //            url.append(String.format("PWD=%s", password));
        //        }

        // set kerberos option if set
        if (vc.getConf().isJdbcKerberosSet()) {
            String value = vc.getConf().getJdbcKerberos();
            Pattern princPattern = Pattern.compile("(?<service>.*)/(?<host>.*)@(?<realm>.*)");
            Matcher princMatcher = princPattern.matcher(value);

            if (princMatcher.find()) {
                String service = princMatcher.group("service");
                String krbRealm = princMatcher.group("realm");
                String krbHost = princMatcher.group("host");

                url.append(String.format(";AuthMech=%s;KrbRealm=%s;KrbHostFQDN=%s;KrbServiceName=%s;KrbAuthType=%s",
                        "1", krbRealm, krbHost, service, "2"));
            } else {
                VerdictLogger.error("Error: principal \"" + value + "\" could not be parsed.\n"
                        + "Make sure the principal is in the form service/host@REALM");
            }
        }

        // pass other configuration options.
        for (Map.Entry<String, String> pair : vc.getConf().getConfigs().entrySet()) {
            String key = pair.getKey();
            String value = pair.getValue();

            if (key.startsWith("verdict") || key.equals("user") || key.equals("password")) {
                continue;
            }

            url.append(String.format(";%s=%s", key, value));
        }

        return url.toString();
    }

    protected Connection makeDbmsConnection(String url, String className) throws VerdictException  {
        try {
            Class.forName(className);
            VerdictLogger.info(this, "JDBC connection string: " + url);
            Connection conn = DriverManager.getConnection(url);
            return conn;
        } catch (ClassNotFoundException | SQLException e) {
            throw new VerdictException(e);
        }
    }

    public long getTableSize(TableUniqueName tableName) throws VerdictException {
        ResultSet rs;
        long cnt = 0;
        try {
            String sql = String.format("SELECT COUNT(*) FROM %s", tableName);
            rs = executeJdbcQuery(sql);
            while(rs.next()) {cnt = rs.getLong(1);	}
            rs.close();
        } catch (SQLException e) {
            throw new VerdictException(StackTraceReader.stackTrace2String(e));
        }
        return cnt;
    }

    public boolean execute(String sql) throws VerdictException {    	
<<<<<<< HEAD
//        createStatementIfNotExists();
        createStatement();
=======
                createStatementIfNotExists();
//        createStatement();
>>>>>>> a347f8ac
        boolean result = false;
        try {
            result = stmt.execute(sql);
            if (result) {
                rs = stmt.getResultSet();
            }
        } catch (SQLException e) {
            throw new VerdictException(e);
        }
        return result;
    }
    
    public void executeUpdate(String query) throws VerdictException { 
<<<<<<< HEAD
//        createStatementIfNotExists();
    	createStatement();    	
        try {
            stmt.executeUpdate(query);
        } catch (SQLException e) {
//        	System.out.println(query);

=======
        //        createStatementIfNotExists();
        createStatement();    	
        try {
            stmt.executeUpdate(query);
        } catch (SQLException e) {
            //        	System.out.println(query);
            throw new VerdictException(e);
>>>>>>> a347f8ac
        }
    }

    public Statement createStatement() throws VerdictException {
        try {
            if (stmt != null) closeStatement();
            stmt = conn.createStatement();
        } catch (SQLException e) {
            throw new VerdictException(e);
        }
        return stmt;
    }
    
    public Statement getStatement() {
        return stmt;
    }

    public Statement createNewStatementWithoutClosing() throws VerdictException {
        try {
            stmt = conn.createStatement();
        } catch (SQLException e) {
            throw new VerdictException(e);
        }
        return stmt;
    }

    public Statement createStatementIfNotExists() throws VerdictException {
        if (stmt == null) createStatement();
        return stmt;
    }

    public void closeStatement() throws VerdictException {
        try {
            if (stmt != null) stmt.close();
        } catch (SQLException e) {
            throw new VerdictException(e);
        }
    }

    @Override
    public ResultSet getResultSet() {
        return rs;
    }

    @Override
    public DataFrame getDataFrame() {
        return null;
    }

    @Override
    public void deleteEntry(TableUniqueName tableName, List<Pair<String, String>> colAndValues) throws VerdictException {
        StringBuilder sql = new StringBuilder(1000);
        sql.append(String.format("delete from %s ", tableName));
        if (colAndValues.size() > 0) {
            sql.append("where ");
            List<String> conds = new ArrayList<String>();
            for (Pair<String, String> p : colAndValues) {
                conds.add(String.format("%s = %s", p.getLeft(), p.getRight()));
            }
            sql.append(Joiner.on(" AND ").join(conds));
        }
        executeUpdate(sql.toString());
    }

    @Override
    public void insertEntry(TableUniqueName tableName, List<Object> values) throws VerdictException {
        StringBuilder sql = new StringBuilder(1000);
        sql.append(String.format("insert into table %s values ", tableName));
        sql.append("(");
        String with = "'";
        sql.append(Joiner.on(", ").join(StringManipulations.quoteString(values, with)));
        sql.append(")");
        executeUpdate(sql.toString());
    }

    @Override
    public boolean isJDBC() {
        return true;
    }

    public void close() throws VerdictException {
        try {
            closeStatement();
            if (conn != null) conn.close();
        } catch (SQLException e) {
            throw new VerdictException(e);
        }
    }

}<|MERGE_RESOLUTION|>--- conflicted
+++ resolved
@@ -216,13 +216,8 @@
     }
 
     public boolean execute(String sql) throws VerdictException {    	
-<<<<<<< HEAD
-//        createStatementIfNotExists();
-        createStatement();
-=======
                 createStatementIfNotExists();
 //        createStatement();
->>>>>>> a347f8ac
         boolean result = false;
         try {
             result = stmt.execute(sql);
@@ -236,23 +231,12 @@
     }
     
     public void executeUpdate(String query) throws VerdictException { 
-<<<<<<< HEAD
-//        createStatementIfNotExists();
-    	createStatement();    	
-        try {
-            stmt.executeUpdate(query);
-        } catch (SQLException e) {
-//        	System.out.println(query);
-
-=======
         //        createStatementIfNotExists();
         createStatement();    	
         try {
             stmt.executeUpdate(query);
-        } catch (SQLException e) {
-            //        	System.out.println(query);
-            throw new VerdictException(e);
->>>>>>> a347f8ac
+        } catch (SQLException e) {            
+            throw new VerdictException(e);
         }
     }
 
