package edu.umich.verdict.dbms;

import java.sql.Connection;
import java.sql.DriverManager;
import java.sql.ResultSet;
import java.sql.SQLException;
import java.sql.Statement;
import java.util.ArrayList;
import java.util.HashSet;
import java.util.LinkedHashMap;
import java.util.List;
import java.util.Map;
import java.util.Set;
import java.util.regex.Matcher;
import java.util.regex.Pattern;

import org.apache.commons.lang3.tuple.Pair;
import org.apache.spark.sql.DataFrame;

import com.google.common.base.Joiner;
import com.google.common.base.Optional;

import edu.umich.verdict.VerdictContext;
import edu.umich.verdict.datatypes.TableUniqueName;
import edu.umich.verdict.exceptions.VerdictException;
import edu.umich.verdict.util.StackTraceReader;
import edu.umich.verdict.util.StringManipulations;
import edu.umich.verdict.util.VerdictLogger;

public abstract class DbmsJDBC extends Dbms {

    protected final Connection conn;

    protected Statement stmt;		// created Statements must be registered here.

    public Connection getDbmsConnection() {
        return conn;
    }

    public ResultSet getDatabaseNamesInResultSet() throws VerdictException {
        return executeJdbcQuery("show databases");
    }

    protected ResultSet rs;

    /**
     * Copy constructor for not sharing the underlying statement.
     * @param another
     */
    public DbmsJDBC(Dbms another) {
        super(another);
        if (another instanceof DbmsJDBC) {
            conn = ((DbmsJDBC) another).conn;
        } else {
            conn = null;
        }
        stmt = null;
    }

    protected DbmsJDBC(VerdictContext vc,
            String dbName,
            String host,
            String port,
            String schema,
            String user,
            String password,
            String jdbcClassName) throws VerdictException {
        super(vc, dbName);
        currentSchema = Optional.fromNullable(schema);
        String url = composeUrl(dbName,
                host,
                port,
                schema,
                user,
                password);
        conn = makeDbmsConnection(url, jdbcClassName);
    }

    public ResultSet describeTableInResultSet(TableUniqueName tableUniqueName)  throws VerdictException {
        return executeJdbcQuery(String.format("describe %s", tableUniqueName));
    }

    @Override
    public Set<String> getDatabases() throws VerdictException {
        Set<String> databases = new HashSet<String>();
        try {
            ResultSet rs = getDatabaseNamesInResultSet();
            while (rs.next()) {
                databases.add(rs.getString(1));
            }
        } catch (SQLException e) {
            throw new VerdictException(StackTraceReader.stackTrace2String(e));
        }
        return databases;
    }

    public ResultSet getTablesInResultSet(String schema) throws VerdictException {
        return executeJdbcQuery("show tables in " + schema);
    }

    @Override
    public List<String> getTables(String schema) throws VerdictException {
        List<String> tables = new ArrayList<String>();
        try {
            ResultSet rs = getTablesInResultSet(schema);
            while (rs.next()) {
                String table = rs.getString(1);
                tables.add(table);
            }
        } catch (SQLException e) {
            VerdictLogger.error(this, "Failed to access the database: " + schema);
            throw new VerdictException(e);
        }
        return tables;
    }

    @Override
    public Map<String, String> getColumns(TableUniqueName table) throws VerdictException {
        Map<String, String> col2type = new LinkedHashMap<String, String>();
        try {
            ResultSet rs = describeTableInResultSet(table);
            while (rs.next()) {
                String column = rs.getString(1);
                String type = rs.getString(2);
                col2type.put(column, type);
            }
        } catch (SQLException e) {
            throw new VerdictException(e);
        }
        return col2type;
    }

    String composeUrl(String dbms, String host, String port, String schema, String user, String password) throws VerdictException {
        StringBuilder url = new StringBuilder();
        url.append(String.format("jdbc:%s://%s:%s", dbms, host, port));

        if (schema != null) {
            url.append(String.format("/%s", schema));
        }

        if (!vc.getConf().ignoreUserCredentials() && user != null && user.length() != 0) {
            url.append(";");
            url.append(String.format("user=%s", user));
        }
        if (!vc.getConf().ignoreUserCredentials() && password != null && password.length() != 0) {
            url.append(";");
            url.append(String.format("password=%s", password));
        }

        // set kerberos option if set
        if (vc.getConf().isJdbcKerberosSet()) {
            String value = vc.getConf().getJdbcKerberos();
            Pattern princPattern = Pattern.compile("(?<service>.*)/(?<host>.*)@(?<realm>.*)");
            Matcher princMatcher = princPattern.matcher(value);

            if (princMatcher.find()) {
                String service = princMatcher.group("service");
                String krbRealm = princMatcher.group("realm");
                String krbHost = princMatcher.group("host");

                url.append(String.format(";AuthMech=%s;KrbRealm=%s;KrbHostFQDN=%s;KrbServiceName=%s;KrbAuthType=%s",
                        "1", krbRealm, krbHost, service, "2"));
            } else {
                VerdictLogger.error("Error: principal \"" + value + "\" could not be parsed.\n"
                        + "Make sure the principal is in the form service/host@REALM");
            }
        }

        // pass other configuration options.
        for (Map.Entry<String, String> pair : vc.getConf().getConfigs().entrySet()) {
            String key = pair.getKey();
            String value = pair.getValue();

            if (key.startsWith("verdict") || key.equals("user") || key.equals("password")) {
                continue;
            }

            url.append(String.format(";%s=%s", key, value));
        }

        return url.toString();
    }

    protected Connection makeDbmsConnection(String url, String className) throws VerdictException  {
        try {
            Class.forName(className);
            String passMasked = url.replaceAll("(;password)=([^;]+)", "$1=masked");
            VerdictLogger.info(this, "JDBC connection string (password masked): " + passMasked);
            Connection conn = DriverManager.getConnection(url);
            return conn;
        } catch (ClassNotFoundException | SQLException e) {
            throw new VerdictException(e);
        }
    }

    public long getTableSize(TableUniqueName tableName) throws VerdictException {
        ResultSet rs;
        long cnt = 0;
        try {
            String sql = String.format("SELECT COUNT(*) FROM %s", tableName);
            rs = executeJdbcQuery(sql);
            while(rs.next()) {cnt = rs.getLong(1);	}
            rs.close();
        } catch (SQLException e) {
            throw new VerdictException(StackTraceReader.stackTrace2String(e));
        }
        return cnt;
    }

    public boolean execute(String sql) throws VerdictException {    	
<<<<<<< HEAD
//        createStatementIfNotExists();
        createStatement();
=======
                createStatementIfNotExists();
//        createStatement();
>>>>>>> e11361bd
        boolean result = false;
        try {
            result = stmt.execute(sql);
            if (result) {
                rs = stmt.getResultSet();
            } else {
            	rs = null;
            }
        } catch (SQLException e) {
            throw new VerdictException(e);
        }
        return result;
    }
    
    public void executeUpdate(String query) throws VerdictException { 
<<<<<<< HEAD
//        createStatementIfNotExists();
    	createStatement();    	
        try {
            stmt.executeUpdate(query);
        } catch (SQLException e) {
//        	System.out.println(query);

=======
                createStatementIfNotExists();
//        createStatement();    	
        try {
            stmt.executeUpdate(query);
        } catch (SQLException e) {
            //        	System.out.println(query);
            throw new VerdictException(e);
>>>>>>> e11361bd
        }
    }

    public Statement createStatement() throws VerdictException {
        try {
            if (stmt != null) closeStatement();
            stmt = conn.createStatement();
        } catch (SQLException e) {
            throw new VerdictException(e);
        }
        return stmt;
    }
    
    public Statement getStatement() {
        return stmt;
    }

    public Statement createNewStatementWithoutClosing() throws VerdictException {
        try {
            stmt = conn.createStatement();
        } catch (SQLException e) {
            throw new VerdictException(e);
        }
        return stmt;
    }

    public Statement createStatementIfNotExists() throws VerdictException {
        if (stmt == null) createStatement();
        return stmt;
    }

    public void closeStatement() throws VerdictException {
        try {
            if (stmt != null) stmt.close();
        } catch (SQLException e) {
            throw new VerdictException(e);
        }
    }

    @Override
    public ResultSet getResultSet() {
        return rs;
    }

    @Override
    public DataFrame getDataFrame() {
        return null;
    }

    @Override
    public void deleteEntry(TableUniqueName tableName, List<Pair<String, String>> colAndValues) throws VerdictException {
        StringBuilder sql = new StringBuilder(1000);
        sql.append(String.format("delete from %s ", tableName));
        if (colAndValues.size() > 0) {
            sql.append("where ");
            List<String> conds = new ArrayList<String>();
            for (Pair<String, String> p : colAndValues) {
                conds.add(String.format("%s = %s", p.getLeft(), p.getRight()));
            }
            sql.append(Joiner.on(" AND ").join(conds));
        }
        executeUpdate(sql.toString());
    }

    @Override
    public void insertEntry(TableUniqueName tableName, List<Object> values) throws VerdictException {
        StringBuilder sql = new StringBuilder(1000);
        sql.append(String.format("insert into table %s values ", tableName));
        sql.append("(");
        String with = "'";
        sql.append(Joiner.on(", ").join(StringManipulations.quoteString(values, with)));
        sql.append(")");
        executeUpdate(sql.toString());
    }

    @Override
    public boolean isJDBC() {
        return true;
    }

    public void close() throws VerdictException {
        try {
            closeStatement();
            if (conn != null) conn.close();
        } catch (SQLException e) {
            throw new VerdictException(e);
        }
    }

}<|MERGE_RESOLUTION|>--- conflicted
+++ resolved
@@ -208,13 +208,8 @@
     }
 
     public boolean execute(String sql) throws VerdictException {    	
-<<<<<<< HEAD
-//        createStatementIfNotExists();
-        createStatement();
-=======
                 createStatementIfNotExists();
 //        createStatement();
->>>>>>> e11361bd
         boolean result = false;
         try {
             result = stmt.execute(sql);
@@ -230,23 +225,11 @@
     }
     
     public void executeUpdate(String query) throws VerdictException { 
-<<<<<<< HEAD
-//        createStatementIfNotExists();
-    	createStatement();    	
+        createStatementIfNotExists();
         try {
             stmt.executeUpdate(query);
         } catch (SQLException e) {
-//        	System.out.println(query);
-
-=======
-                createStatementIfNotExists();
-//        createStatement();    	
-        try {
-            stmt.executeUpdate(query);
-        } catch (SQLException e) {
-            //        	System.out.println(query);
-            throw new VerdictException(e);
->>>>>>> e11361bd
+            throw new VerdictException(e);
         }
     }
 
