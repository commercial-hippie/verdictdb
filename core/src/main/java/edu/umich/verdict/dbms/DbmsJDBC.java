package edu.umich.verdict.dbms;

import java.sql.Connection;
import java.sql.DriverManager;
import java.sql.ResultSet;
import java.sql.SQLException;
import java.sql.Statement;
import java.util.ArrayList;
import java.util.HashSet;
import java.util.LinkedHashMap;
import java.util.List;
import java.util.Map;
import java.util.Set;
import java.util.regex.Matcher;
import java.util.regex.Pattern;

import org.apache.commons.lang3.tuple.Pair;
import org.apache.spark.sql.DataFrame;

import com.google.common.base.Joiner;
import com.google.common.base.Optional;

import edu.umich.verdict.VerdictContext;
import edu.umich.verdict.datatypes.TableUniqueName;
import edu.umich.verdict.exceptions.VerdictException;
import edu.umich.verdict.util.StackTraceReader;
import edu.umich.verdict.util.StringManipulations;
import edu.umich.verdict.util.VerdictLogger;

public abstract class DbmsJDBC extends Dbms {

    protected final Connection conn;

    protected Statement stmt;		// created Statements must be registered here.

    public Connection getDbmsConnection() {
        return conn;
    }

    public ResultSet getDatabaseNamesInResultSet() throws VerdictException {
        return executeJdbcQuery("show databases");
    }

    protected ResultSet rs;

    /**
     * Copy constructor for not sharing the underlying statement.
     * @param another
     */
    public DbmsJDBC(Dbms another) {
        super(another);
        if (another instanceof DbmsJDBC) {
            conn = ((DbmsJDBC) another).conn;
        } else {
            conn = null;
        }
        stmt = null;
    }

    protected DbmsJDBC(VerdictContext vc,
            String dbName,
            String host,
            String port,
            String schema,
            String user,
            String password,
            String jdbcClassName) throws VerdictException {
        super(vc, dbName);
        currentSchema = Optional.fromNullable(schema);
        String url = composeUrl(dbName,
                host,
                port,
                schema,
                user,
                password);
        conn = makeDbmsConnection(url, jdbcClassName);
    }

    public ResultSet describeTableInResultSet(TableUniqueName tableUniqueName)  throws VerdictException {
        return executeJdbcQuery(String.format("describe %s", tableUniqueName));
    }

    @Override
    public Set<String> getDatabases() throws VerdictException {
        Set<String> databases = new HashSet<String>();
        try {
            ResultSet rs = getDatabaseNamesInResultSet();
            while (rs.next()) {
                databases.add(rs.getString(1));
            }
        } catch (SQLException e) {
            throw new VerdictException(StackTraceReader.stackTrace2String(e));
        }
        return databases;
    }

    public ResultSet getTablesInResultSet(String schema) throws VerdictException {
        return executeJdbcQuery("show tables in " + schema);
    }

    @Override
    public List<String> getTables(String schema) throws VerdictException {
        List<String> tables = new ArrayList<String>();
        try {
            ResultSet rs = getTablesInResultSet(schema);
            while (rs.next()) {
                String table = rs.getString(1);
                tables.add(table);
            }
        } catch (SQLException e) {
            VerdictLogger.error(this, "Failed to access the database: " + schema);
            throw new VerdictException(e);
        }
        return tables;
    }

    @Override
    public Map<String, String> getColumns(TableUniqueName table) throws VerdictException {
        Map<String, String> col2type = new LinkedHashMap<String, String>();
        try {
            ResultSet rs = describeTableInResultSet(table);
            while (rs.next()) {
                String column = rs.getString(1);
                String type = rs.getString(2);
                col2type.put(column, type);
            }
        } catch (SQLException e) {
            throw new VerdictException(e);
        }
        return col2type;
    }

    String composeUrl(String dbms, String host, String port, String schema, String user, String password) throws VerdictException {
        StringBuilder url = new StringBuilder();
        url.append(String.format("jdbc:%s://%s:%s", dbms, host, port));

        if (schema != null) {
            url.append(String.format("/%s", schema));
        }

        if (!vc.getConf().ignoreUserCredentials() && user != null && user.length() != 0) {
            url.append(";");
            url.append(String.format("user=%s", user));
        }
        if (!vc.getConf().ignoreUserCredentials() && password != null && password.length() != 0) {
            url.append(";");
            url.append(String.format("password=%s", password));
        }

        // set kerberos option if set
        if (vc.getConf().isJdbcKerberosSet()) {
            String value = vc.getConf().getJdbcKerberos();
            Pattern princPattern = Pattern.compile("(?<service>.*)/(?<host>.*)@(?<realm>.*)");
            Matcher princMatcher = princPattern.matcher(value);

            if (princMatcher.find()) {
                String service = princMatcher.group("service");
                String krbRealm = princMatcher.group("realm");
                String krbHost = princMatcher.group("host");

                url.append(String.format(";AuthMech=%s;KrbRealm=%s;KrbHostFQDN=%s;KrbServiceName=%s;KrbAuthType=%s",
                        "1", krbRealm, krbHost, service, "2"));
            } else {
                VerdictLogger.error("Error: principal \"" + value + "\" could not be parsed.\n"
                        + "Make sure the principal is in the form service/host@REALM");
            }
        }

        // pass other configuration options.
        for (Map.Entry<String, String> pair : vc.getConf().getConfigs().entrySet()) {
            String key = pair.getKey();
            String value = pair.getValue();

            if (key.startsWith("verdict") || key.equals("user") || key.equals("password")) {
                continue;
            }

            url.append(String.format(";%s=%s", key, value));
        }

        return url.toString();
    }

    protected Connection makeDbmsConnection(String url, String className) throws VerdictException  {
        try {
            Class.forName(className);
            String passMasked = url.replaceAll("(;password)=([^;]+)", "$1=masked");
            VerdictLogger.info(this, "JDBC connection string (password masked): " + passMasked);
            Connection conn = DriverManager.getConnection(url);
            return conn;
        } catch (ClassNotFoundException | SQLException e) {
            throw new VerdictException(e);
        }
    }

    public long getTableSize(TableUniqueName tableName) throws VerdictException {
        ResultSet rs;
        long cnt = 0;
        try {
            String sql = String.format("SELECT COUNT(*) FROM %s", tableName);
            rs = executeJdbcQuery(sql);
            while(rs.next()) {cnt = rs.getLong(1);	}
            rs.close();
        } catch (SQLException e) {
            throw new VerdictException(StackTraceReader.stackTrace2String(e));
        }
        return cnt;
    }

    public boolean execute(String sql) throws VerdictException {    	
<<<<<<< HEAD
//        createStatementIfNotExists();
        createStatement();
=======
                createStatementIfNotExists();
//        createStatement();
>>>>>>> c87b92c4
        boolean result = false;
        try {
            result = stmt.execute(sql);
            if (result) {
                rs = stmt.getResultSet();
            } else {
            	rs = null;
            }
        } catch (SQLException e) {
            throw new VerdictException(e);
        }
        return result;
    }
    
    public void executeUpdate(String query) throws VerdictException { 
<<<<<<< HEAD
//        createStatementIfNotExists();
    	createStatement();    	
        try {
            stmt.executeUpdate(query);
        } catch (SQLException e) {
//        	System.out.println(query);

=======
                createStatementIfNotExists();
//        createStatement();    	
        try {
            stmt.executeUpdate(query);
        } catch (SQLException e) {
            //        	System.out.println(query);
            throw new VerdictException(e);
>>>>>>> c87b92c4
        }
    }

    public Statement createStatement() throws VerdictException {
        try {
            if (stmt != null) closeStatement();
            stmt = conn.createStatement();
        } catch (SQLException e) {
            throw new VerdictException(e);
        }
        return stmt;
    }
    
    public Statement getStatement() {
        return stmt;
    }

    public Statement createNewStatementWithoutClosing() throws VerdictException {
        try {
            stmt = conn.createStatement();
        } catch (SQLException e) {
            throw new VerdictException(e);
        }
        return stmt;
    }

    public Statement createStatementIfNotExists() throws VerdictException {
        if (stmt == null) createStatement();
        return stmt;
    }

    public void closeStatement() throws VerdictException {
        try {
            if (stmt != null) stmt.close();
        } catch (SQLException e) {
            throw new VerdictException(e);
        }
    }

    @Override
    public ResultSet getResultSet() {
        return rs;
    }

    @Override
    public DataFrame getDataFrame() {
        return null;
    }

    @Override
    public void deleteEntry(TableUniqueName tableName, List<Pair<String, String>> colAndValues) throws VerdictException {
        StringBuilder sql = new StringBuilder(1000);
        sql.append(String.format("delete from %s ", tableName));
        if (colAndValues.size() > 0) {
            sql.append("where ");
            List<String> conds = new ArrayList<String>();
            for (Pair<String, String> p : colAndValues) {
                conds.add(String.format("%s = %s", p.getLeft(), p.getRight()));
            }
            sql.append(Joiner.on(" AND ").join(conds));
        }
        executeUpdate(sql.toString());
    }

    @Override
    public void insertEntry(TableUniqueName tableName, List<Object> values) throws VerdictException {
        StringBuilder sql = new StringBuilder(1000);
        sql.append(String.format("insert into table %s values ", tableName));
        sql.append("(");
        String with = "'";
        sql.append(Joiner.on(", ").join(StringManipulations.quoteString(values, with)));
        sql.append(")");
        executeUpdate(sql.toString());
    }

    @Override
    public boolean isJDBC() {
        return true;
    }

    public void close() throws VerdictException {
        try {
            closeStatement();
            if (conn != null) conn.close();
        } catch (SQLException e) {
            throw new VerdictException(e);
        }
    }

}<|MERGE_RESOLUTION|>--- conflicted
+++ resolved
@@ -208,13 +208,8 @@
     }
 
     public boolean execute(String sql) throws VerdictException {    	
-<<<<<<< HEAD
-//        createStatementIfNotExists();
-        createStatement();
-=======
                 createStatementIfNotExists();
 //        createStatement();
->>>>>>> c87b92c4
         boolean result = false;
         try {
             result = stmt.execute(sql);
@@ -230,23 +225,11 @@
     }
     
     public void executeUpdate(String query) throws VerdictException { 
-<<<<<<< HEAD
-//        createStatementIfNotExists();
-    	createStatement();    	
+        createStatementIfNotExists();
         try {
             stmt.executeUpdate(query);
         } catch (SQLException e) {
-//        	System.out.println(query);
-
-=======
-                createStatementIfNotExists();
-//        createStatement();    	
-        try {
-            stmt.executeUpdate(query);
-        } catch (SQLException e) {
-            //        	System.out.println(query);
-            throw new VerdictException(e);
->>>>>>> c87b92c4
+            throw new VerdictException(e);
         }
     }
 
